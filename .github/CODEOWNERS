# Lines starting with '#' are comments.
# Each line is a file pattern followed by one or more owners.

<<<<<<< HEAD
*      @joroshiba @mycodecrafting @noot
=======
accounts/usbwallet              @karalabe
accounts/scwallet               @gballet
accounts/abi                    @gballet @MariusVanDerWijden
beacon/engine                   @lightclient
cmd/clef                        @holiman
cmd/evm                         @holiman @MariusVanDerWijden @lightclient
consensus                       @karalabe
core/                           @karalabe @holiman @rjl493456442
eth/                            @karalabe @holiman @rjl493456442
eth/catalyst/                   @gballet @lightclient
eth/tracers/                    @s1na
core/tracing/                   @s1na
graphql/                        @s1na
internal/ethapi                 @lightclient
internal/era                    @lightclient
les/                            @zsfelfoldi @rjl493456442
light/                          @zsfelfoldi @rjl493456442
node/                           @fjl
p2p/                            @fjl @zsfelfoldi
params/                         @fjl @holiman @karalabe @gballet @rjl493456442 @zsfelfoldi
rpc/                            @fjl @holiman
signer/                         @holiman
>>>>>>> eb00f169
<|MERGE_RESOLUTION|>--- conflicted
+++ resolved
@@ -1,29 +1,4 @@
 # Lines starting with '#' are comments.
 # Each line is a file pattern followed by one or more owners.
 
-<<<<<<< HEAD
-*      @joroshiba @mycodecrafting @noot
-=======
-accounts/usbwallet              @karalabe
-accounts/scwallet               @gballet
-accounts/abi                    @gballet @MariusVanDerWijden
-beacon/engine                   @lightclient
-cmd/clef                        @holiman
-cmd/evm                         @holiman @MariusVanDerWijden @lightclient
-consensus                       @karalabe
-core/                           @karalabe @holiman @rjl493456442
-eth/                            @karalabe @holiman @rjl493456442
-eth/catalyst/                   @gballet @lightclient
-eth/tracers/                    @s1na
-core/tracing/                   @s1na
-graphql/                        @s1na
-internal/ethapi                 @lightclient
-internal/era                    @lightclient
-les/                            @zsfelfoldi @rjl493456442
-light/                          @zsfelfoldi @rjl493456442
-node/                           @fjl
-p2p/                            @fjl @zsfelfoldi
-params/                         @fjl @holiman @karalabe @gballet @rjl493456442 @zsfelfoldi
-rpc/                            @fjl @holiman
-signer/                         @holiman
->>>>>>> eb00f169
+*      @joroshiba @mycodecrafting @noot