--- conflicted
+++ resolved
@@ -197,10 +197,7 @@
 			Transactions: txs,
 			Uncles:       uncles,
 			Withdrawals:  body.Withdrawals,
-<<<<<<< HEAD
-=======
 			Requests:     body.Requests,
->>>>>>> c350d3ac
 		}), nil
 }
 
