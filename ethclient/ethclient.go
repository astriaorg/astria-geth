--- conflicted
+++ resolved
@@ -191,10 +191,6 @@
 		}
 		txs[i] = tx.tx
 	}
-<<<<<<< HEAD
-=======
-
->>>>>>> eb00f169
 	return types.NewBlockWithHeader(head).WithBody(
 		types.Body{
 			Transactions: txs,
