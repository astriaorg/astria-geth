// Copyright 2016 The go-ethereum Authors
// This file is part of the go-ethereum library.
//
// The go-ethereum library is free software: you can redistribute it and/or modify
// it under the terms of the GNU Lesser General Public License as published by
// the Free Software Foundation, either version 3 of the License, or
// (at your option) any later version.
//
// The go-ethereum library is distributed in the hope that it will be useful,
// but WITHOUT ANY WARRANTY; without even the implied warranty of
// MERCHANTABILITY or FITNESS FOR A PARTICULAR PURPOSE. See the
// GNU Lesser General Public License for more details.
//
// You should have received a copy of the GNU Lesser General Public License
// along with the go-ethereum library. If not, see <http://www.gnu.org/licenses/>.

package params

import (
	"encoding/json"
	"fmt"
	"math/big"
	"sort"

	"github.com/ethereum/go-ethereum/common"
<<<<<<< HEAD
	"github.com/ethereum/go-ethereum/common/hexutil"
	"github.com/ethereum/go-ethereum/log"
	"github.com/ethereum/go-ethereum/params/forks"
	"github.com/ethereum/go-ethereum/rlp"
=======
	"github.com/ethereum/go-ethereum/params/forks"
>>>>>>> 0dd173a7
)

// Genesis hashes to enforce below configs on.
var (
	MainnetGenesisHash = common.HexToHash("0xd4e56740f876aef8c010b86a40d5f56745a118d0906a34e69aec8c0db1cb8fa3")
	HoleskyGenesisHash = common.HexToHash("0xb5f7f912443c940f21fd611f12828d75b534364ed9e95ca4e307729a4661bde4")
	SepoliaGenesisHash = common.HexToHash("0x25a5cc106eea7138acab33231d7160d69cb777ee0c2c553fcddf5138993e6dd9")
	GoerliGenesisHash  = common.HexToHash("0xbf7e331f7f7c1dd2e05159666b3bf8bc7a8a3a9eb1d518969eab529dd9b88c1a")
)

func newUint64(val uint64) *uint64 { return &val }

var (
	MainnetTerminalTotalDifficulty, _ = new(big.Int).SetString("58_750_000_000_000_000_000_000", 0)

	// MainnetChainConfig is the chain parameters to run a node on the main network.
	MainnetChainConfig = &ChainConfig{
		ChainID:                       big.NewInt(1),
		HomesteadBlock:                big.NewInt(1_150_000),
		DAOForkBlock:                  big.NewInt(1_920_000),
		DAOForkSupport:                true,
		EIP150Block:                   big.NewInt(2_463_000),
		EIP155Block:                   big.NewInt(2_675_000),
		EIP158Block:                   big.NewInt(2_675_000),
		ByzantiumBlock:                big.NewInt(4_370_000),
		ConstantinopleBlock:           big.NewInt(7_280_000),
		PetersburgBlock:               big.NewInt(7_280_000),
		IstanbulBlock:                 big.NewInt(9_069_000),
		MuirGlacierBlock:              big.NewInt(9_200_000),
		BerlinBlock:                   big.NewInt(12_244_000),
		LondonBlock:                   big.NewInt(12_965_000),
		ArrowGlacierBlock:             big.NewInt(13_773_000),
		GrayGlacierBlock:              big.NewInt(15_050_000),
		TerminalTotalDifficulty:       MainnetTerminalTotalDifficulty, // 58_750_000_000_000_000_000_000
		TerminalTotalDifficultyPassed: true,
		ShanghaiTime:                  newUint64(1681338455),
		CancunTime:                    newUint64(1710338135),
		Ethash:                        new(EthashConfig),
	}
	// HoleskyChainConfig contains the chain parameters to run a node on the Holesky test network.
	HoleskyChainConfig = &ChainConfig{
		ChainID:                       big.NewInt(17000),
		HomesteadBlock:                big.NewInt(0),
		DAOForkBlock:                  nil,
		DAOForkSupport:                true,
		EIP150Block:                   big.NewInt(0),
		EIP155Block:                   big.NewInt(0),
		EIP158Block:                   big.NewInt(0),
		ByzantiumBlock:                big.NewInt(0),
		ConstantinopleBlock:           big.NewInt(0),
		PetersburgBlock:               big.NewInt(0),
		IstanbulBlock:                 big.NewInt(0),
		MuirGlacierBlock:              nil,
		BerlinBlock:                   big.NewInt(0),
		LondonBlock:                   big.NewInt(0),
		ArrowGlacierBlock:             nil,
		GrayGlacierBlock:              nil,
		TerminalTotalDifficulty:       big.NewInt(0),
		TerminalTotalDifficultyPassed: true,
		MergeNetsplitBlock:            nil,
		ShanghaiTime:                  newUint64(1696000704),
		CancunTime:                    newUint64(1707305664),
		Ethash:                        new(EthashConfig),
	}
	// SepoliaChainConfig contains the chain parameters to run a node on the Sepolia test network.
	SepoliaChainConfig = &ChainConfig{
		ChainID:                       big.NewInt(11155111),
		HomesteadBlock:                big.NewInt(0),
		DAOForkBlock:                  nil,
		DAOForkSupport:                true,
		EIP150Block:                   big.NewInt(0),
		EIP155Block:                   big.NewInt(0),
		EIP158Block:                   big.NewInt(0),
		ByzantiumBlock:                big.NewInt(0),
		ConstantinopleBlock:           big.NewInt(0),
		PetersburgBlock:               big.NewInt(0),
		IstanbulBlock:                 big.NewInt(0),
		MuirGlacierBlock:              big.NewInt(0),
		BerlinBlock:                   big.NewInt(0),
		LondonBlock:                   big.NewInt(0),
		ArrowGlacierBlock:             nil,
		GrayGlacierBlock:              nil,
		TerminalTotalDifficulty:       big.NewInt(17_000_000_000_000_000),
		TerminalTotalDifficultyPassed: true,
		MergeNetsplitBlock:            big.NewInt(1735371),
		ShanghaiTime:                  newUint64(1677557088),
		CancunTime:                    newUint64(1706655072),
		Ethash:                        new(EthashConfig),
	}
	// GoerliChainConfig contains the chain parameters to run a node on the Görli test network.
	GoerliChainConfig = &ChainConfig{
		ChainID:                       big.NewInt(5),
		HomesteadBlock:                big.NewInt(0),
		DAOForkBlock:                  nil,
		DAOForkSupport:                true,
		EIP150Block:                   big.NewInt(0),
		EIP155Block:                   big.NewInt(0),
		EIP158Block:                   big.NewInt(0),
		ByzantiumBlock:                big.NewInt(0),
		ConstantinopleBlock:           big.NewInt(0),
		PetersburgBlock:               big.NewInt(0),
		IstanbulBlock:                 big.NewInt(1_561_651),
		MuirGlacierBlock:              nil,
		BerlinBlock:                   big.NewInt(4_460_644),
		LondonBlock:                   big.NewInt(5_062_605),
		ArrowGlacierBlock:             nil,
		TerminalTotalDifficulty:       big.NewInt(10_790_000),
		TerminalTotalDifficultyPassed: true,
		ShanghaiTime:                  newUint64(1678832736),
		CancunTime:                    newUint64(1705473120),
		Clique: &CliqueConfig{
			Period: 15,
			Epoch:  30000,
		},
	}
	// AllEthashProtocolChanges contains every protocol change (EIPs) introduced
	// and accepted by the Ethereum core developers into the Ethash consensus.
	AllEthashProtocolChanges = &ChainConfig{
		ChainID:                       big.NewInt(1337),
		HomesteadBlock:                big.NewInt(0),
		DAOForkBlock:                  nil,
		DAOForkSupport:                false,
		EIP150Block:                   big.NewInt(0),
		EIP155Block:                   big.NewInt(0),
		EIP158Block:                   big.NewInt(0),
		ByzantiumBlock:                big.NewInt(0),
		ConstantinopleBlock:           big.NewInt(0),
		PetersburgBlock:               big.NewInt(0),
		IstanbulBlock:                 big.NewInt(0),
		MuirGlacierBlock:              big.NewInt(0),
		BerlinBlock:                   big.NewInt(0),
		LondonBlock:                   big.NewInt(0),
		ArrowGlacierBlock:             big.NewInt(0),
		GrayGlacierBlock:              big.NewInt(0),
		MergeNetsplitBlock:            nil,
		ShanghaiTime:                  nil,
		CancunTime:                    nil,
		PragueTime:                    nil,
		VerkleTime:                    nil,
		TerminalTotalDifficulty:       nil,
		TerminalTotalDifficultyPassed: true,
		Ethash:                        new(EthashConfig),
		Clique:                        nil,
	}

	AllDevChainProtocolChanges = &ChainConfig{
		ChainID:                       big.NewInt(1337),
		HomesteadBlock:                big.NewInt(0),
		EIP150Block:                   big.NewInt(0),
		EIP155Block:                   big.NewInt(0),
		EIP158Block:                   big.NewInt(0),
		ByzantiumBlock:                big.NewInt(0),
		ConstantinopleBlock:           big.NewInt(0),
		PetersburgBlock:               big.NewInt(0),
		IstanbulBlock:                 big.NewInt(0),
		MuirGlacierBlock:              big.NewInt(0),
		BerlinBlock:                   big.NewInt(0),
		LondonBlock:                   big.NewInt(0),
		ArrowGlacierBlock:             big.NewInt(0),
		GrayGlacierBlock:              big.NewInt(0),
		ShanghaiTime:                  newUint64(0),
		CancunTime:                    newUint64(0),
		TerminalTotalDifficulty:       big.NewInt(0),
		TerminalTotalDifficultyPassed: true,
	}

	// AllCliqueProtocolChanges contains every protocol change (EIPs) introduced
	// and accepted by the Ethereum core developers into the Clique consensus.
	AllCliqueProtocolChanges = &ChainConfig{
		ChainID:                       big.NewInt(1337),
		HomesteadBlock:                big.NewInt(0),
		DAOForkBlock:                  nil,
		DAOForkSupport:                false,
		EIP150Block:                   big.NewInt(0),
		EIP155Block:                   big.NewInt(0),
		EIP158Block:                   big.NewInt(0),
		ByzantiumBlock:                big.NewInt(0),
		ConstantinopleBlock:           big.NewInt(0),
		PetersburgBlock:               big.NewInt(0),
		IstanbulBlock:                 big.NewInt(0),
		MuirGlacierBlock:              big.NewInt(0),
		BerlinBlock:                   big.NewInt(0),
		LondonBlock:                   big.NewInt(0),
		ArrowGlacierBlock:             nil,
		GrayGlacierBlock:              nil,
		MergeNetsplitBlock:            nil,
		ShanghaiTime:                  nil,
		CancunTime:                    nil,
		PragueTime:                    nil,
		VerkleTime:                    nil,
		TerminalTotalDifficulty:       nil,
		TerminalTotalDifficultyPassed: false,
		Ethash:                        nil,
		Clique:                        &CliqueConfig{Period: 0, Epoch: 30000},
	}

	// TestChainConfig contains every protocol change (EIPs) introduced
	// and accepted by the Ethereum core developers for testing purposes.
	TestChainConfig = &ChainConfig{
		ChainID:                       big.NewInt(1),
		HomesteadBlock:                big.NewInt(0),
		DAOForkBlock:                  nil,
		DAOForkSupport:                false,
		EIP150Block:                   big.NewInt(0),
		EIP155Block:                   big.NewInt(0),
		EIP158Block:                   big.NewInt(0),
		ByzantiumBlock:                big.NewInt(0),
		ConstantinopleBlock:           big.NewInt(0),
		PetersburgBlock:               big.NewInt(0),
		IstanbulBlock:                 big.NewInt(0),
		MuirGlacierBlock:              big.NewInt(0),
		BerlinBlock:                   big.NewInt(0),
		LondonBlock:                   big.NewInt(0),
		ArrowGlacierBlock:             big.NewInt(0),
		GrayGlacierBlock:              big.NewInt(0),
		MergeNetsplitBlock:            nil,
		ShanghaiTime:                  nil,
		CancunTime:                    nil,
		PragueTime:                    nil,
		VerkleTime:                    nil,
		TerminalTotalDifficulty:       nil,
		TerminalTotalDifficultyPassed: false,
		Ethash:                        new(EthashConfig),
		Clique:                        nil,
	}

	// MergedTestChainConfig contains every protocol change (EIPs) introduced
	// and accepted by the Ethereum core developers for testing purposes.
	MergedTestChainConfig = &ChainConfig{
		ChainID:                       big.NewInt(1),
		HomesteadBlock:                big.NewInt(0),
		DAOForkBlock:                  nil,
		DAOForkSupport:                false,
		EIP150Block:                   big.NewInt(0),
		EIP155Block:                   big.NewInt(0),
		EIP158Block:                   big.NewInt(0),
		ByzantiumBlock:                big.NewInt(0),
		ConstantinopleBlock:           big.NewInt(0),
		PetersburgBlock:               big.NewInt(0),
		IstanbulBlock:                 big.NewInt(0),
		MuirGlacierBlock:              big.NewInt(0),
		BerlinBlock:                   big.NewInt(0),
		LondonBlock:                   big.NewInt(0),
		ArrowGlacierBlock:             big.NewInt(0),
		GrayGlacierBlock:              big.NewInt(0),
		MergeNetsplitBlock:            big.NewInt(0),
		ShanghaiTime:                  newUint64(0),
		CancunTime:                    newUint64(0),
		PragueTime:                    nil,
		VerkleTime:                    nil,
		TerminalTotalDifficulty:       big.NewInt(0),
		TerminalTotalDifficultyPassed: true,
		Ethash:                        new(EthashConfig),
		Clique:                        nil,
	}

	// NonActivatedConfig defines the chain configuration without activating
	// any protocol change (EIPs).
	NonActivatedConfig = &ChainConfig{
		ChainID:                       big.NewInt(1),
		HomesteadBlock:                nil,
		DAOForkBlock:                  nil,
		DAOForkSupport:                false,
		EIP150Block:                   nil,
		EIP155Block:                   nil,
		EIP158Block:                   nil,
		ByzantiumBlock:                nil,
		ConstantinopleBlock:           nil,
		PetersburgBlock:               nil,
		IstanbulBlock:                 nil,
		MuirGlacierBlock:              nil,
		BerlinBlock:                   nil,
		LondonBlock:                   nil,
		ArrowGlacierBlock:             nil,
		GrayGlacierBlock:              nil,
		MergeNetsplitBlock:            nil,
		ShanghaiTime:                  nil,
		CancunTime:                    nil,
		PragueTime:                    nil,
		VerkleTime:                    nil,
		TerminalTotalDifficulty:       nil,
		TerminalTotalDifficultyPassed: false,
		Ethash:                        new(EthashConfig),
		Clique:                        nil,
	}
	TestRules = TestChainConfig.Rules(new(big.Int), false, 0)
)

// NetworkNames are user friendly names to use in the chain spec banner.
var NetworkNames = map[string]string{
	MainnetChainConfig.ChainID.String(): "mainnet",
	GoerliChainConfig.ChainID.String():  "goerli",
	SepoliaChainConfig.ChainID.String(): "sepolia",
	HoleskyChainConfig.ChainID.String(): "holesky",
}

// ChainConfig is the core config which determines the blockchain settings.
//
// ChainConfig is stored in the database on a per block basis. This means
// that any network, identified by its genesis block, can have its own
// set of configuration options.
type ChainConfig struct {
	ChainID *big.Int `json:"chainId"` // chainId identifies the current chain and is used for replay protection

	HomesteadBlock *big.Int `json:"homesteadBlock,omitempty"` // Homestead switch block (nil = no fork, 0 = already homestead)

	DAOForkBlock   *big.Int `json:"daoForkBlock,omitempty"`   // TheDAO hard-fork switch block (nil = no fork)
	DAOForkSupport bool     `json:"daoForkSupport,omitempty"` // Whether the nodes supports or opposes the DAO hard-fork

	// EIP150 implements the Gas price changes (https://github.com/ethereum/EIPs/issues/150)
	EIP150Block *big.Int `json:"eip150Block,omitempty"` // EIP150 HF block (nil = no fork)
	EIP155Block *big.Int `json:"eip155Block,omitempty"` // EIP155 HF block
	EIP158Block *big.Int `json:"eip158Block,omitempty"` // EIP158 HF block

	ByzantiumBlock      *big.Int `json:"byzantiumBlock,omitempty"`      // Byzantium switch block (nil = no fork, 0 = already on byzantium)
	ConstantinopleBlock *big.Int `json:"constantinopleBlock,omitempty"` // Constantinople switch block (nil = no fork, 0 = already activated)
	PetersburgBlock     *big.Int `json:"petersburgBlock,omitempty"`     // Petersburg switch block (nil = same as Constantinople)
	IstanbulBlock       *big.Int `json:"istanbulBlock,omitempty"`       // Istanbul switch block (nil = no fork, 0 = already on istanbul)
	MuirGlacierBlock    *big.Int `json:"muirGlacierBlock,omitempty"`    // Eip-2384 (bomb delay) switch block (nil = no fork, 0 = already activated)
	BerlinBlock         *big.Int `json:"berlinBlock,omitempty"`         // Berlin switch block (nil = no fork, 0 = already on berlin)
	LondonBlock         *big.Int `json:"londonBlock,omitempty"`         // London switch block (nil = no fork, 0 = already on london)
	ArrowGlacierBlock   *big.Int `json:"arrowGlacierBlock,omitempty"`   // Eip-4345 (bomb delay) switch block (nil = no fork, 0 = already activated)
	GrayGlacierBlock    *big.Int `json:"grayGlacierBlock,omitempty"`    // Eip-5133 (bomb delay) switch block (nil = no fork, 0 = already activated)
	MergeNetsplitBlock  *big.Int `json:"mergeNetsplitBlock,omitempty"`  // Virtual fork after The Merge to use as a network splitter

	// Fork scheduling was switched from blocks to timestamps here

	ShanghaiTime *uint64 `json:"shanghaiTime,omitempty"` // Shanghai switch time (nil = no fork, 0 = already on shanghai)
	CancunTime   *uint64 `json:"cancunTime,omitempty"`   // Cancun switch time (nil = no fork, 0 = already on cancun)
	PragueTime   *uint64 `json:"pragueTime,omitempty"`   // Prague switch time (nil = no fork, 0 = already on prague)
	VerkleTime   *uint64 `json:"verkleTime,omitempty"`   // Verkle switch time (nil = no fork, 0 = already on verkle)

	// TerminalTotalDifficulty is the amount of total difficulty reached by
	// the network that triggers the consensus upgrade.
	TerminalTotalDifficulty *big.Int `json:"terminalTotalDifficulty,omitempty"`

	// TerminalTotalDifficultyPassed is a flag specifying that the network already
	// passed the terminal total difficulty. Its purpose is to disable legacy sync
	// even without having seen the TTD locally (safer long term).
	//
	// TODO(karalabe): Drop this field eventually (always assuming PoS mode)
	TerminalTotalDifficultyPassed bool `json:"terminalTotalDifficultyPassed,omitempty"`

	// Various consensus engines
<<<<<<< HEAD
	Ethash    *EthashConfig `json:"ethash,omitempty"`
	Clique    *CliqueConfig `json:"clique,omitempty"`
	IsDevMode bool          `json:"isDev,omitempty"`

	// Astria Specific Configuration
	AstriaOverrideGenesisExtraData bool                        `json:"astriaOverrideGenesisExtraData,omitempty"`
	AstriaExtraDataOverride        hexutil.Bytes               `json:"astriaExtraDataOverride,omitempty"`
	AstriaRollupName               string                      `json:"astriaRollupName"`
	AstriaSequencerInitialHeight   uint32                      `json:"astriaSequencerInitialHeight"`
	AstriaCelestiaInitialHeight    uint64                      `json:"astriaCelestiaInitialHeight"`
	AstriaCelestiaHeightVariance   uint64                      `json:"astriaCelestiaHeightVariance,omitempty"`
	AstriaBridgeAddressConfigs     []AstriaBridgeAddressConfig `json:"astriaBridgeAddresses,omitempty"`
	AstriaBridgeSenderAddress      common.Address              `json:"astriaBridgeSenderAddress,omitempty"`
	AstriaFeeCollectors            map[uint32]common.Address   `json:"astriaFeeCollectors"`
	AstriaEIP1559Params            *AstriaEIP1559Params        `json:"astriaEIP1559Params,omitempty"`
}

func (c *ChainConfig) AstriaExtraData() []byte {
	if c.AstriaExtraDataOverride != nil {
		return c.AstriaExtraDataOverride
	}

	// create default extradata
	extra, _ := rlp.EncodeToBytes([]interface{}{
		c.AstriaRollupName,
		c.AstriaSequencerInitialHeight,
		c.AstriaCelestiaInitialHeight,
		c.AstriaCelestiaHeightVariance,
	})
	if uint64(len(extra)) > MaximumExtraDataSize {
		log.Warn("Miner extra data exceed limit", "extra", hexutil.Bytes(extra), "limit", MaximumExtraDataSize)
		extra = nil
	}
	return extra
}

type AstriaEIP1559Param struct {
	MinBaseFee               uint64 `json:"minBaseFee"`
	ElasticityMultiplier     uint64 `json:"elasticityMultiplier"`
	BaseFeeChangeDenominator uint64 `json:"baseFeeChangeDenominator"`
}

type AstriaEIP1559Params struct {
	heights        map[uint64]AstriaEIP1559Param
	orderedHeights []uint64
}

func NewAstriaEIP1559Params(heights map[uint64]AstriaEIP1559Param) *AstriaEIP1559Params {
	orderedHeights := []uint64{}
	for k := range heights {
		orderedHeights = append(orderedHeights, k)
	}
	sort.Slice(orderedHeights, func(i, j int) bool { return orderedHeights[i] > orderedHeights[j] })

	return &AstriaEIP1559Params{
		heights:        heights,
		orderedHeights: orderedHeights,
	}
}

func (c *AstriaEIP1559Params) MinBaseFeeAt(height uint64) *big.Int {
	for _, h := range c.orderedHeights {
		if height >= h {
			return big.NewInt(0).SetUint64(c.heights[h].MinBaseFee)
		}
	}
	return common.Big0
}

func (c *AstriaEIP1559Params) ElasticityMultiplierAt(height uint64) uint64 {
	for _, h := range c.orderedHeights {
		if height >= h {
			return c.heights[h].ElasticityMultiplier
		}
	}
	return DefaultElasticityMultiplier
}

func (c *AstriaEIP1559Params) BaseFeeChangeDenominatorAt(height uint64) uint64 {
	for _, h := range c.orderedHeights {
		if height >= h {
			return c.heights[h].BaseFeeChangeDenominator
		}
	}
	return DefaultBaseFeeChangeDenominator
}

func (c AstriaEIP1559Params) MarshalJSON() ([]byte, error) {
	return json.Marshal(c.heights)
}

func (c *AstriaEIP1559Params) UnmarshalJSON(data []byte) error {
	var heights map[uint64]AstriaEIP1559Param
	if err := json.Unmarshal(data, &heights); err != nil {
		return err
	}
	*c = *NewAstriaEIP1559Params(heights)
	return nil
=======
	Ethash *EthashConfig `json:"ethash,omitempty"`
	Clique *CliqueConfig `json:"clique,omitempty"`
>>>>>>> 0dd173a7
}

// EthashConfig is the consensus engine configs for proof-of-work based sealing.
type EthashConfig struct{}

// String implements the stringer interface, returning the consensus engine details.
func (c EthashConfig) String() string {
	return "ethash"
}

// CliqueConfig is the consensus engine configs for proof-of-authority based sealing.
type CliqueConfig struct {
	Period uint64 `json:"period"` // Number of seconds between blocks to enforce
	Epoch  uint64 `json:"epoch"`  // Epoch length to reset votes and checkpoint
}

// String implements the stringer interface, returning the consensus engine details.
func (c CliqueConfig) String() string {
	return fmt.Sprintf("clique(period: %d, epoch: %d)", c.Period, c.Epoch)
}

// Description returns a human-readable description of ChainConfig.
func (c *ChainConfig) Description() string {
	var banner string

	// Create some basic network config output
	network := NetworkNames[c.ChainID.String()]
	if network == "" {
		network = "unknown"
	}
	banner += fmt.Sprintf("Chain ID:  %v (%s)\n", c.ChainID, network)
	switch {
	case c.Ethash != nil:
		if c.TerminalTotalDifficulty == nil {
			banner += "Consensus: Ethash (proof-of-work)\n"
		} else if !c.TerminalTotalDifficultyPassed {
			banner += "Consensus: Beacon (proof-of-stake), merging from Ethash (proof-of-work)\n"
		} else {
			banner += "Consensus: Beacon (proof-of-stake), merged from Ethash (proof-of-work)\n"
		}
	case c.Clique != nil:
		if c.TerminalTotalDifficulty == nil {
			banner += "Consensus: Clique (proof-of-authority)\n"
		} else if !c.TerminalTotalDifficultyPassed {
			banner += "Consensus: Beacon (proof-of-stake), merging from Clique (proof-of-authority)\n"
		} else {
			banner += "Consensus: Beacon (proof-of-stake), merged from Clique (proof-of-authority)\n"
		}
	default:
		banner += "Consensus: unknown\n"
	}
	banner += "\n"

	// Create a list of forks with a short description of them. Forks that only
	// makes sense for mainnet should be optional at printing to avoid bloating
	// the output for testnets and private networks.
	banner += "Pre-Merge hard forks (block based):\n"
	banner += fmt.Sprintf(" - Homestead:                   #%-8v (https://github.com/ethereum/execution-specs/blob/master/network-upgrades/mainnet-upgrades/homestead.md)\n", c.HomesteadBlock)
	if c.DAOForkBlock != nil {
		banner += fmt.Sprintf(" - DAO Fork:                    #%-8v (https://github.com/ethereum/execution-specs/blob/master/network-upgrades/mainnet-upgrades/dao-fork.md)\n", c.DAOForkBlock)
	}
	banner += fmt.Sprintf(" - Tangerine Whistle (EIP 150): #%-8v (https://github.com/ethereum/execution-specs/blob/master/network-upgrades/mainnet-upgrades/tangerine-whistle.md)\n", c.EIP150Block)
	banner += fmt.Sprintf(" - Spurious Dragon/1 (EIP 155): #%-8v (https://github.com/ethereum/execution-specs/blob/master/network-upgrades/mainnet-upgrades/spurious-dragon.md)\n", c.EIP155Block)
	banner += fmt.Sprintf(" - Spurious Dragon/2 (EIP 158): #%-8v (https://github.com/ethereum/execution-specs/blob/master/network-upgrades/mainnet-upgrades/spurious-dragon.md)\n", c.EIP155Block)
	banner += fmt.Sprintf(" - Byzantium:                   #%-8v (https://github.com/ethereum/execution-specs/blob/master/network-upgrades/mainnet-upgrades/byzantium.md)\n", c.ByzantiumBlock)
	banner += fmt.Sprintf(" - Constantinople:              #%-8v (https://github.com/ethereum/execution-specs/blob/master/network-upgrades/mainnet-upgrades/constantinople.md)\n", c.ConstantinopleBlock)
	banner += fmt.Sprintf(" - Petersburg:                  #%-8v (https://github.com/ethereum/execution-specs/blob/master/network-upgrades/mainnet-upgrades/petersburg.md)\n", c.PetersburgBlock)
	banner += fmt.Sprintf(" - Istanbul:                    #%-8v (https://github.com/ethereum/execution-specs/blob/master/network-upgrades/mainnet-upgrades/istanbul.md)\n", c.IstanbulBlock)
	if c.MuirGlacierBlock != nil {
		banner += fmt.Sprintf(" - Muir Glacier:                #%-8v (https://github.com/ethereum/execution-specs/blob/master/network-upgrades/mainnet-upgrades/muir-glacier.md)\n", c.MuirGlacierBlock)
	}
	banner += fmt.Sprintf(" - Berlin:                      #%-8v (https://github.com/ethereum/execution-specs/blob/master/network-upgrades/mainnet-upgrades/berlin.md)\n", c.BerlinBlock)
	banner += fmt.Sprintf(" - London:                      #%-8v (https://github.com/ethereum/execution-specs/blob/master/network-upgrades/mainnet-upgrades/london.md)\n", c.LondonBlock)
	if c.ArrowGlacierBlock != nil {
		banner += fmt.Sprintf(" - Arrow Glacier:               #%-8v (https://github.com/ethereum/execution-specs/blob/master/network-upgrades/mainnet-upgrades/arrow-glacier.md)\n", c.ArrowGlacierBlock)
	}
	if c.GrayGlacierBlock != nil {
		banner += fmt.Sprintf(" - Gray Glacier:                #%-8v (https://github.com/ethereum/execution-specs/blob/master/network-upgrades/mainnet-upgrades/gray-glacier.md)\n", c.GrayGlacierBlock)
	}
	banner += "\n"

	// Add a special section for the merge as it's non-obvious
	if c.TerminalTotalDifficulty == nil {
		banner += "The Merge is not yet available for this network!\n"
		banner += " - Hard-fork specification: https://github.com/ethereum/execution-specs/blob/master/network-upgrades/mainnet-upgrades/paris.md\n"
	} else {
		banner += "Merge configured:\n"
		banner += " - Hard-fork specification:    https://github.com/ethereum/execution-specs/blob/master/network-upgrades/mainnet-upgrades/paris.md\n"
		banner += fmt.Sprintf(" - Network known to be merged: %v\n", c.TerminalTotalDifficultyPassed)
		banner += fmt.Sprintf(" - Total terminal difficulty:  %v\n", c.TerminalTotalDifficulty)
		if c.MergeNetsplitBlock != nil {
			banner += fmt.Sprintf(" - Merge netsplit block:       #%-8v\n", c.MergeNetsplitBlock)
		}
	}
	banner += "\n"

	// Create a list of forks post-merge
	banner += "Post-Merge hard forks (timestamp based):\n"
	if c.ShanghaiTime != nil {
		banner += fmt.Sprintf(" - Shanghai:                    @%-10v (https://github.com/ethereum/execution-specs/blob/master/network-upgrades/mainnet-upgrades/shanghai.md)\n", *c.ShanghaiTime)
	}
	if c.CancunTime != nil {
		banner += fmt.Sprintf(" - Cancun:                      @%-10v (https://github.com/ethereum/execution-specs/blob/master/network-upgrades/mainnet-upgrades/cancun.md)\n", *c.CancunTime)
	}
	if c.PragueTime != nil {
		banner += fmt.Sprintf(" - Prague:                      @%-10v\n", *c.PragueTime)
	}
	if c.VerkleTime != nil {
		banner += fmt.Sprintf(" - Verkle:                      @%-10v\n", *c.VerkleTime)
	}
	return banner
}

// IsHomestead returns whether num is either equal to the homestead block or greater.
func (c *ChainConfig) IsHomestead(num *big.Int) bool {
	return isBlockForked(c.HomesteadBlock, num)
}

// IsDAOFork returns whether num is either equal to the DAO fork block or greater.
func (c *ChainConfig) IsDAOFork(num *big.Int) bool {
	return isBlockForked(c.DAOForkBlock, num)
}

// IsEIP150 returns whether num is either equal to the EIP150 fork block or greater.
func (c *ChainConfig) IsEIP150(num *big.Int) bool {
	return isBlockForked(c.EIP150Block, num)
}

// IsEIP155 returns whether num is either equal to the EIP155 fork block or greater.
func (c *ChainConfig) IsEIP155(num *big.Int) bool {
	return isBlockForked(c.EIP155Block, num)
}

// IsEIP158 returns whether num is either equal to the EIP158 fork block or greater.
func (c *ChainConfig) IsEIP158(num *big.Int) bool {
	return isBlockForked(c.EIP158Block, num)
}

// IsByzantium returns whether num is either equal to the Byzantium fork block or greater.
func (c *ChainConfig) IsByzantium(num *big.Int) bool {
	return isBlockForked(c.ByzantiumBlock, num)
}

// IsConstantinople returns whether num is either equal to the Constantinople fork block or greater.
func (c *ChainConfig) IsConstantinople(num *big.Int) bool {
	return isBlockForked(c.ConstantinopleBlock, num)
}

// IsMuirGlacier returns whether num is either equal to the Muir Glacier (EIP-2384) fork block or greater.
func (c *ChainConfig) IsMuirGlacier(num *big.Int) bool {
	return isBlockForked(c.MuirGlacierBlock, num)
}

// IsPetersburg returns whether num is either
// - equal to or greater than the PetersburgBlock fork block,
// - OR is nil, and Constantinople is active
func (c *ChainConfig) IsPetersburg(num *big.Int) bool {
	return isBlockForked(c.PetersburgBlock, num) || c.PetersburgBlock == nil && isBlockForked(c.ConstantinopleBlock, num)
}

// IsIstanbul returns whether num is either equal to the Istanbul fork block or greater.
func (c *ChainConfig) IsIstanbul(num *big.Int) bool {
	return isBlockForked(c.IstanbulBlock, num)
}

// IsBerlin returns whether num is either equal to the Berlin fork block or greater.
func (c *ChainConfig) IsBerlin(num *big.Int) bool {
	return isBlockForked(c.BerlinBlock, num)
}

// IsLondon returns whether num is either equal to the London fork block or greater.
func (c *ChainConfig) IsLondon(num *big.Int) bool {
	return isBlockForked(c.LondonBlock, num)
}

// IsArrowGlacier returns whether num is either equal to the Arrow Glacier (EIP-4345) fork block or greater.
func (c *ChainConfig) IsArrowGlacier(num *big.Int) bool {
	return isBlockForked(c.ArrowGlacierBlock, num)
}

// IsGrayGlacier returns whether num is either equal to the Gray Glacier (EIP-5133) fork block or greater.
func (c *ChainConfig) IsGrayGlacier(num *big.Int) bool {
	return isBlockForked(c.GrayGlacierBlock, num)
}

// IsTerminalPoWBlock returns whether the given block is the last block of PoW stage.
func (c *ChainConfig) IsTerminalPoWBlock(parentTotalDiff *big.Int, totalDiff *big.Int) bool {
	if c.TerminalTotalDifficulty == nil {
		return false
	}
	return parentTotalDiff.Cmp(c.TerminalTotalDifficulty) < 0 && totalDiff.Cmp(c.TerminalTotalDifficulty) >= 0
}

// IsShanghai returns whether time is either equal to the Shanghai fork time or greater.
func (c *ChainConfig) IsShanghai(num *big.Int, time uint64) bool {
	return c.IsLondon(num) && isTimestampForked(c.ShanghaiTime, time)
}

// IsCancun returns whether time is either equal to the Cancun fork time or greater.
func (c *ChainConfig) IsCancun(num *big.Int, time uint64) bool {
	return c.IsLondon(num) && isTimestampForked(c.CancunTime, time)
}

// IsPrague returns whether time is either equal to the Prague fork time or greater.
func (c *ChainConfig) IsPrague(num *big.Int, time uint64) bool {
	return c.IsLondon(num) && isTimestampForked(c.PragueTime, time)
}

// IsVerkle returns whether time is either equal to the Verkle fork time or greater.
func (c *ChainConfig) IsVerkle(num *big.Int, time uint64) bool {
	return c.IsLondon(num) && isTimestampForked(c.VerkleTime, time)
}

// IsEIP4762 returns whether eip 4762 has been activated at given block.
func (c *ChainConfig) IsEIP4762(num *big.Int, time uint64) bool {
	return c.IsVerkle(num, time)
}

// CheckCompatible checks whether scheduled fork transitions have been imported
// with a mismatching chain configuration.
func (c *ChainConfig) CheckCompatible(newcfg *ChainConfig, height uint64, time uint64) *ConfigCompatError {
	var (
		bhead = new(big.Int).SetUint64(height)
		btime = time
	)
	// Iterate checkCompatible to find the lowest conflict.
	var lasterr *ConfigCompatError
	for {
		err := c.checkCompatible(newcfg, bhead, btime)
		if err == nil || (lasterr != nil && err.RewindToBlock == lasterr.RewindToBlock && err.RewindToTime == lasterr.RewindToTime) {
			break
		}
		lasterr = err

		if err.RewindToTime > 0 {
			btime = err.RewindToTime
		} else {
			bhead.SetUint64(err.RewindToBlock)
		}
	}
	return lasterr
}

// CheckConfigForkOrder checks that we don't "skip" any forks, geth isn't pluggable enough
// to guarantee that forks can be implemented in a different order than on official networks
func (c *ChainConfig) CheckConfigForkOrder() error {
	type fork struct {
		name      string
		block     *big.Int // forks up to - and including the merge - were defined with block numbers
		timestamp *uint64  // forks after the merge are scheduled using timestamps
		optional  bool     // if true, the fork may be nil and next fork is still allowed
	}
	var lastFork fork
	for _, cur := range []fork{
		{name: "homesteadBlock", block: c.HomesteadBlock},
		{name: "daoForkBlock", block: c.DAOForkBlock, optional: true},
		{name: "eip150Block", block: c.EIP150Block},
		{name: "eip155Block", block: c.EIP155Block},
		{name: "eip158Block", block: c.EIP158Block},
		{name: "byzantiumBlock", block: c.ByzantiumBlock},
		{name: "constantinopleBlock", block: c.ConstantinopleBlock},
		{name: "petersburgBlock", block: c.PetersburgBlock},
		{name: "istanbulBlock", block: c.IstanbulBlock},
		{name: "muirGlacierBlock", block: c.MuirGlacierBlock, optional: true},
		{name: "berlinBlock", block: c.BerlinBlock},
		{name: "londonBlock", block: c.LondonBlock},
		{name: "arrowGlacierBlock", block: c.ArrowGlacierBlock, optional: true},
		{name: "grayGlacierBlock", block: c.GrayGlacierBlock, optional: true},
		{name: "mergeNetsplitBlock", block: c.MergeNetsplitBlock, optional: true},
		{name: "shanghaiTime", timestamp: c.ShanghaiTime},
		{name: "cancunTime", timestamp: c.CancunTime, optional: true},
		{name: "pragueTime", timestamp: c.PragueTime, optional: true},
		{name: "verkleTime", timestamp: c.VerkleTime, optional: true},
	} {
		if lastFork.name != "" {
			switch {
			// Non-optional forks must all be present in the chain config up to the last defined fork
			case lastFork.block == nil && lastFork.timestamp == nil && (cur.block != nil || cur.timestamp != nil):
				if cur.block != nil {
					return fmt.Errorf("unsupported fork ordering: %v not enabled, but %v enabled at block %v",
						lastFork.name, cur.name, cur.block)
				} else {
					return fmt.Errorf("unsupported fork ordering: %v not enabled, but %v enabled at timestamp %v",
						lastFork.name, cur.name, *cur.timestamp)
				}

			// Fork (whether defined by block or timestamp) must follow the fork definition sequence
			case (lastFork.block != nil && cur.block != nil) || (lastFork.timestamp != nil && cur.timestamp != nil):
				if lastFork.block != nil && lastFork.block.Cmp(cur.block) > 0 {
					return fmt.Errorf("unsupported fork ordering: %v enabled at block %v, but %v enabled at block %v",
						lastFork.name, lastFork.block, cur.name, cur.block)
				} else if lastFork.timestamp != nil && *lastFork.timestamp > *cur.timestamp {
					return fmt.Errorf("unsupported fork ordering: %v enabled at timestamp %v, but %v enabled at timestamp %v",
						lastFork.name, *lastFork.timestamp, cur.name, *cur.timestamp)
				}

				// Timestamp based forks can follow block based ones, but not the other way around
				if lastFork.timestamp != nil && cur.block != nil {
					return fmt.Errorf("unsupported fork ordering: %v used timestamp ordering, but %v reverted to block ordering",
						lastFork.name, cur.name)
				}
			}
		}
		// If it was optional and not set, then ignore it
		if !cur.optional || (cur.block != nil || cur.timestamp != nil) {
			lastFork = cur
		}
	}
	return nil
}

func (c *ChainConfig) checkCompatible(newcfg *ChainConfig, headNumber *big.Int, headTimestamp uint64) *ConfigCompatError {
	if isForkBlockIncompatible(c.HomesteadBlock, newcfg.HomesteadBlock, headNumber) {
		return newBlockCompatError("Homestead fork block", c.HomesteadBlock, newcfg.HomesteadBlock)
	}
	if isForkBlockIncompatible(c.DAOForkBlock, newcfg.DAOForkBlock, headNumber) {
		return newBlockCompatError("DAO fork block", c.DAOForkBlock, newcfg.DAOForkBlock)
	}
	if c.IsDAOFork(headNumber) && c.DAOForkSupport != newcfg.DAOForkSupport {
		return newBlockCompatError("DAO fork support flag", c.DAOForkBlock, newcfg.DAOForkBlock)
	}
	if isForkBlockIncompatible(c.EIP150Block, newcfg.EIP150Block, headNumber) {
		return newBlockCompatError("EIP150 fork block", c.EIP150Block, newcfg.EIP150Block)
	}
	if isForkBlockIncompatible(c.EIP155Block, newcfg.EIP155Block, headNumber) {
		return newBlockCompatError("EIP155 fork block", c.EIP155Block, newcfg.EIP155Block)
	}
	if isForkBlockIncompatible(c.EIP158Block, newcfg.EIP158Block, headNumber) {
		return newBlockCompatError("EIP158 fork block", c.EIP158Block, newcfg.EIP158Block)
	}
	if c.IsEIP158(headNumber) && !configBlockEqual(c.ChainID, newcfg.ChainID) {
		return newBlockCompatError("EIP158 chain ID", c.EIP158Block, newcfg.EIP158Block)
	}
	if isForkBlockIncompatible(c.ByzantiumBlock, newcfg.ByzantiumBlock, headNumber) {
		return newBlockCompatError("Byzantium fork block", c.ByzantiumBlock, newcfg.ByzantiumBlock)
	}
	if isForkBlockIncompatible(c.ConstantinopleBlock, newcfg.ConstantinopleBlock, headNumber) {
		return newBlockCompatError("Constantinople fork block", c.ConstantinopleBlock, newcfg.ConstantinopleBlock)
	}
	if isForkBlockIncompatible(c.PetersburgBlock, newcfg.PetersburgBlock, headNumber) {
		// the only case where we allow Petersburg to be set in the past is if it is equal to Constantinople
		// mainly to satisfy fork ordering requirements which state that Petersburg fork be set if Constantinople fork is set
		if isForkBlockIncompatible(c.ConstantinopleBlock, newcfg.PetersburgBlock, headNumber) {
			return newBlockCompatError("Petersburg fork block", c.PetersburgBlock, newcfg.PetersburgBlock)
		}
	}
	if isForkBlockIncompatible(c.IstanbulBlock, newcfg.IstanbulBlock, headNumber) {
		return newBlockCompatError("Istanbul fork block", c.IstanbulBlock, newcfg.IstanbulBlock)
	}
	if isForkBlockIncompatible(c.MuirGlacierBlock, newcfg.MuirGlacierBlock, headNumber) {
		return newBlockCompatError("Muir Glacier fork block", c.MuirGlacierBlock, newcfg.MuirGlacierBlock)
	}
	if isForkBlockIncompatible(c.BerlinBlock, newcfg.BerlinBlock, headNumber) {
		return newBlockCompatError("Berlin fork block", c.BerlinBlock, newcfg.BerlinBlock)
	}
	if isForkBlockIncompatible(c.LondonBlock, newcfg.LondonBlock, headNumber) {
		return newBlockCompatError("London fork block", c.LondonBlock, newcfg.LondonBlock)
	}
	if isForkBlockIncompatible(c.ArrowGlacierBlock, newcfg.ArrowGlacierBlock, headNumber) {
		return newBlockCompatError("Arrow Glacier fork block", c.ArrowGlacierBlock, newcfg.ArrowGlacierBlock)
	}
	if isForkBlockIncompatible(c.GrayGlacierBlock, newcfg.GrayGlacierBlock, headNumber) {
		return newBlockCompatError("Gray Glacier fork block", c.GrayGlacierBlock, newcfg.GrayGlacierBlock)
	}
	if isForkBlockIncompatible(c.MergeNetsplitBlock, newcfg.MergeNetsplitBlock, headNumber) {
		return newBlockCompatError("Merge netsplit fork block", c.MergeNetsplitBlock, newcfg.MergeNetsplitBlock)
	}
	if isForkTimestampIncompatible(c.ShanghaiTime, newcfg.ShanghaiTime, headTimestamp) {
		return newTimestampCompatError("Shanghai fork timestamp", c.ShanghaiTime, newcfg.ShanghaiTime)
	}
	if isForkTimestampIncompatible(c.CancunTime, newcfg.CancunTime, headTimestamp) {
		return newTimestampCompatError("Cancun fork timestamp", c.CancunTime, newcfg.CancunTime)
	}
	if isForkTimestampIncompatible(c.PragueTime, newcfg.PragueTime, headTimestamp) {
		return newTimestampCompatError("Prague fork timestamp", c.PragueTime, newcfg.PragueTime)
	}
	if isForkTimestampIncompatible(c.VerkleTime, newcfg.VerkleTime, headTimestamp) {
		return newTimestampCompatError("Verkle fork timestamp", c.VerkleTime, newcfg.VerkleTime)
	}
	return nil
}

// BaseFeeChangeDenominator bounds the amount the base fee can change between blocks.
func (c *ChainConfig) BaseFeeChangeDenominator(height uint64) uint64 {
	if c.AstriaEIP1559Params != nil {
		return c.AstriaEIP1559Params.BaseFeeChangeDenominatorAt(height)
	}
	return DefaultBaseFeeChangeDenominator
}

// ElasticityMultiplier bounds the maximum gas limit an EIP-1559 block may have.
func (c *ChainConfig) ElasticityMultiplier(height uint64) uint64 {
	if c.AstriaEIP1559Params != nil {
		return c.AstriaEIP1559Params.ElasticityMultiplierAt(height)
	}
	return DefaultElasticityMultiplier
}

// LatestFork returns the latest time-based fork that would be active for the given time.
func (c *ChainConfig) LatestFork(time uint64) forks.Fork {
	// Assume last non-time-based fork has passed.
	london := c.LondonBlock

	switch {
	case c.IsPrague(london, time):
		return forks.Prague
	case c.IsCancun(london, time):
		return forks.Cancun
	case c.IsShanghai(london, time):
		return forks.Shanghai
	default:
		return forks.Paris
	}
}

// isForkBlockIncompatible returns true if a fork scheduled at block s1 cannot be
// rescheduled to block s2 because head is already past the fork.
func isForkBlockIncompatible(s1, s2, head *big.Int) bool {
	return (isBlockForked(s1, head) || isBlockForked(s2, head)) && !configBlockEqual(s1, s2)
}

// isBlockForked returns whether a fork scheduled at block s is active at the
// given head block. Whilst this method is the same as isTimestampForked, they
// are explicitly separate for clearer reading.
func isBlockForked(s, head *big.Int) bool {
	if s == nil || head == nil {
		return false
	}
	return s.Cmp(head) <= 0
}

func configBlockEqual(x, y *big.Int) bool {
	if x == nil {
		return y == nil
	}
	if y == nil {
		return x == nil
	}
	return x.Cmp(y) == 0
}

// isForkTimestampIncompatible returns true if a fork scheduled at timestamp s1
// cannot be rescheduled to timestamp s2 because head is already past the fork.
func isForkTimestampIncompatible(s1, s2 *uint64, head uint64) bool {
	return (isTimestampForked(s1, head) || isTimestampForked(s2, head)) && !configTimestampEqual(s1, s2)
}

// isTimestampForked returns whether a fork scheduled at timestamp s is active
// at the given head timestamp. Whilst this method is the same as isBlockForked,
// they are explicitly separate for clearer reading.
func isTimestampForked(s *uint64, head uint64) bool {
	if s == nil {
		return false
	}
	return *s <= head
}

func configTimestampEqual(x, y *uint64) bool {
	if x == nil {
		return y == nil
	}
	if y == nil {
		return x == nil
	}
	return *x == *y
}

// ConfigCompatError is raised if the locally-stored blockchain is initialised with a
// ChainConfig that would alter the past.
type ConfigCompatError struct {
	What string

	// block numbers of the stored and new configurations if block based forking
	StoredBlock, NewBlock *big.Int

	// timestamps of the stored and new configurations if time based forking
	StoredTime, NewTime *uint64

	// the block number to which the local chain must be rewound to correct the error
	RewindToBlock uint64

	// the timestamp to which the local chain must be rewound to correct the error
	RewindToTime uint64
}

func newBlockCompatError(what string, storedblock, newblock *big.Int) *ConfigCompatError {
	var rew *big.Int
	switch {
	case storedblock == nil:
		rew = newblock
	case newblock == nil || storedblock.Cmp(newblock) < 0:
		rew = storedblock
	default:
		rew = newblock
	}
	err := &ConfigCompatError{
		What:          what,
		StoredBlock:   storedblock,
		NewBlock:      newblock,
		RewindToBlock: 0,
	}
	if rew != nil && rew.Sign() > 0 {
		err.RewindToBlock = rew.Uint64() - 1
	}
	return err
}

func newTimestampCompatError(what string, storedtime, newtime *uint64) *ConfigCompatError {
	var rew *uint64
	switch {
	case storedtime == nil:
		rew = newtime
	case newtime == nil || *storedtime < *newtime:
		rew = storedtime
	default:
		rew = newtime
	}
	err := &ConfigCompatError{
		What:         what,
		StoredTime:   storedtime,
		NewTime:      newtime,
		RewindToTime: 0,
	}
	if rew != nil && *rew != 0 {
		err.RewindToTime = *rew - 1
	}
	return err
}

func (err *ConfigCompatError) Error() string {
	if err.StoredBlock != nil {
		return fmt.Sprintf("mismatching %s in database (have block %d, want block %d, rewindto block %d)", err.What, err.StoredBlock, err.NewBlock, err.RewindToBlock)
	}

	if err.StoredTime == nil && err.NewTime == nil {
		return ""
	} else if err.StoredTime == nil && err.NewTime != nil {
		return fmt.Sprintf("mismatching %s in database (have timestamp nil, want timestamp %d, rewindto timestamp %d)", err.What, *err.NewTime, err.RewindToTime)
	} else if err.StoredTime != nil && err.NewTime == nil {
		return fmt.Sprintf("mismatching %s in database (have timestamp %d, want timestamp nil, rewindto timestamp %d)", err.What, *err.StoredTime, err.RewindToTime)
	}
	return fmt.Sprintf("mismatching %s in database (have timestamp %d, want timestamp %d, rewindto timestamp %d)", err.What, *err.StoredTime, *err.NewTime, err.RewindToTime)
}

// Rules wraps ChainConfig and is merely syntactic sugar or can be used for functions
// that do not have or require information about the block.
//
// Rules is a one time interface meaning that it shouldn't be used in between transition
// phases.
type Rules struct {
	ChainID                                                 *big.Int
	IsHomestead, IsEIP150, IsEIP155, IsEIP158               bool
	IsEIP2929, IsEIP4762                                    bool
	IsByzantium, IsConstantinople, IsPetersburg, IsIstanbul bool
	IsBerlin, IsLondon                                      bool
	IsMerge, IsShanghai, IsCancun, IsPrague                 bool
	IsVerkle                                                bool
}

// Rules ensures c's ChainID is not nil.
func (c *ChainConfig) Rules(num *big.Int, isMerge bool, timestamp uint64) Rules {
	chainID := c.ChainID
	if chainID == nil {
		chainID = new(big.Int)
	}
	// disallow setting Merge out of order
	isMerge = isMerge && c.IsLondon(num)
<<<<<<< HEAD
=======
	isVerkle := isMerge && c.IsVerkle(num, timestamp)
>>>>>>> 0dd173a7
	return Rules{
		ChainID:          new(big.Int).Set(chainID),
		IsHomestead:      c.IsHomestead(num),
		IsEIP150:         c.IsEIP150(num),
		IsEIP155:         c.IsEIP155(num),
		IsEIP158:         c.IsEIP158(num),
		IsByzantium:      c.IsByzantium(num),
		IsConstantinople: c.IsConstantinople(num),
		IsPetersburg:     c.IsPetersburg(num),
		IsIstanbul:       c.IsIstanbul(num),
		IsBerlin:         c.IsBerlin(num),
		IsEIP2929:        c.IsBerlin(num) && !isVerkle,
		IsLondon:         c.IsLondon(num),
		IsMerge:          isMerge,
		IsShanghai:       isMerge && c.IsShanghai(num, timestamp),
		IsCancun:         isMerge && c.IsCancun(num, timestamp),
		IsPrague:         isMerge && c.IsPrague(num, timestamp),
<<<<<<< HEAD
		IsVerkle:         isMerge && c.IsVerkle(num, timestamp),
	}
}

type AstriaBridgeAddressConfig struct {
	BridgeAddress  hexutil.Bytes           `json:"bridgeAddress"`
	StartHeight    uint32                  `json:"startHeight"`
	AssetDenom     string                  `json:"assetDenom"`
	AssetPrecision uint16                  `json:"assetPrecision"`
	Erc20Asset     *AstriaErc20AssetConfig `json:"erc20Asset,omitempty"`
}

type AstriaErc20AssetConfig struct {
	ContractAddress   common.Address `json:"contractAddress"`
	ContractPrecision uint16         `json:"contractPrecision"`
}

func (abc *AstriaBridgeAddressConfig) Validate() error {
	if len(abc.BridgeAddress) != 20 {
		return fmt.Errorf("bridge address must be 20 bytes")
=======
		IsVerkle:         isVerkle,
		IsEIP4762:        isVerkle,
>>>>>>> 0dd173a7
	}
	if abc.StartHeight == 0 {
		return fmt.Errorf("start height must be greater than 0")
	}
	if abc.AssetDenom == "" {
		return fmt.Errorf("asset denom must be set")
	}
	if abc.Erc20Asset == nil && abc.AssetPrecision > 18 {
		return fmt.Errorf("asset precision of native asset must be less than or equal to 18")
	}
	if abc.Erc20Asset != nil && abc.AssetPrecision > abc.Erc20Asset.ContractPrecision {
		return fmt.Errorf("asset precision must be less than or equal to contract precision")
	}

	return nil
}

func (abc *AstriaBridgeAddressConfig) ScaledDepositAmount(deposit *big.Int) *big.Int {
	var exponent uint16
	if abc.Erc20Asset != nil {
		exponent = abc.Erc20Asset.ContractPrecision - abc.AssetPrecision
	} else {
		exponent = 18 - abc.AssetPrecision
	}
	multiplier := new(big.Int).Exp(big.NewInt(10), big.NewInt(int64(exponent)), nil)

	return new(big.Int).Mul(deposit, multiplier)
}<|MERGE_RESOLUTION|>--- conflicted
+++ resolved
@@ -23,14 +23,10 @@
 	"sort"
 
 	"github.com/ethereum/go-ethereum/common"
-<<<<<<< HEAD
 	"github.com/ethereum/go-ethereum/common/hexutil"
 	"github.com/ethereum/go-ethereum/log"
 	"github.com/ethereum/go-ethereum/params/forks"
 	"github.com/ethereum/go-ethereum/rlp"
-=======
-	"github.com/ethereum/go-ethereum/params/forks"
->>>>>>> 0dd173a7
 )
 
 // Genesis hashes to enforce below configs on.
@@ -375,7 +371,6 @@
 	TerminalTotalDifficultyPassed bool `json:"terminalTotalDifficultyPassed,omitempty"`
 
 	// Various consensus engines
-<<<<<<< HEAD
 	Ethash    *EthashConfig `json:"ethash,omitempty"`
 	Clique    *CliqueConfig `json:"clique,omitempty"`
 	IsDevMode bool          `json:"isDev,omitempty"`
@@ -474,10 +469,6 @@
 	}
 	*c = *NewAstriaEIP1559Params(heights)
 	return nil
-=======
-	Ethash *EthashConfig `json:"ethash,omitempty"`
-	Clique *CliqueConfig `json:"clique,omitempty"`
->>>>>>> 0dd173a7
 }
 
 // EthashConfig is the consensus engine configs for proof-of-work based sealing.
@@ -1045,10 +1036,7 @@
 	}
 	// disallow setting Merge out of order
 	isMerge = isMerge && c.IsLondon(num)
-<<<<<<< HEAD
-=======
 	isVerkle := isMerge && c.IsVerkle(num, timestamp)
->>>>>>> 0dd173a7
 	return Rules{
 		ChainID:          new(big.Int).Set(chainID),
 		IsHomestead:      c.IsHomestead(num),
@@ -1066,8 +1054,8 @@
 		IsShanghai:       isMerge && c.IsShanghai(num, timestamp),
 		IsCancun:         isMerge && c.IsCancun(num, timestamp),
 		IsPrague:         isMerge && c.IsPrague(num, timestamp),
-<<<<<<< HEAD
-		IsVerkle:         isMerge && c.IsVerkle(num, timestamp),
+		IsVerkle:         isVerkle,
+		IsEIP4762:        isVerkle,
 	}
 }
 
@@ -1087,10 +1075,6 @@
 func (abc *AstriaBridgeAddressConfig) Validate() error {
 	if len(abc.BridgeAddress) != 20 {
 		return fmt.Errorf("bridge address must be 20 bytes")
-=======
-		IsVerkle:         isVerkle,
-		IsEIP4762:        isVerkle,
->>>>>>> 0dd173a7
 	}
 	if abc.StartHeight == 0 {
 		return fmt.Errorf("start height must be greater than 0")
