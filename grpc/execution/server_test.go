package execution

import (
	"bytes"
	"context"
	"crypto/sha256"
	"math/big"
	"testing"
<<<<<<< HEAD

	astriaPb "buf.build/gen/go/astria/execution-apis/protocolbuffers/go/astria/execution/v2"
=======
	"time"

	astriaPb "buf.build/gen/go/astria/execution-apis/protocolbuffers/go/astria/execution/v1"
>>>>>>> 687db6e3
	primitivev1 "buf.build/gen/go/astria/primitives/protocolbuffers/go/astria/primitive/v1"
	sequencerblockv1 "buf.build/gen/go/astria/sequencerblock-apis/protocolbuffers/go/astria/sequencerblock/v1"
	"github.com/ethereum/go-ethereum/common"
	"github.com/ethereum/go-ethereum/core/types"
	"github.com/ethereum/go-ethereum/crypto"
	"github.com/ethereum/go-ethereum/params"
	"github.com/stretchr/testify/require"
	"google.golang.org/grpc/codes"
	"google.golang.org/grpc/status"
	"google.golang.org/protobuf/types/known/timestamppb"
)

func TestExecutionServiceServerV2_CreateExecutionSession(t *testing.T) {
	ethservice, serviceV2 := setupExecutionService(t, 10)

	session, err := serviceV2.CreateExecutionSession(context.Background(), &astriaPb.CreateExecutionSessionRequest{})
	require.Nil(t, err, "CreateExecutionSession failed")
	require.NotEmpty(t, serviceV2.activeSessionId, "Active session ID should not be empty")
	require.NotNil(t, serviceV2.activeFork, "Active fork should not be nil")

	bc := ethservice.BlockChain()
	hashedRollupId := sha256.Sum256([]byte(bc.Config().AstriaRollupName))

	require.NotEmpty(t, session.SessionId, "SessionId should not be empty")
	require.Equal(t, session.SessionId, serviceV2.activeSessionId, "Active session ID is not set correctly")

	activeFork := bc.Config().AstriaForks.GetForkAtHeight(1)

	require.True(t, bytes.Equal(session.ExecutionSessionParameters.RollupId.Inner, hashedRollupId[:]), "RollupId is not correct")
	require.Equal(t, session.ExecutionSessionParameters.RollupStartBlockNumber, activeFork.Height, "RollupStartBlockNumber is not correct")
	require.Equal(t, session.ExecutionSessionParameters.RollupEndBlockNumber, activeFork.StopHeight, "RollupEndBlockNumber is not correct")
	require.Equal(t, session.ExecutionSessionParameters.SequencerStartBlockHeight, activeFork.Sequencer.StartHeight, "SequencerStartBlockHeight is not correct")
	require.Equal(t, session.ExecutionSessionParameters.SequencerChainId, activeFork.Sequencer.ChainID, "SequencerChainId is not correct")
	require.Equal(t, session.ExecutionSessionParameters.CelestiaChainId, activeFork.Celestia.ChainID, "CelestiaChainId is not correct")
	require.Equal(t, session.ExecutionSessionParameters.CelestiaSearchHeightMaxLookAhead, activeFork.Celestia.SearchHeightMaxLookAhead, "CelestiaSearchHeightMaxLookAhead is not correct")

	require.NotNil(t, session.CommitmentState, "CommitmentState is nil")

	softBlock := ethservice.BlockChain().CurrentSafeBlock()
	require.NotNil(t, softBlock, "SoftBlock is nil")

	firmBlock := ethservice.BlockChain().CurrentFinalBlock()
	require.NotNil(t, firmBlock, "FirmBlock is nil")

	require.Equal(t, softBlock.Hash().Hex(), session.CommitmentState.SoftExecutedBlockMetadata.Hash, "Soft Block Hashes do not match")
	require.Equal(t, softBlock.ParentHash.Hex(), session.CommitmentState.SoftExecutedBlockMetadata.ParentHash, "Soft Block Parent Hash do not match")
	require.Equal(t, softBlock.Number.Uint64(), session.CommitmentState.SoftExecutedBlockMetadata.Number, "Soft Block Number do not match")

	require.Equal(t, firmBlock.Hash().Hex(), session.CommitmentState.FirmExecutedBlockMetadata.Hash, "Firm Block Hashes do not match")
	require.Equal(t, firmBlock.ParentHash.Hex(), session.CommitmentState.FirmExecutedBlockMetadata.ParentHash, "Firm Block Parent Hash do not match")
	require.Equal(t, firmBlock.Number.Uint64(), session.CommitmentState.FirmExecutedBlockMetadata.Number, "Firm Block Number do not match")
	require.Equal(t, session.CommitmentState.LowestCelestiaSearchHeight, ethservice.BlockChain().Config().AstriaForks.GetForkAtHeight(1).Celestia.StartHeight, "LowestCelestiaSearchHeight is not correct")
}

func TestExecutionServiceServerV2_GetExecutedBlockMetadata(t *testing.T) {
	ethservice, serviceV2 := setupExecutionService(t, 10)

	tests := []struct {
		description        string
		request            *astriaPb.GetExecutedBlockMetadataRequest
		expectedReturnCode codes.Code
	}{
		{
			description: "Get block by block number 1",
			request: &astriaPb.GetExecutedBlockMetadataRequest{
				Identifier: &astriaPb.ExecutedBlockIdentifier{Identifier: &astriaPb.ExecutedBlockIdentifier_Number{Number: 1}},
			},
			expectedReturnCode: 0,
		},
		{
			description: "Get block by block hash",
			request: &astriaPb.GetExecutedBlockMetadataRequest{
				Identifier: &astriaPb.ExecutedBlockIdentifier{Identifier: &astriaPb.ExecutedBlockIdentifier_Hash{Hash: ethservice.BlockChain().GetBlockByNumber(4).Hash().Hex()}},
			},
			expectedReturnCode: 0,
		},
		{
			description: "Get block which is not present",
			request: &astriaPb.GetExecutedBlockMetadataRequest{
				Identifier: &astriaPb.ExecutedBlockIdentifier{Identifier: &astriaPb.ExecutedBlockIdentifier_Number{Number: 100}},
			},
			expectedReturnCode: codes.NotFound,
		},
	}

	for _, tt := range tests {
		t.Run(tt.description, func(t *testing.T) {
			blockMetadata, err := serviceV2.GetExecutedBlockMetadata(context.Background(), tt.request)
			if tt.expectedReturnCode > 0 {
				require.NotNil(t, err, "GetExecutedBlockMetadata should return an error")
				require.Equal(t, tt.expectedReturnCode, status.Code(err), "GetExecutedBlockMetadata failed")
			}
			if err == nil {
				require.NotNil(t, blockMetadata, "Block metadata not found")
				var block *types.Block
				if tt.request.Identifier.GetNumber() != 0 {
					// get block by number
					block = ethservice.BlockChain().GetBlockByNumber(uint64(tt.request.Identifier.GetNumber()))
				}
				if tt.request.Identifier.GetHash() != "" {
					block = ethservice.BlockChain().GetBlockByHash(common.HexToHash(tt.request.Identifier.GetHash()))
				}
				require.NotNil(t, block, "Block not found")

				require.Equal(t, uint64(blockMetadata.Number), block.NumberU64(), "Block number is not correct")
				require.Equal(t, block.ParentHash().Hex(), blockMetadata.ParentHash, "Parent Block Hash is not correct")
				require.Equal(t, block.Hash().Hex(), blockMetadata.Hash, "BlockHash is not correct")
			}
		})
	}
}

func TestExecutionServiceServerV2_ExecuteBlock(t *testing.T) {
	ethservice, _ := setupExecutionService(t, 10)

	tests := []struct {
		description        string
		createSessionFirst bool
		numberOfTxs        int
		prevBlockHash      string
		timestamp          uint64
		depositTxAmount    *big.Int // if this is non zero then we send a deposit tx
		expectedReturnCode codes.Code
	}{
		{
			description:        "ExecuteBlock without creating session first",
			createSessionFirst: false,
			numberOfTxs:        5,
			prevBlockHash:      ethservice.BlockChain().GetBlockByNumber(2).Hash().Hex(),
			timestamp:          ethservice.BlockChain().GetBlockByNumber(2).Time() + 2,
			depositTxAmount:    big.NewInt(0),
			expectedReturnCode: codes.PermissionDenied,
		},
		{
			description:        "ExecuteBlock with 5 txs and no deposit tx",
			createSessionFirst: true,
			numberOfTxs:        5,
			prevBlockHash:      ethservice.BlockChain().CurrentSafeBlock().Hash().Hex(),
			timestamp:          ethservice.BlockChain().CurrentSafeBlock().Time + 2,
			depositTxAmount:    big.NewInt(0),
			expectedReturnCode: 0,
		},
		{
			description:        "ExecuteBlock with 5 txs and a deposit tx",
			createSessionFirst: true,
			numberOfTxs:        5,
			prevBlockHash:      ethservice.BlockChain().CurrentSafeBlock().Hash().Hex(),
			timestamp:          ethservice.BlockChain().CurrentSafeBlock().Time + 2,
			depositTxAmount:    big.NewInt(1000000000000000000),
			expectedReturnCode: 0,
		},
		{
			description:        "ExecuteBlock with incorrect previous block hash",
			createSessionFirst: true,
			numberOfTxs:        5,
			prevBlockHash:      common.BytesToHash([]byte("incorrect_hash")).Hex(),
			timestamp:          ethservice.BlockChain().CurrentSafeBlock().Time + 2,
			depositTxAmount:    big.NewInt(0),
			expectedReturnCode: codes.FailedPrecondition,
		},
	}

<<<<<<< HEAD
	fork := ethservice.BlockChain().Config().AstriaForks.GetForkAtHeight(1)
	var bridgeConfig params.AstriaBridgeAddressConfig
	for _, cfg := range fork.BridgeAddresses {
		bridgeConfig = *cfg
		break
=======
	for _, tt := range tests {
		t.Run(tt.description, func(t *testing.T) {
			batchBlocksRes, err := serviceV1Alpha1.BatchGetBlocks(context.Background(), tt.batchGetBlockRequest)
			if tt.expectedReturnCode > 0 {
				require.NotNil(t, err, "BatchGetBlocks should return an error")
				require.Equal(t, tt.expectedReturnCode, status.Code(err), "BatchGetBlocks failed")
			}

			for _, batchBlock := range batchBlocksRes.GetBlocks() {
				require.NotNil(t, batchBlock, "Block not found in batch blocks response")

				block := ethservice.BlockChain().GetBlockByNumber(uint64(batchBlock.Number))
				require.NotNil(t, block, "Block not found in blockchain")

				require.Equal(t, uint64(batchBlock.Number), block.NumberU64(), "Block number is not correct")
				require.Equal(t, block.ParentHash().Bytes(), batchBlock.ParentBlockHash, "Parent Block Hash is not correct")
				require.Equal(t, block.Hash().Bytes(), batchBlock.Hash, "BlockHash is not correct")
			}
		})
	}
}

func bigIntToProtoU128(i *big.Int) *primitivev1.Uint128 {
	lo := i.Uint64()
	hi := new(big.Int).Rsh(i, 64).Uint64()
	return &primitivev1.Uint128{Lo: lo, Hi: hi}
}

func TestExecutionServiceServerV1Alpha2_ExecuteBlock(t *testing.T) {
	ethservice, _ := setupExecutionService(t, 10)

	tests := []struct {
		description                          string
		callGenesisInfoAndGetCommitmentState bool
		numberOfTxs                          int
		prevBlockHash                        []byte
		timestamp                            uint64
		depositAmount                        *big.Int // if this is non zero then we send a deposit tx
		expectedReturnCode                   codes.Code
	}{
		{
			description:                          "ExecuteBlock without calling GetGenesisInfo and GetCommitmentState",
			callGenesisInfoAndGetCommitmentState: false,
			numberOfTxs:                          5,
			prevBlockHash:                        ethservice.BlockChain().GetBlockByNumber(2).Hash().Bytes(),
			timestamp:                            ethservice.BlockChain().GetBlockByNumber(2).Time() + 2,
			depositAmount:                        big.NewInt(0),
			expectedReturnCode:                   codes.PermissionDenied,
		},
		{
			description:                          "ExecuteBlock with 5 txs and no deposit tx",
			callGenesisInfoAndGetCommitmentState: true,
			numberOfTxs:                          5,
			prevBlockHash:                        ethservice.BlockChain().CurrentSafeBlock().Hash().Bytes(),
			timestamp:                            ethservice.BlockChain().CurrentSafeBlock().Time + 2,
			depositAmount:                        big.NewInt(0),
			expectedReturnCode:                   0,
		},
		{
			description:                          "ExecuteBlock with 5 txs and a deposit tx",
			callGenesisInfoAndGetCommitmentState: true,
			numberOfTxs:                          5,
			prevBlockHash:                        ethservice.BlockChain().CurrentSafeBlock().Hash().Bytes(),
			timestamp:                            ethservice.BlockChain().CurrentSafeBlock().Time + 2,
			depositAmount:                        big.NewInt(1000000000000000000),
			expectedReturnCode:                   0,
		},
		{
			description:                          "ExecuteBlock with incorrect previous block hash",
			callGenesisInfoAndGetCommitmentState: true,
			numberOfTxs:                          5,
			prevBlockHash:                        ethservice.BlockChain().GetBlockByNumber(2).Hash().Bytes(),
			timestamp:                            ethservice.BlockChain().GetBlockByNumber(2).Time() + 2,
			depositAmount:                        big.NewInt(0),
			expectedReturnCode:                   codes.FailedPrecondition,
		},
>>>>>>> 687db6e3
	}

	for _, tt := range tests {
		t.Run(tt.description, func(t *testing.T) {
			// reset the blockchain with each test
			ethservice, serviceV2 := setupExecutionService(t, 10)

			var err error
			var session *astriaPb.ExecutionSession
			if tt.createSessionFirst {
				// Create execution session before calling executeBlock
				session, err = serviceV2.CreateExecutionSession(context.Background(), &astriaPb.CreateExecutionSessionRequest{})
				require.Nil(t, err, "CreateExecutionSession failed")
				require.NotNil(t, session, "ExecutionSession is nil")

				// Debug information for the "incorrect previous block hash" test
				if tt.description == "ExecuteBlock with incorrect previous block hash" {
					currentBlock := ethservice.BlockChain().CurrentBlock()
					currentHeight := currentBlock.Number.Uint64() + 1
					currentFork := ethservice.BlockChain().Config().AstriaForks.GetForkAtHeight(currentHeight)

					t.Logf("Debug - Current height: %d, Fork height: %d, Fork stop height: %d",
						currentHeight, currentFork.Height, currentFork.StopHeight)
					t.Logf("Debug - Current safe block hash: %s, Test previous hash: %s",
						ethservice.BlockChain().CurrentSafeBlock().Hash().Hex(), tt.prevBlockHash)
				}
			}

			// create the txs to send
<<<<<<< HEAD
			txs := []*types.Transaction{}
=======
			// create 5 txs
>>>>>>> 687db6e3
			marshalledTxs := []*sequencerblockv1.RollupData{}
			for i := 0; i < 5; i++ {
				unsignedTx := types.NewTransaction(uint64(i), testToAddress, big.NewInt(1), params.TxGas, big.NewInt(params.InitialBaseFee*2), nil)
				tx, err := types.SignTx(unsignedTx, types.LatestSigner(ethservice.BlockChain().Config()), testKey)
				require.Nil(t, err, "Failed to sign tx")

				marshalledTx, err := tx.MarshalBinary()
				require.Nil(t, err, "Failed to marshal tx")
				marshalledTxs = append(marshalledTxs, &sequencerblockv1.RollupData{
					Value: &sequencerblockv1.RollupData_SequencedData{SequencedData: marshalledTx},
				})
			}

<<<<<<< HEAD
			// create deposit tx if depositTxAmount is non zero
			if tt.depositTxAmount.Cmp(big.NewInt(0)) != 0 && tt.createSessionFirst {
				depositAmount := bigIntToProtoU128(tt.depositTxAmount)
				bridgeAddress := bridgeConfig.BridgeAddress
				bridgeAssetDenom := bridgeConfig.AssetDenom
=======
			// create deposit tx if depositAmount is non zero
			if tt.depositAmount.Cmp(big.NewInt(0)) != 0 {
				depositAmount := bigIntToProtoU128(tt.depositAmount)
				bridgeAddress := ethservice.BlockChain().Config().AstriaBridgeAddressConfigs[0].BridgeAddress
				bridgeAssetDenom := ethservice.BlockChain().Config().AstriaBridgeAddressConfigs[0].AssetDenom
>>>>>>> 687db6e3

				// create new chain destination address for better testing
				chainDestinationAddressPrivKey, err := crypto.GenerateKey()
				require.Nil(t, err, "Failed to generate chain destination address")

				chainDestinationAddress := crypto.PubkeyToAddress(chainDestinationAddressPrivKey.PublicKey)

				hashedRollupId := sha256.Sum256([]byte(ethservice.BlockChain().Config().AstriaRollupName))
				rollupId := primitivev1.RollupId{
					Inner: hashedRollupId[:],
				}

				depositTx := &sequencerblockv1.RollupData{Value: &sequencerblockv1.RollupData_Deposit{Deposit: &sequencerblockv1.Deposit{
					BridgeAddress: &primitivev1.Address{
						Bech32M: bridgeAddress,
					},
					Asset:                   bridgeAssetDenom,
					Amount:                  depositAmount,
					RollupId:                &rollupId,
					DestinationChainAddress: chainDestinationAddress.String(),
					SourceTransactionId: &primitivev1.TransactionId{
						Inner: "test_tx_hash",
					},
					SourceActionIndex: 0,
				}}}

				marshalledTxs = append(marshalledTxs, depositTx)
			}

			sessionId := ""
			if session != nil {
				sessionId = session.SessionId
			}

			executeBlockReq := &astriaPb.ExecuteBlockRequest{
				SessionId:  sessionId,
				ParentHash: tt.prevBlockHash,
				Timestamp: &timestamppb.Timestamp{
					Seconds: int64(tt.timestamp),
				},
				Transactions: marshalledTxs,
			}

			executeBlockRes, err := serviceV2.ExecuteBlock(context.Background(), executeBlockReq)
			if tt.expectedReturnCode > 0 {
				require.NotNil(t, err, "ExecuteBlock should return an error")
				require.Equal(t, tt.expectedReturnCode, status.Code(err), "ExecuteBlock failed")
			}
			if err == nil {
				require.NotNil(t, executeBlockRes, "ExecuteBlock response is nil")

				astriaOrdered := ethservice.TxPool().AstriaOrdered()
				require.Equal(t, 0, astriaOrdered.Len(), "AstriaOrdered should be empty")
			}
		})
	}
}

<<<<<<< HEAD
func TestExecutionServiceServerV2_UpdateCommitmentState(t *testing.T) {
	ethservice, serviceV2 := setupExecutionService(t, 10)
=======
func TestExecutionServiceServerV1Alpha2_ExecuteBlockAndUpdateCommitment(t *testing.T) {
	ethservice, serviceV1Alpha1 := setupExecutionService(t, 10)

	// call genesis info
	genesisInfo, err := serviceV1Alpha1.GetGenesisInfo(context.Background(), &astriaPb.GetGenesisInfoRequest{})
	require.Nil(t, err, "GetGenesisInfo failed")
	require.NotNil(t, genesisInfo, "GenesisInfo is nil")

	// call get commitment state
	commitmentState, err := serviceV1Alpha1.GetCommitmentState(context.Background(), &astriaPb.GetCommitmentStateRequest{})
	require.Nil(t, err, "GetCommitmentState failed")
	require.NotNil(t, commitmentState, "CommitmentState is nil")

	// get previous block hash
	previousBlock := ethservice.BlockChain().CurrentSafeBlock()
	require.NotNil(t, previousBlock, "Previous block not found")

	// create 5 txs
	marshalledTxs := []*sequencerblockv1.RollupData{}
	for i := 0; i < 5; i++ {
		unsignedTx := types.NewTransaction(uint64(i), testToAddress, big.NewInt(1), params.TxGas, big.NewInt(params.InitialBaseFee*2), nil)
		tx, err := types.SignTx(unsignedTx, types.LatestSigner(ethservice.BlockChain().Config()), testKey)
		require.Nil(t, err, "Failed to sign tx")

		marshalledTx, err := tx.MarshalBinary()
		require.Nil(t, err, "Failed to marshal tx")
		marshalledTxs = append(marshalledTxs, &sequencerblockv1.RollupData{
			Value: &sequencerblockv1.RollupData_SequencedData{SequencedData: marshalledTx},
		})
	}

	amountToDeposit := big.NewInt(1000000000000000000)
	depositAmount := bigIntToProtoU128(amountToDeposit)
	bridgeAddress := ethservice.BlockChain().Config().AstriaBridgeAddressConfigs[0].BridgeAddress
	bridgeAssetDenom := ethservice.BlockChain().Config().AstriaBridgeAddressConfigs[0].AssetDenom
>>>>>>> 687db6e3

	// Create execution session
	session, err := serviceV2.CreateExecutionSession(context.Background(), &astriaPb.CreateExecutionSessionRequest{})
	require.Nil(t, err, "CreateExecutionSession failed")
	require.NotNil(t, session, "ExecutionSession is nil")

	// Execute a block
	softBlock := ethservice.BlockChain().CurrentSafeBlock()
	executeBlockReq := &astriaPb.ExecuteBlockRequest{
		SessionId:  session.SessionId,
		ParentHash: softBlock.Hash().Hex(),
		Timestamp: &timestamppb.Timestamp{
			Seconds: int64(softBlock.Time + 2),
		},
		Transactions: []*sequencerblockv1.RollupData{},
	}

	executeBlockRes, err := serviceV2.ExecuteBlock(context.Background(), executeBlockReq)
	require.Nil(t, err, "ExecuteBlock failed")
	require.NotNil(t, executeBlockRes, "ExecuteBlock response is nil")

	// Test invalid session ID
	invalidSessionReq := &astriaPb.UpdateCommitmentStateRequest{
		SessionId: "invalid-session-id",
		CommitmentState: &astriaPb.CommitmentState{
			SoftExecutedBlockMetadata:  executeBlockRes.ExecutedBlockMetadata,
			FirmExecutedBlockMetadata:  executeBlockRes.ExecutedBlockMetadata,
			LowestCelestiaSearchHeight: session.CommitmentState.LowestCelestiaSearchHeight + 1,
		},
	}

	_, err = serviceV2.UpdateCommitmentState(context.Background(), invalidSessionReq)
	require.NotNil(t, err, "UpdateCommitmentState should fail with invalid session ID")
	require.Equal(t, codes.PermissionDenied, status.Code(err), "Should get PermissionDenied error")

	// Test decreasing Celestia height
	decreasedHeightReq := &astriaPb.UpdateCommitmentStateRequest{
		SessionId: session.SessionId,
		CommitmentState: &astriaPb.CommitmentState{
			SoftExecutedBlockMetadata:  executeBlockRes.ExecutedBlockMetadata,
			FirmExecutedBlockMetadata:  executeBlockRes.ExecutedBlockMetadata,
			LowestCelestiaSearchHeight: session.CommitmentState.LowestCelestiaSearchHeight - 1, // Decrease height
		},
	}

	_, err = serviceV2.UpdateCommitmentState(context.Background(), decreasedHeightReq)
	require.NotNil(t, err, "UpdateCommitmentState should fail with decreased Celestia height")
	require.Equal(t, codes.InvalidArgument, status.Code(err), "Should get InvalidArgument error")
	require.Contains(t, err.Error(), "Base Celestia height cannot be decreased")

	// Test block hash that doesn't exist
	nonExistentBlockReq := &astriaPb.UpdateCommitmentStateRequest{
		SessionId: session.SessionId,
		CommitmentState: &astriaPb.CommitmentState{
			SoftExecutedBlockMetadata: &astriaPb.ExecutedBlockMetadata{
				Number:     100,
				Hash:       common.BytesToHash([]byte("non-existent-hash")).Hex(),
				ParentHash: common.BytesToHash([]byte("non-existent-parent")).Hex(),
				Timestamp:  &timestamppb.Timestamp{Seconds: int64(softBlock.Time + 10)},
			},
			FirmExecutedBlockMetadata:  executeBlockRes.ExecutedBlockMetadata,
			LowestCelestiaSearchHeight: session.CommitmentState.LowestCelestiaSearchHeight + 1,
		},
	}

	_, err = serviceV2.UpdateCommitmentState(context.Background(), nonExistentBlockReq)
	require.NotNil(t, err, "UpdateCommitmentState should fail with non-existent block hash")
	require.Equal(t, codes.InvalidArgument, status.Code(err), "Should get InvalidArgument error")
	require.Contains(t, err.Error(), "Soft block specified does not exist")

	// Test basic successful case
	updateCommitmentStateReq := &astriaPb.UpdateCommitmentStateRequest{
		SessionId: session.SessionId,
		CommitmentState: &astriaPb.CommitmentState{
			SoftExecutedBlockMetadata:  executeBlockRes.ExecutedBlockMetadata,
			FirmExecutedBlockMetadata:  executeBlockRes.ExecutedBlockMetadata,
			LowestCelestiaSearchHeight: session.CommitmentState.LowestCelestiaSearchHeight + 1,
		},
	}

	commitmentStateRes, err := serviceV2.UpdateCommitmentState(context.Background(), updateCommitmentStateReq)
	require.Nil(t, err, "UpdateCommitmentState failed")
	require.NotNil(t, commitmentStateRes, "UpdateCommitmentState response is nil")

	// Verify commitment state
	softBlockAfter := ethservice.BlockChain().CurrentSafeBlock()
	firmBlockAfter := ethservice.BlockChain().CurrentFinalBlock()

	require.Equal(t, executeBlockRes.ExecutedBlockMetadata.Hash, softBlockAfter.Hash().Hex(), "Soft block hash incorrect")
	require.Equal(t, executeBlockRes.ExecutedBlockMetadata.Hash, firmBlockAfter.Hash().Hex(), "Firm block hash incorrect")

	// Check celestia height
	celestiaHeight := ethservice.BlockChain().CurrentBaseCelestiaHeight()
	require.Equal(t, updateCommitmentStateReq.CommitmentState.LowestCelestiaSearchHeight, celestiaHeight, "Celestia height not updated correctly")
}

func TestEthHeaderToExecutedBlockMetadata(t *testing.T) {
	ethservice, _ := setupExecutionService(t, 10)

	// Test with valid header
	header := ethservice.BlockChain().CurrentBlock()
	metadata, err := ethHeaderToExecutedBlockMetadata(header)
	require.Nil(t, err, "ethHeaderToExecutedBlockMetadata should not fail with valid header")
	require.Equal(t, header.Number.Uint64(), metadata.Number, "Block number doesn't match")
	require.Equal(t, header.Hash().Hex(), metadata.Hash, "Block hash doesn't match")
	require.Equal(t, header.ParentHash.Hex(), metadata.ParentHash, "Parent hash doesn't match")
	require.Equal(t, int64(header.Time), metadata.Timestamp.Seconds, "Timestamp doesn't match")

	// Test with nil header
	metadata, err = ethHeaderToExecutedBlockMetadata(nil)
	require.NotNil(t, err, "ethHeaderToExecutedBlockMetadata should fail with nil header")
	require.Nil(t, metadata, "Metadata should be nil when header is nil")
}

func TestGetExecutedBlockMetadataFromIdentifier(t *testing.T) {
	ethservice, serviceV2 := setupExecutionService(t, 10)
	bc := ethservice.BlockChain()

	// Get a block by number
	block2 := bc.GetBlockByNumber(2)
	require.NotNil(t, block2, "Test setup should have a block at number 2")

	identifier1 := &astriaPb.ExecutedBlockIdentifier{
		Identifier: &astriaPb.ExecutedBlockIdentifier_Number{
			Number: 2,
		},
	}

	metadata1, err := serviceV2.getExecutedBlockMetadataFromIdentifier(identifier1)
	require.Nil(t, err, "Should successfully get metadata by block number")
	require.Equal(t, uint64(2), metadata1.Number, "Block number should match")
	require.Equal(t, block2.Hash().Hex(), metadata1.Hash, "Block hash should match")

	// Get a block by hash
	block3 := bc.GetBlockByNumber(3)
	require.NotNil(t, block3, "Test setup should have a block at number 3")

	identifier2 := &astriaPb.ExecutedBlockIdentifier{
		Identifier: &astriaPb.ExecutedBlockIdentifier_Hash{
			Hash: block3.Hash().Hex(),
		},
	}

	metadata2, err := serviceV2.getExecutedBlockMetadataFromIdentifier(identifier2)
	require.Nil(t, err, "Should successfully get metadata by block hash")
	require.Equal(t, uint64(3), metadata2.Number, "Block number should match")
	require.Equal(t, block3.Hash().Hex(), metadata2.Hash, "Block hash should match")

	// non-existent block by number
	identifier3 := &astriaPb.ExecutedBlockIdentifier{
		Identifier: &astriaPb.ExecutedBlockIdentifier_Number{
			Number: 100,
		},
	}

	metadata3, err := serviceV2.getExecutedBlockMetadataFromIdentifier(identifier3)
	require.NotNil(t, err, "Should fail for non-existent block")
	require.Nil(t, metadata3, "Metadata should be nil for non-existent block")
	require.Equal(t, codes.NotFound, status.Code(err), "Should return NotFound error")

	// non-existent block by hash
	identifier4 := &astriaPb.ExecutedBlockIdentifier{
		Identifier: &astriaPb.ExecutedBlockIdentifier_Hash{
			Hash: common.BytesToHash([]byte("non-existent-hash")).Hex(),
		},
	}

	metadata4, err := serviceV2.getExecutedBlockMetadataFromIdentifier(identifier4)
	require.NotNil(t, err, "Should fail for non-existent block")
	require.Nil(t, metadata4, "Metadata should be nil for non-existent block")
	require.Equal(t, codes.NotFound, status.Code(err), "Should return NotFound error")
}

func TestExecutionServiceServerV2_CreateExecutionSession_HaltedFork(t *testing.T) {
	ethservice, serviceV2 := setupExecutionServiceWithHaltedFork(t, 10)

	currentFork := ethservice.BlockChain().Config().AstriaForks.GetForkAtHeight(1)
	require.True(t, currentFork.Halt, "Fork should be halted")

	_, err := serviceV2.CreateExecutionSession(context.Background(), &astriaPb.CreateExecutionSessionRequest{})
	require.NotNil(t, err, "CreateExecutionSession should fail with halted fork")
	require.Equal(t, codes.FailedPrecondition, status.Code(err), "Should get FailedPrecondition error")
}

func TestExecutionServiceServerV2_ExecuteBlock_InvalidSession(t *testing.T) {
	ethservice, serviceV2 := setupExecutionService(t, 10)

	softBlock := ethservice.BlockChain().CurrentSafeBlock()
	executeBlockReq := &astriaPb.ExecuteBlockRequest{
		SessionId:  "invalid-session-id",
		ParentHash: softBlock.Hash().Hex(),
		Timestamp: &timestamppb.Timestamp{
			Seconds: int64(softBlock.Time + 2),
		},
		Transactions: []*sequencerblockv1.RollupData{},
	}

	_, err := serviceV2.ExecuteBlock(context.Background(), executeBlockReq)
	require.NotNil(t, err, "ExecuteBlock should fail without a valid session")
	require.Equal(t, codes.PermissionDenied, status.Code(err), "Should get PermissionDenied error")
}

func TestExecutionServiceServerV2_ExecuteBlock_HaltedFork(t *testing.T) {
	ethservice, serviceV2 := setupExecutionServiceWithHaltedFork(t, 10)

	currentFork := ethservice.BlockChain().Config().AstriaForks.GetForkAtHeight(1)
	require.True(t, currentFork.Halt, "Fork should be halted")

	_, err := serviceV2.CreateExecutionSession(context.Background(), &astriaPb.CreateExecutionSessionRequest{})
	require.NotNil(t, err, "CreateExecutionSession should fail with halted fork")
	require.Equal(t, codes.FailedPrecondition, status.Code(err), "Should get FailedPrecondition error for halted fork")

	// Directly set the activeSessionId and activeFork to simulate a session that was created
	// before the fork was halted
	serviceV2.activeSessionId = "simulated-session-id"
	serviceV2.activeFork = &currentFork

	softBlock := ethservice.BlockChain().CurrentSafeBlock()
	executeBlockReq := &astriaPb.ExecuteBlockRequest{
		SessionId:  serviceV2.activeSessionId,
		ParentHash: softBlock.Hash().Hex(),
		Timestamp: &timestamppb.Timestamp{
			Seconds: int64(softBlock.Time + 2),
		},
		Transactions: []*sequencerblockv1.RollupData{},
	}

	_, err = serviceV2.ExecuteBlock(context.Background(), executeBlockReq)
	require.NotNil(t, err, "ExecuteBlock should fail with halted fork")
	require.Equal(t, codes.FailedPrecondition, status.Code(err), "Should get FailedPrecondition error")
}

func TestExecutionServiceServerV2_ExecuteBlock_OutOfRange(t *testing.T) {
	ethservice, serviceV2 := setupExecutionService(t, 10)

	session, err := serviceV2.CreateExecutionSession(context.Background(), &astriaPb.CreateExecutionSessionRequest{})
	require.Nil(t, err, "CreateExecutionSession failed")
	require.NotNil(t, session, "Session should not be nil")

	fork := ethservice.BlockChain().Config().AstriaForks.GetForkAtHeight(1)

	fork.StopHeight = 5
	serviceV2.activeFork = &fork

	softBlock := ethservice.BlockChain().GetBlockByNumber(6)
	executeBlockReq := &astriaPb.ExecuteBlockRequest{
		SessionId:  session.SessionId,
		ParentHash: softBlock.Hash().Hex(),
		Timestamp: &timestamppb.Timestamp{
			Seconds: int64(softBlock.Time() + 2),
		},
		Transactions: []*sequencerblockv1.RollupData{},
	}

	_, err = serviceV2.ExecuteBlock(context.Background(), executeBlockReq)
	require.NotNil(t, err, "ExecuteBlock should fail with out-of-range fork")
	require.Equal(t, codes.OutOfRange, status.Code(err), "Should get OutOfRange error")
}

func TestExecutionServiceServerV2_UpdateCommitmentState_OutOfRange(t *testing.T) {
	ethservice, serviceV2 := setupExecutionService(t, 10)

	session, err := serviceV2.CreateExecutionSession(context.Background(), &astriaPb.CreateExecutionSessionRequest{})
	require.Nil(t, err, "CreateExecutionSession failed")
	require.NotNil(t, session, "ExecutionSession is nil")

	fork := ethservice.BlockChain().Config().AstriaForks.GetForkAtHeight(1)

	fork.StopHeight = 5
	serviceV2.activeFork = &fork

	outOfRangeBlock := ethservice.BlockChain().GetBlockByNumber(9)
	require.NotNil(t, outOfRangeBlock, "Block 9 should exist")

	outOfRangeSoftBlockMetadata, err := ethHeaderToExecutedBlockMetadata(outOfRangeBlock.Header())
	require.Nil(t, err, "Failed to convert block header to metadata")

	firmBlock := ethservice.BlockChain().CurrentFinalBlock()
	firmBlockMetadata, err := ethHeaderToExecutedBlockMetadata(firmBlock)
	require.Nil(t, err, "Failed to convert firm block header to metadata")

	updateReq1 := &astriaPb.UpdateCommitmentStateRequest{
		SessionId: session.SessionId,
		CommitmentState: &astriaPb.CommitmentState{
			SoftExecutedBlockMetadata:  outOfRangeSoftBlockMetadata,
			FirmExecutedBlockMetadata:  firmBlockMetadata,
			LowestCelestiaSearchHeight: session.CommitmentState.LowestCelestiaSearchHeight + 1,
		},
	}

	_, err = serviceV2.UpdateCommitmentState(context.Background(), updateReq1)
	require.NotNil(t, err, "UpdateCommitmentState should fail with soft block out of range")
	require.Equal(t, codes.OutOfRange, status.Code(err), "Should get OutOfRange error")
}

func TestExecutionServiceServerV2_UpdateCommitmentState_NonCanonicalBlocks(t *testing.T) {
	_, serviceV2 := setupExecutionService(t, 10)

	session, err := serviceV2.CreateExecutionSession(context.Background(), &astriaPb.CreateExecutionSessionRequest{})
	require.Nil(t, err, "CreateExecutionSession failed")
	require.NotNil(t, session, "ExecutionSession is nil")

	nonExistentSoftBlock := &astriaPb.ExecutedBlockMetadata{
		Number:     100,
		Hash:       common.BytesToHash([]byte("non-existent-hash-1")).Hex(),
		ParentHash: common.BytesToHash([]byte("non-existent-parent-1")).Hex(),
		Timestamp:  &timestamppb.Timestamp{Seconds: int64(1000)},
	}

	nonExistentFirmBlock := &astriaPb.ExecutedBlockMetadata{
		Number:     99,
		Hash:       common.BytesToHash([]byte("non-existent-hash-2")).Hex(),
		ParentHash: common.BytesToHash([]byte("non-existent-parent-2")).Hex(),
		Timestamp:  &timestamppb.Timestamp{Seconds: int64(990)},
	}

	updateReq := &astriaPb.UpdateCommitmentStateRequest{
		SessionId: session.SessionId,
		CommitmentState: &astriaPb.CommitmentState{
			SoftExecutedBlockMetadata:  nonExistentSoftBlock,
			FirmExecutedBlockMetadata:  nonExistentFirmBlock,
			LowestCelestiaSearchHeight: session.CommitmentState.LowestCelestiaSearchHeight + 1,
		},
	}

	_, err = serviceV2.UpdateCommitmentState(context.Background(), updateReq)
	require.NotNil(t, err, "UpdateCommitmentState should fail with non-existent blocks")
	require.Equal(t, codes.InvalidArgument, status.Code(err), "Should get InvalidArgument error")
}<|MERGE_RESOLUTION|>--- conflicted
+++ resolved
@@ -6,14 +6,8 @@
 	"crypto/sha256"
 	"math/big"
 	"testing"
-<<<<<<< HEAD
 
 	astriaPb "buf.build/gen/go/astria/execution-apis/protocolbuffers/go/astria/execution/v2"
-=======
-	"time"
-
-	astriaPb "buf.build/gen/go/astria/execution-apis/protocolbuffers/go/astria/execution/v1"
->>>>>>> 687db6e3
 	primitivev1 "buf.build/gen/go/astria/primitives/protocolbuffers/go/astria/primitive/v1"
 	sequencerblockv1 "buf.build/gen/go/astria/sequencerblock-apis/protocolbuffers/go/astria/sequencerblock/v1"
 	"github.com/ethereum/go-ethereum/common"
@@ -176,90 +170,11 @@
 		},
 	}
 
-<<<<<<< HEAD
 	fork := ethservice.BlockChain().Config().AstriaForks.GetForkAtHeight(1)
 	var bridgeConfig params.AstriaBridgeAddressConfig
 	for _, cfg := range fork.BridgeAddresses {
 		bridgeConfig = *cfg
 		break
-=======
-	for _, tt := range tests {
-		t.Run(tt.description, func(t *testing.T) {
-			batchBlocksRes, err := serviceV1Alpha1.BatchGetBlocks(context.Background(), tt.batchGetBlockRequest)
-			if tt.expectedReturnCode > 0 {
-				require.NotNil(t, err, "BatchGetBlocks should return an error")
-				require.Equal(t, tt.expectedReturnCode, status.Code(err), "BatchGetBlocks failed")
-			}
-
-			for _, batchBlock := range batchBlocksRes.GetBlocks() {
-				require.NotNil(t, batchBlock, "Block not found in batch blocks response")
-
-				block := ethservice.BlockChain().GetBlockByNumber(uint64(batchBlock.Number))
-				require.NotNil(t, block, "Block not found in blockchain")
-
-				require.Equal(t, uint64(batchBlock.Number), block.NumberU64(), "Block number is not correct")
-				require.Equal(t, block.ParentHash().Bytes(), batchBlock.ParentBlockHash, "Parent Block Hash is not correct")
-				require.Equal(t, block.Hash().Bytes(), batchBlock.Hash, "BlockHash is not correct")
-			}
-		})
-	}
-}
-
-func bigIntToProtoU128(i *big.Int) *primitivev1.Uint128 {
-	lo := i.Uint64()
-	hi := new(big.Int).Rsh(i, 64).Uint64()
-	return &primitivev1.Uint128{Lo: lo, Hi: hi}
-}
-
-func TestExecutionServiceServerV1Alpha2_ExecuteBlock(t *testing.T) {
-	ethservice, _ := setupExecutionService(t, 10)
-
-	tests := []struct {
-		description                          string
-		callGenesisInfoAndGetCommitmentState bool
-		numberOfTxs                          int
-		prevBlockHash                        []byte
-		timestamp                            uint64
-		depositAmount                        *big.Int // if this is non zero then we send a deposit tx
-		expectedReturnCode                   codes.Code
-	}{
-		{
-			description:                          "ExecuteBlock without calling GetGenesisInfo and GetCommitmentState",
-			callGenesisInfoAndGetCommitmentState: false,
-			numberOfTxs:                          5,
-			prevBlockHash:                        ethservice.BlockChain().GetBlockByNumber(2).Hash().Bytes(),
-			timestamp:                            ethservice.BlockChain().GetBlockByNumber(2).Time() + 2,
-			depositAmount:                        big.NewInt(0),
-			expectedReturnCode:                   codes.PermissionDenied,
-		},
-		{
-			description:                          "ExecuteBlock with 5 txs and no deposit tx",
-			callGenesisInfoAndGetCommitmentState: true,
-			numberOfTxs:                          5,
-			prevBlockHash:                        ethservice.BlockChain().CurrentSafeBlock().Hash().Bytes(),
-			timestamp:                            ethservice.BlockChain().CurrentSafeBlock().Time + 2,
-			depositAmount:                        big.NewInt(0),
-			expectedReturnCode:                   0,
-		},
-		{
-			description:                          "ExecuteBlock with 5 txs and a deposit tx",
-			callGenesisInfoAndGetCommitmentState: true,
-			numberOfTxs:                          5,
-			prevBlockHash:                        ethservice.BlockChain().CurrentSafeBlock().Hash().Bytes(),
-			timestamp:                            ethservice.BlockChain().CurrentSafeBlock().Time + 2,
-			depositAmount:                        big.NewInt(1000000000000000000),
-			expectedReturnCode:                   0,
-		},
-		{
-			description:                          "ExecuteBlock with incorrect previous block hash",
-			callGenesisInfoAndGetCommitmentState: true,
-			numberOfTxs:                          5,
-			prevBlockHash:                        ethservice.BlockChain().GetBlockByNumber(2).Hash().Bytes(),
-			timestamp:                            ethservice.BlockChain().GetBlockByNumber(2).Time() + 2,
-			depositAmount:                        big.NewInt(0),
-			expectedReturnCode:                   codes.FailedPrecondition,
-		},
->>>>>>> 687db6e3
 	}
 
 	for _, tt := range tests {
@@ -288,12 +203,7 @@
 				}
 			}
 
-			// create the txs to send
-<<<<<<< HEAD
-			txs := []*types.Transaction{}
-=======
 			// create 5 txs
->>>>>>> 687db6e3
 			marshalledTxs := []*sequencerblockv1.RollupData{}
 			for i := 0; i < 5; i++ {
 				unsignedTx := types.NewTransaction(uint64(i), testToAddress, big.NewInt(1), params.TxGas, big.NewInt(params.InitialBaseFee*2), nil)
@@ -307,19 +217,11 @@
 				})
 			}
 
-<<<<<<< HEAD
 			// create deposit tx if depositTxAmount is non zero
 			if tt.depositTxAmount.Cmp(big.NewInt(0)) != 0 && tt.createSessionFirst {
 				depositAmount := bigIntToProtoU128(tt.depositTxAmount)
 				bridgeAddress := bridgeConfig.BridgeAddress
 				bridgeAssetDenom := bridgeConfig.AssetDenom
-=======
-			// create deposit tx if depositAmount is non zero
-			if tt.depositAmount.Cmp(big.NewInt(0)) != 0 {
-				depositAmount := bigIntToProtoU128(tt.depositAmount)
-				bridgeAddress := ethservice.BlockChain().Config().AstriaBridgeAddressConfigs[0].BridgeAddress
-				bridgeAssetDenom := ethservice.BlockChain().Config().AstriaBridgeAddressConfigs[0].AssetDenom
->>>>>>> 687db6e3
 
 				// create new chain destination address for better testing
 				chainDestinationAddressPrivKey, err := crypto.GenerateKey()
@@ -378,46 +280,8 @@
 	}
 }
 
-<<<<<<< HEAD
 func TestExecutionServiceServerV2_UpdateCommitmentState(t *testing.T) {
 	ethservice, serviceV2 := setupExecutionService(t, 10)
-=======
-func TestExecutionServiceServerV1Alpha2_ExecuteBlockAndUpdateCommitment(t *testing.T) {
-	ethservice, serviceV1Alpha1 := setupExecutionService(t, 10)
-
-	// call genesis info
-	genesisInfo, err := serviceV1Alpha1.GetGenesisInfo(context.Background(), &astriaPb.GetGenesisInfoRequest{})
-	require.Nil(t, err, "GetGenesisInfo failed")
-	require.NotNil(t, genesisInfo, "GenesisInfo is nil")
-
-	// call get commitment state
-	commitmentState, err := serviceV1Alpha1.GetCommitmentState(context.Background(), &astriaPb.GetCommitmentStateRequest{})
-	require.Nil(t, err, "GetCommitmentState failed")
-	require.NotNil(t, commitmentState, "CommitmentState is nil")
-
-	// get previous block hash
-	previousBlock := ethservice.BlockChain().CurrentSafeBlock()
-	require.NotNil(t, previousBlock, "Previous block not found")
-
-	// create 5 txs
-	marshalledTxs := []*sequencerblockv1.RollupData{}
-	for i := 0; i < 5; i++ {
-		unsignedTx := types.NewTransaction(uint64(i), testToAddress, big.NewInt(1), params.TxGas, big.NewInt(params.InitialBaseFee*2), nil)
-		tx, err := types.SignTx(unsignedTx, types.LatestSigner(ethservice.BlockChain().Config()), testKey)
-		require.Nil(t, err, "Failed to sign tx")
-
-		marshalledTx, err := tx.MarshalBinary()
-		require.Nil(t, err, "Failed to marshal tx")
-		marshalledTxs = append(marshalledTxs, &sequencerblockv1.RollupData{
-			Value: &sequencerblockv1.RollupData_SequencedData{SequencedData: marshalledTx},
-		})
-	}
-
-	amountToDeposit := big.NewInt(1000000000000000000)
-	depositAmount := bigIntToProtoU128(amountToDeposit)
-	bridgeAddress := ethservice.BlockChain().Config().AstriaBridgeAddressConfigs[0].BridgeAddress
-	bridgeAssetDenom := ethservice.BlockChain().Config().AstriaBridgeAddressConfigs[0].AssetDenom
->>>>>>> 687db6e3
 
 	// Create execution session
 	session, err := serviceV2.CreateExecutionSession(context.Background(), &astriaPb.CreateExecutionSessionRequest{})
