// Package execution provides the gRPC server for the execution layer.
//
// Its procedures will be called from the conductor. It is responsible
// for immediately executing lists of ordered transactions that come from the shared sequencer.
package execution

import (
	"context"
	"crypto/sha256"
	"errors"
	"fmt"
	"math/big"
	"sync"
	"time"

	astriaGrpc "buf.build/gen/go/astria/execution-apis/grpc/go/astria/execution/v2/executionv2grpc"
	astriaPb "buf.build/gen/go/astria/execution-apis/protocolbuffers/go/astria/execution/v2"
	primitivev1 "buf.build/gen/go/astria/primitives/protocolbuffers/go/astria/primitive/v1"
	"github.com/ethereum/go-ethereum/beacon/engine"
	"github.com/ethereum/go-ethereum/common"
	"github.com/ethereum/go-ethereum/core"
	"github.com/ethereum/go-ethereum/core/types"
	"github.com/ethereum/go-ethereum/core/vm"
	"github.com/ethereum/go-ethereum/eth"
	"github.com/ethereum/go-ethereum/log"
	"github.com/ethereum/go-ethereum/metrics"
	"github.com/ethereum/go-ethereum/miner"
	"github.com/ethereum/go-ethereum/params"
<<<<<<< HEAD
	"github.com/google/uuid"
=======
	"github.com/ethereum/go-ethereum/rpc"
>>>>>>> 687db6e3
	codes "google.golang.org/grpc/codes"
	status "google.golang.org/grpc/status"
	"google.golang.org/protobuf/types/known/timestamppb"
)

// ExecutionServiceServerV2 is the implementation of the
// ExecutionServiceServer interface.
type ExecutionServiceServerV2 struct {
	// NOTE - from the generated code: All implementations must embed
	// UnimplementedExecutionServiceServer for forward compatibility
	astriaGrpc.UnimplementedExecutionServiceServer

	eth *eth.Ethereum
	bc  *core.BlockChain

	commitmentUpdateLock sync.Mutex // Lock for the forkChoiceUpdated method
	blockExecutionLock   sync.Mutex // Lock for the NewPayload method

	softAsFirm softAsFirmConfig

<<<<<<< HEAD
	activeSessionId string
	activeFork      *params.AstriaForkData
=======
	bridgeAddresses     map[string]*params.AstriaBridgeAddressConfig // astria bridge addess to config for that bridge account
	bridgeAllowedAssets map[string]struct{}                          // a set of allowed asset IDs structs are left empty

	oracleContractAddress common.Address
	oracleCallerAddress   common.Address

	nextFeeRecipient common.Address // Fee recipient for the next block
>>>>>>> 687db6e3
}

var (
	createExecutionSessionRequestCount   = metrics.GetOrRegisterCounter("astria/execution/create_execution_session_requests", nil)
	createExecutionSessionSuccessCount   = metrics.GetOrRegisterCounter("astria/execution/create_execution_session_success", nil)
	getExecutedBlockMetadataRequestCount = metrics.GetOrRegisterCounter("astria/execution/get_executed_block_metadata_requests", nil)
	getExecutedBlockMetadataSuccessCount = metrics.GetOrRegisterCounter("astria/execution/get_executed_block_metadata_success", nil)
	executeBlockRequestCount             = metrics.GetOrRegisterCounter("astria/execution/execute_block_requests", nil)
	executeBlockSuccessCount             = metrics.GetOrRegisterCounter("astria/execution/execute_block_success", nil)
	updateCommitmentStateRequestCount    = metrics.GetOrRegisterCounter("astria/execution/update_commitment_state_requests", nil)
	updateCommitmentStateSuccessCount    = metrics.GetOrRegisterCounter("astria/execution/update_commitment_state_success", nil)

	softCommitmentHeight = metrics.GetOrRegisterGauge("astria/execution/soft_commitment_height", nil)
	firmCommitmentHeight = metrics.GetOrRegisterGauge("astria/execution/firm_commitment_height", nil)
	totalExecutedTxCount = metrics.GetOrRegisterCounter("astria/execution/total_executed_tx", nil)

	executeBlockTimer          = metrics.GetOrRegisterTimer("astria/execution/execute_block_time", nil)
	commitmentStateUpdateTimer = metrics.GetOrRegisterTimer("astria/execution/commitment", nil)
)

func NewExecutionServiceServerV2(eth *eth.Ethereum, softAsFirm bool, softAsFirmMaxHeight uint64) (*ExecutionServiceServerV2, error) {
	bc := eth.BlockChain()

	if bc.Config().AstriaRollupName == "" {
		return nil, errors.New("rollup name not set")
	}

	softAsFirmConfig := softAsFirmConfig{
		enabled:   softAsFirm,
		maxHeight: softAsFirmMaxHeight,
	}
	return &ExecutionServiceServerV2{
		eth: eth,
		bc:  bc,

<<<<<<< HEAD
		softAsFirm: softAsFirmConfig,
=======
	// sanity code check for oracle contract address
	if bc.Config().AstriaOracleContractAddress != (common.Address{}) {
		height := bc.CurrentBlock().Number.Uint64()
		state, header, err := eth.APIBackend.StateAndHeaderByNumber(context.Background(), rpc.BlockNumber(height))
		if err != nil {
			return nil, fmt.Errorf("failed to get state and header for height %d: %w", height-1, err)
		}

		evm := eth.APIBackend.GetEVM(context.Background(), &core.Message{GasPrice: big.NewInt(0)}, state, header, &vm.Config{NoBaseFee: true}, nil)
		code := evm.StateDB.GetCode(bc.Config().AstriaOracleContractAddress)
		if len(code) == 0 {
			return nil, fmt.Errorf("oracle contract address %s has no code", bc.Config().AstriaOracleContractAddress)
		}
	}

	return &ExecutionServiceServerV1{
		eth:                   eth,
		bc:                    bc,
		bridgeAddresses:       bridgeAddresses,
		bridgeAllowedAssets:   bridgeAllowedAssets,
		nextFeeRecipient:      nextFeeRecipient,
		oracleContractAddress: bc.Config().AstriaOracleContractAddress,
		oracleCallerAddress:   bc.Config().AstriaOracleCallerAddress,
>>>>>>> 687db6e3
	}, nil
}

func (s *ExecutionServiceServerV2) CreateExecutionSession(ctx context.Context, req *astriaPb.CreateExecutionSessionRequest) (*astriaPb.ExecutionSession, error) {
	log.Debug("CreateExecutionSession called")
	createExecutionSessionRequestCount.Inc(1)

	rollupHash := sha256.Sum256([]byte(s.bc.Config().AstriaRollupName))
	rollupId := primitivev1.RollupId{Inner: rollupHash[:]}

	fork := s.bc.Config().GetAstriaForks().GetForkAtHeight(s.bc.CurrentFinalBlock().Number.Uint64() + 1)

	if fork.Halt {
		log.Error("CreateExecutionSession called at halted fork", "fork", fork.Name)
		return nil, status.Error(codes.FailedPrecondition, "Execution session cannot be created at halted fork")
	}

	s.activeSessionId = uuid.NewString()
	s.activeFork = &fork

	softBlock, err := ethHeaderToExecutedBlockMetadata(s.bc.CurrentSafeBlock())
	if err != nil {
		log.Error("error finding safe block", err)
		return nil, status.Error(codes.Internal, "Could not locate soft block")
	}

	firmBlock, err := ethHeaderToExecutedBlockMetadata(s.bc.CurrentFinalBlock())
	if err != nil {
		log.Error("error finding final block", err)
		return nil, status.Error(codes.Internal, "Could not locate firm block")
	}

	res := &astriaPb.ExecutionSession{
		SessionId: s.activeSessionId,
		ExecutionSessionParameters: &astriaPb.ExecutionSessionParameters{
			RollupId:                         &rollupId,
			RollupStartBlockNumber:           fork.Height,
			RollupEndBlockNumber:             fork.StopHeight,
			SequencerChainId:                 fork.Sequencer.ChainID,
			SequencerStartBlockHeight:        fork.Sequencer.StartHeight,
			CelestiaChainId:                  fork.Celestia.ChainID,
			CelestiaSearchHeightMaxLookAhead: fork.Celestia.SearchHeightMaxLookAhead,
		},
		CommitmentState: &astriaPb.CommitmentState{
			SoftExecutedBlockMetadata:  softBlock,
			FirmExecutedBlockMetadata:  firmBlock,
			LowestCelestiaSearchHeight: max(s.bc.CurrentBaseCelestiaHeight(), fork.Celestia.StartHeight),
		},
	}

	log.Info("CreateExecutionSession completed", "response", res)
	createExecutionSessionSuccessCount.Inc(1)

	return res, nil
}

func (s *ExecutionServiceServerV2) GetExecutedBlockMetadata(ctx context.Context, req *astriaPb.GetExecutedBlockMetadataRequest) (*astriaPb.ExecutedBlockMetadata, error) {
	log.Debug("GetExecutedBlockMetadata called", "request", req)
	getExecutedBlockMetadataRequestCount.Inc(1)

	if req.GetIdentifier() == nil {
		return nil, status.Error(codes.InvalidArgument, "block identifier cannot be empty")
	}

	res, err := s.getExecutedBlockMetadataFromIdentifier(req.GetIdentifier())
	if err != nil {
		log.Error("failed finding block", err)
		return nil, err
	}

	log.Debug("GetExecutedBlockMetadata completed", "request", req, "response", res)
	getExecutedBlockMetadataSuccessCount.Inc(1)

	return res, nil
}

func protoU128ToBigInt(u128 *primitivev1.Uint128) *big.Int {
	lo := big.NewInt(0).SetUint64(u128.Lo)
	hi := big.NewInt(0).SetUint64(u128.Hi)
	hi.Lsh(hi, 64)
	return lo.Add(lo, hi)
}

func protoI128ToBigInt(i128 *primitivev1.Int128) *big.Int {
	lo := big.NewInt(0).SetUint64(i128.Lo)
	hi := big.NewInt(0).SetUint64(i128.Hi)
	hi.Lsh(hi, 64)
	return lo.Add(lo, hi)
}

type conversionConfig struct {
	bridgeAddresses       map[string]*params.AstriaBridgeAddressConfig
	bridgeAllowedAssets   map[string]struct{}
	api                   *eth.EthAPIBackend
	oracleContractAddress common.Address
	oracleCallerAddress   common.Address
}

// ExecuteBlock drives deterministic derivation of a rollup block from sequencer
// block data
func (s *ExecutionServiceServerV2) ExecuteBlock(ctx context.Context, req *astriaPb.ExecuteBlockRequest) (*astriaPb.ExecuteBlockResponse, error) {
	log.Debug("ExecuteBlock called", "parentHash", req.ParentHash, "tx_count", len(req.Transactions), "timestamp", req.Timestamp)
	executeBlockRequestCount.Inc(1)

	s.blockExecutionLock.Lock()
	defer s.blockExecutionLock.Unlock()

	// Deliberately called after lock, to more directly measure the time spent executing
	executionStart := time.Now()
	defer executeBlockTimer.UpdateSince(executionStart)

	// Check for valid session first
	if s.activeSessionId == "" || req.GetSessionId() != s.activeSessionId {
		return nil, status.Error(codes.PermissionDenied, "Cannot execute block until a valid ExecutionSession is created")
	}

	// Then validate the details of the request
	if err := validateStaticExecuteBlockRequest(req); err != nil {
		log.Error("ExecuteBlock called with invalid ExecuteBlockRequest", "err", err)
		return nil, status.Error(codes.InvalidArgument, "ExecuteBlockRequest is invalid")
	}

	// this fork halts the chain
	if s.activeFork.Halt {
		return nil, status.Error(codes.FailedPrecondition, "Block cannot be created at halted fork")
	}

	// the height that this block will be at
	height := s.bc.CurrentBlock().Number.Uint64() + 1

	// Session is out of range
	// If StopHeight is 0, there is no upper limit
	if (s.activeFork.StopHeight > 0 && height > s.activeFork.StopHeight) || height < s.activeFork.Height {
		return nil, status.Error(codes.OutOfRange, "Session is out of range")
	}

	// Validate block being created has valid previous hash
	prevHeadHash := common.HexToHash(req.ParentHash)
	softHash := s.bc.CurrentSafeBlock().Hash()
	if prevHeadHash != softHash {
		return nil, status.Error(codes.FailedPrecondition, "Block can only be created on top of soft block.")
	}

	blockTimestamp := uint64(req.GetTimestamp().GetSeconds())
	var sequencerHashRef *common.Hash
	if s.bc.Config().IsCancun(big.NewInt(int64(height)), blockTimestamp) {
		if req.SequencerBlockHash == "" {
			return nil, status.Error(codes.InvalidArgument, "Sequencer block hash must be set for Cancun block")
		}
		sequencerHash := common.HexToHash(req.SequencerBlockHash)
		sequencerHashRef = &sequencerHash
	}

	txsToProcess := types.Transactions{}
	conversionConfig := &conversionConfig{
		bridgeAddresses:       s.bridgeAddresses,
		bridgeAllowedAssets:   s.bridgeAllowedAssets,
		api:                   s.eth.APIBackend,
		oracleContractAddress: s.oracleContractAddress,
		oracleCallerAddress:   s.oracleCallerAddress,
	}

	for _, tx := range req.Transactions {
<<<<<<< HEAD
		unmarshalledTx, err := validateAndUnmarshalSequencerTx(tx, s.activeFork)
=======
		txs, err := validateAndConvertSequencerTx(ctx, height, tx, conversionConfig)
>>>>>>> 687db6e3
		if err != nil {
			log.Info("failed to validate sequencer tx, ignoring", "tx", tx, "err", err)
			continue
		}
		txsToProcess = append(txsToProcess, txs...)
	}

	// This set of ordered TXs on the TxPool is has been configured to be used by
	// the Miner when building a payload.
	s.eth.TxPool().SetAstriaOrdered(txsToProcess)

	// set extra data
	s.eth.Miner().SetExtra(s.activeFork.ExtraData())

	// Build a payload to add to the chain
	payloadAttributes := &miner.BuildPayloadArgs{
		Parent:       prevHeadHash,
		Timestamp:    uint64(req.GetTimestamp().GetSeconds()),
		Random:       common.Hash{},
		FeeRecipient: s.activeFork.FeeCollector,
		BeaconRoot:   sequencerHashRef,
	}
	payload, err := s.eth.Miner().BuildPayload(payloadAttributes)
	if err != nil {
		log.Error("failed to build payload", "err", err)
		return nil, status.Error(codes.InvalidArgument, "Could not build block with provided txs")
	}

	// call blockchain.InsertChain to actually execute and write the blocks to
	// state
	block, err := engine.ExecutableDataToBlock(*payload.Resolve().ExecutionPayload, nil, sequencerHashRef)
	if err != nil {
		log.Error("failed to convert executable data to block", err)
		return nil, status.Error(codes.Internal, "failed to execute block")
	}

	err = s.bc.InsertBlockWithoutSetHead(block)
	if err != nil {
		log.Error("failed to insert block to chain", "hash", block.Hash(), "parentHash", req.ParentHash, "err", err)
		return nil, status.Error(codes.Internal, "failed to insert block to chain")
	}

	// remove txs from original mempool
	s.eth.TxPool().ClearAstriaOrdered()

	resBlockMetadata, _ := ethHeaderToExecutedBlockMetadata(block.Header())
	res := &astriaPb.ExecuteBlockResponse{
		ExecutedBlockMetadata: resBlockMetadata,
	}

	log.Info("ExecuteBlock completed", "block_num", res.ExecutedBlockMetadata.Number, "timestamp", res.ExecutedBlockMetadata.Timestamp)
	totalExecutedTxCount.Inc(int64(len(block.Transactions())))
	executeBlockSuccessCount.Inc(1)
	return res, nil
}

// UpdateCommitmentState replaces the whole CommitmentState with a new
// CommitmentState.
func (s *ExecutionServiceServerV2) UpdateCommitmentState(ctx context.Context, req *astriaPb.UpdateCommitmentStateRequest) (*astriaPb.CommitmentState, error) {
	log.Debug("UpdateCommitmentState called", "request_soft_height", req.CommitmentState.SoftExecutedBlockMetadata.Number, "request_firm_height", req.CommitmentState.FirmExecutedBlockMetadata.Number)
	updateCommitmentStateRequestCount.Inc(1)

	s.commitmentUpdateLock.Lock()
	defer s.commitmentUpdateLock.Unlock()

	if err := validateStaticCommitmentState(req.CommitmentState); err != nil {
		log.Error("UpdateCommitmentState called with invalid CommitmentState", "err", err)
		return nil, status.Error(codes.InvalidArgument, "CommitmentState is invalid")
	}

	if s.activeSessionId == "" || req.GetSessionId() != s.activeSessionId {
		return nil, status.Error(codes.PermissionDenied, "Cannot update commitment state until a valid ExecutionSession is created")
	}

	// Soft commitment is out of range
	// If StopHeight is 0, there is no upper limit
	if (s.activeFork.StopHeight > 0 && req.CommitmentState.SoftExecutedBlockMetadata.Number > s.activeFork.StopHeight) || req.CommitmentState.SoftExecutedBlockMetadata.Number < s.activeFork.Height {
		return nil, status.Error(codes.OutOfRange, "Soft commitment is out of range")
	}

	// If softAsFirm is true, firm commitment state is ignored. If the firm commitment
	// state is unchanged, we assume the stored firm block is correct and do not
	// perform these height checks.
	softAsFirm := s.softAsFirm.useHeightAsFirm(req.CommitmentState.SoftExecutedBlockMetadata.Number)
	if !softAsFirm && (req.CommitmentState.FirmExecutedBlockMetadata.Number != s.bc.CurrentFinalBlock().Number.Uint64()) {
		// Firm commitment is out of range
		// If StopHeight is 0, there is no upper limit
		if s.activeFork.StopHeight > 0 && req.CommitmentState.FirmExecutedBlockMetadata.Number > s.activeFork.StopHeight {
			return nil, status.Error(codes.OutOfRange, fmt.Sprintf("Firm number %d is greater than stop height %d", req.CommitmentState.FirmExecutedBlockMetadata.Number, s.activeFork.StopHeight))
		}
		// The firm commitment must be greater than or equal to the fork height
		if req.CommitmentState.FirmExecutedBlockMetadata.Number < s.activeFork.Height {
			return nil, status.Error(codes.OutOfRange, fmt.Sprintf("Firm number %d is less than current fork height %d", req.CommitmentState.FirmExecutedBlockMetadata.Number, s.activeFork.Height))
		}
	}

	commitmentUpdateStart := time.Now()
	defer commitmentStateUpdateTimer.UpdateSince(commitmentUpdateStart)

	if s.bc.CurrentBaseCelestiaHeight() > req.CommitmentState.LowestCelestiaSearchHeight {
		errStr := fmt.Sprintf("Base Celestia height cannot be decreased, current_base_celestia_height: %d, new_base_celestia_height: %d", s.bc.CurrentBaseCelestiaHeight(), req.CommitmentState.LowestCelestiaSearchHeight)
		return nil, status.Error(codes.InvalidArgument, errStr)
	}

	softEthHash := common.HexToHash(req.CommitmentState.SoftExecutedBlockMetadata.Hash)

	var firmEthHash common.Hash
	if softAsFirm {
		firmEthHash = softEthHash
	} else {
		firmEthHash = common.HexToHash(req.CommitmentState.FirmExecutedBlockMetadata.Hash)
	}

	// Validate that the firm and soft blocks exist before going further
	softBlock := s.bc.GetBlockByHash(softEthHash)
	if softBlock == nil {
		return nil, status.Error(codes.InvalidArgument, "Soft block specified does not exist")
	}

	firmBlock := s.bc.GetBlockByHash(firmEthHash)
	if firmBlock == nil {
		return nil, status.Error(codes.InvalidArgument, "Firm block specified does not exist")
	}

	currentHead := s.bc.CurrentBlock().Hash()

	// Update the canonical chain to soft block. We must do this before last
	// validation step since there is no way to check if firm block descends from
	// anything but the canonical chain
	if currentHead != softEthHash {
		if _, err := s.bc.SetCanonical(softBlock); err != nil {
			log.Error("failed updating canonical chain to soft block", err)
			return nil, status.Error(codes.Internal, "Could not update head to safe hash")
		}
	}

	// Once head is updated validate that firm belongs to chain
	rollbackBlock := s.bc.GetBlockByHash(currentHead)
	if s.bc.GetCanonicalHash(firmBlock.NumberU64()) != firmEthHash {
		log.Error("firm block not found in canonical chain defined by soft block, rolling back")

		if _, err := s.bc.SetCanonical(rollbackBlock); err != nil {
			panic("rollback to previous head after failed validation failed")
		}

		return nil, status.Error(codes.InvalidArgument, "soft block in request is not a descendant of the current firmly committed block")
	}

	s.eth.SetSynced()

	// Updating the safe and final after everything validated
	currentSafe := s.bc.CurrentSafeBlock().Hash()
	if currentSafe != softEthHash {
		s.bc.SetSafe(softBlock.Header())
	}

	currentFirm := s.bc.CurrentFinalBlock().Hash()
	if currentFirm != firmEthHash {
		s.bc.SetCelestiaFinalized(firmBlock.Header(), req.CommitmentState.LowestCelestiaSearchHeight)
	}

	log.Info("UpdateCommitmentState completed", "soft_height", softBlock.NumberU64(), "firm_height", firmBlock.NumberU64())
	softCommitmentHeight.Update(int64(softBlock.NumberU64()))
	firmCommitmentHeight.Update(int64(firmBlock.NumberU64()))
	updateCommitmentStateSuccessCount.Inc(1)
	return req.CommitmentState, nil
}

func (s *ExecutionServiceServerV2) getExecutedBlockMetadataFromIdentifier(identifier *astriaPb.ExecutedBlockIdentifier) (*astriaPb.ExecutedBlockMetadata, error) {
	var header *types.Header

	// Grab the header based on the identifier provided
	switch idType := identifier.Identifier.(type) {
	case *astriaPb.ExecutedBlockIdentifier_Number:
		header = s.bc.GetHeaderByNumber(uint64(identifier.GetNumber()))
	case *astriaPb.ExecutedBlockIdentifier_Hash:
		header = s.bc.GetHeaderByHash(common.HexToHash(identifier.GetHash()))
	default:
		return nil, status.Errorf(codes.InvalidArgument, "identifier has unexpected type %T", idType)
	}

	if header == nil {
		return nil, status.Errorf(codes.NotFound, "Couldn't locate block with identifier %s", identifier.Identifier)
	}

	res, err := ethHeaderToExecutedBlockMetadata(header)
	if err != nil {
		// This should never happen since we validate header exists above.
		return nil, status.Error(codes.Internal, "internal error")
	}

	return res, nil
}

func ethHeaderToExecutedBlockMetadata(header *types.Header) (*astriaPb.ExecutedBlockMetadata, error) {
	if header == nil {
		return nil, fmt.Errorf("cannot convert nil header to executed block metadata")
	}

	var sequencerHash common.Hash
	if header.ParentBeaconRoot != nil {
		sequencerHash = *header.ParentBeaconRoot
	}

	return &astriaPb.ExecutedBlockMetadata{
		Number:             header.Number.Uint64(),
		Hash:               header.Hash().Hex(),
		ParentHash:         header.ParentHash.Hex(),
		SequencerBlockHash: sequencerHash.Hex(),
		Timestamp: &timestamppb.Timestamp{
			Seconds: int64(header.Time),
		},
	}, nil
}

type softAsFirmConfig struct {
	enabled   bool
	maxHeight uint64
}

func (sfc *softAsFirmConfig) useHeightAsFirm(blockNum uint64) bool {
	if !sfc.enabled {
		return false
	}

	return sfc.maxHeight == 0 || blockNum <= sfc.maxHeight
}<|MERGE_RESOLUTION|>--- conflicted
+++ resolved
@@ -26,11 +26,8 @@
 	"github.com/ethereum/go-ethereum/metrics"
 	"github.com/ethereum/go-ethereum/miner"
 	"github.com/ethereum/go-ethereum/params"
-<<<<<<< HEAD
+	"github.com/ethereum/go-ethereum/rpc"
 	"github.com/google/uuid"
-=======
-	"github.com/ethereum/go-ethereum/rpc"
->>>>>>> 687db6e3
 	codes "google.golang.org/grpc/codes"
 	status "google.golang.org/grpc/status"
 	"google.golang.org/protobuf/types/known/timestamppb"
@@ -51,18 +48,8 @@
 
 	softAsFirm softAsFirmConfig
 
-<<<<<<< HEAD
 	activeSessionId string
 	activeFork      *params.AstriaForkData
-=======
-	bridgeAddresses     map[string]*params.AstriaBridgeAddressConfig // astria bridge addess to config for that bridge account
-	bridgeAllowedAssets map[string]struct{}                          // a set of allowed asset IDs structs are left empty
-
-	oracleContractAddress common.Address
-	oracleCallerAddress   common.Address
-
-	nextFeeRecipient common.Address // Fee recipient for the next block
->>>>>>> 687db6e3
 }
 
 var (
@@ -98,33 +85,7 @@
 		eth: eth,
 		bc:  bc,
 
-<<<<<<< HEAD
 		softAsFirm: softAsFirmConfig,
-=======
-	// sanity code check for oracle contract address
-	if bc.Config().AstriaOracleContractAddress != (common.Address{}) {
-		height := bc.CurrentBlock().Number.Uint64()
-		state, header, err := eth.APIBackend.StateAndHeaderByNumber(context.Background(), rpc.BlockNumber(height))
-		if err != nil {
-			return nil, fmt.Errorf("failed to get state and header for height %d: %w", height-1, err)
-		}
-
-		evm := eth.APIBackend.GetEVM(context.Background(), &core.Message{GasPrice: big.NewInt(0)}, state, header, &vm.Config{NoBaseFee: true}, nil)
-		code := evm.StateDB.GetCode(bc.Config().AstriaOracleContractAddress)
-		if len(code) == 0 {
-			return nil, fmt.Errorf("oracle contract address %s has no code", bc.Config().AstriaOracleContractAddress)
-		}
-	}
-
-	return &ExecutionServiceServerV1{
-		eth:                   eth,
-		bc:                    bc,
-		bridgeAddresses:       bridgeAddresses,
-		bridgeAllowedAssets:   bridgeAllowedAssets,
-		nextFeeRecipient:      nextFeeRecipient,
-		oracleContractAddress: bc.Config().AstriaOracleContractAddress,
-		oracleCallerAddress:   bc.Config().AstriaOracleCallerAddress,
->>>>>>> 687db6e3
 	}, nil
 }
 
@@ -155,6 +116,23 @@
 	if err != nil {
 		log.Error("error finding final block", err)
 		return nil, status.Error(codes.Internal, "Could not locate firm block")
+	}
+
+	// sanity code check for oracle contract address
+	if fork.Oracle.ContractAddress != (common.Address{}) {
+		height := s.bc.CurrentFinalBlock().Number.Uint64() // consider should this be the current final block, safe block, or the fork start height - 1?
+		state, header, err := s.eth.APIBackend.StateAndHeaderByNumber(context.Background(), rpc.BlockNumber(height))
+		if err != nil {
+			log.Error("failed to get state and header for height", "height", height, "error", err)
+			return nil, status.Error(codes.Internal, "Failed to get state and header for height")
+		}
+
+		evm := s.eth.APIBackend.GetEVM(context.Background(), &core.Message{GasPrice: big.NewInt(0)}, state, header, &vm.Config{NoBaseFee: true}, nil)
+		code := evm.StateDB.GetCode(fork.Oracle.ContractAddress)
+		if len(code) == 0 {
+			log.Error("oracle contract address has no code", "address", fork.Oracle.ContractAddress)
+			return nil, status.Error(codes.FailedPrecondition, "Oracle contract address has no code")
+		}
 	}
 
 	res := &astriaPb.ExecutionSession{
@@ -280,19 +258,15 @@
 
 	txsToProcess := types.Transactions{}
 	conversionConfig := &conversionConfig{
-		bridgeAddresses:       s.bridgeAddresses,
-		bridgeAllowedAssets:   s.bridgeAllowedAssets,
+		bridgeAddresses:       s.activeFork.BridgeAddresses,
+		bridgeAllowedAssets:   s.activeFork.BridgeAllowedAssets,
 		api:                   s.eth.APIBackend,
-		oracleContractAddress: s.oracleContractAddress,
-		oracleCallerAddress:   s.oracleCallerAddress,
+		oracleContractAddress: s.activeFork.Oracle.ContractAddress,
+		oracleCallerAddress:   s.activeFork.Oracle.CallerAddress,
 	}
 
 	for _, tx := range req.Transactions {
-<<<<<<< HEAD
-		unmarshalledTx, err := validateAndUnmarshalSequencerTx(tx, s.activeFork)
-=======
 		txs, err := validateAndConvertSequencerTx(ctx, height, tx, conversionConfig)
->>>>>>> 687db6e3
 		if err != nil {
 			log.Info("failed to validate sequencer tx, ignoring", "tx", tx, "err", err)
 			continue
