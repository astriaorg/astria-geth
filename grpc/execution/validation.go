--- conflicted
+++ resolved
@@ -224,11 +224,7 @@
 			Gas:                    64000,
 			To:                     &bac.Erc20Asset.ContractAddress,
 			Data:                   calldata,
-<<<<<<< HEAD
 			SourceTransactionId:    primitivev1.TransactionId{Inner: deposit.SourceTransactionId.Inner},
-=======
-			SourceTransactionId:    deposit.SourceTransactionId.Inner,
->>>>>>> 8e2b14b5
 			SourceTransactionIndex: deposit.SourceActionIndex,
 		}
 
@@ -244,11 +240,7 @@
 		To:                     &recipient,
 		Value:                  amount,
 		Gas:                    0,
-<<<<<<< HEAD
 		SourceTransactionId:    primitivev1.TransactionId{Inner: deposit.SourceTransactionId.Inner},
-=======
-		SourceTransactionId:    deposit.SourceTransactionId.Inner,
->>>>>>> 8e2b14b5
 		SourceTransactionIndex: deposit.SourceActionIndex,
 	}
 	astriaTx := &AstriaTransaction{
