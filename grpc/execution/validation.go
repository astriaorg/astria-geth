--- conflicted
+++ resolved
@@ -7,12 +7,8 @@
 	"fmt"
 	"math/big"
 
-<<<<<<< HEAD
 	astriaPb "buf.build/gen/go/astria/execution-apis/protocolbuffers/go/astria/execution/v2"
-=======
-	astriaPb "buf.build/gen/go/astria/execution-apis/protocolbuffers/go/astria/execution/v1"
 	primitivev1 "buf.build/gen/go/astria/primitives/protocolbuffers/go/astria/primitive/v1"
->>>>>>> 687db6e3
 	sequencerblockv1 "buf.build/gen/go/astria/sequencerblock-apis/protocolbuffers/go/astria/sequencerblock/v1"
 	connecttypesv2 "buf.build/gen/go/astria/vendored/protocolbuffers/go/connect/types/v2"
 	"github.com/ethereum/go-ethereum/accounts/abi"
@@ -27,22 +23,6 @@
 	"github.com/holiman/uint256"
 )
 
-<<<<<<< HEAD
-// `validateAndUnmarshalSequencerTx` validates and unmarshals the given rollup sequencer transaction.
-// If the sequencer transaction is a deposit tx, we ensure that the asset ID is allowed and the bridge address is known.
-// If the sequencer transaction is not a deposit tx, we unmarshal the sequenced data into an Ethereum transaction. We ensure that the
-// tx is not a blob tx or a deposit tx.
-func validateAndUnmarshalSequencerTx(tx *sequencerblockv1.RollupData, fork *params.AstriaForkData) (*types.Transaction, error) {
-	if deposit := tx.GetDeposit(); deposit != nil {
-		bridgeAddress := deposit.BridgeAddress.GetBech32M()
-		bac, ok := fork.BridgeAddresses[bridgeAddress]
-		if !ok {
-			return nil, fmt.Errorf("unknown bridge address: %s", bridgeAddress)
-		}
-
-		if _, ok := fork.BridgeAllowedAssets[deposit.Asset]; !ok {
-			return nil, fmt.Errorf("disallowed asset %s in deposit tx", deposit.Asset)
-=======
 func hashCurrencyPair(currencyPair *connecttypesv2.CurrencyPair) [32]byte {
 	cpStr := fmt.Sprintf("%s/%s", currencyPair.Base, currencyPair.Quote)
 	var bytes [32]byte
@@ -103,7 +83,6 @@
 		res, err := callContract(abi, evm, cfg.oracleCallerAddress, cfg.oracleContractAddress, "currencyPairInfo", currencyPairHash)
 		if err != nil {
 			return nil, fmt.Errorf("failed to call currencyPairInfo: %w", err)
->>>>>>> 687db6e3
 		}
 
 		// result should be `(bool initialized, uint8 decimals)`
@@ -197,10 +176,6 @@
 	bac, ok := cfg.bridgeAddresses[bridgeAddress]
 	if !ok {
 		return nil, fmt.Errorf("unknown bridge address: %s", bridgeAddress)
-	}
-
-	if height < uint64(bac.StartHeight) {
-		return nil, fmt.Errorf("bridging asset %s from bridge %s not allowed before height %d", bac.AssetDenom, bridgeAddress, bac.StartHeight)
 	}
 
 	if _, ok := cfg.bridgeAllowedAssets[deposit.Asset]; !ok {
