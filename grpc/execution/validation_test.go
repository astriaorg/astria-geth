--- conflicted
+++ resolved
@@ -183,15 +183,11 @@
 
 	for _, test := range tests {
 		t.Run(test.description, func(t *testing.T) {
-<<<<<<< HEAD
-			_, err := validateAndUnmarshalSequencerTx(test.sequencerTx, &fork)
-=======
 			cfg := &conversionConfig{
-				bridgeAddresses:     serviceV1Alpha1.bridgeAddresses,
-				bridgeAllowedAssets: serviceV1Alpha1.bridgeAllowedAssets,
+				bridgeAddresses:     fork.BridgeAddresses,
+				bridgeAllowedAssets: fork.BridgeAllowedAssets,
 			}
 			_, err := validateAndConvertSequencerTx(context.Background(), 2, test.sequencerTx, cfg)
->>>>>>> 687db6e3
 			if test.wantErr == "" && err == nil {
 				return
 			}
