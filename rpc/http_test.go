// Copyright 2017 The go-ethereum Authors
// This file is part of the go-ethereum library.
//
// The go-ethereum library is free software: you can redistribute it and/or modify
// it under the terms of the GNU Lesser General Public License as published by
// the Free Software Foundation, either version 3 of the License, or
// (at your option) any later version.
//
// The go-ethereum library is distributed in the hope that it will be useful,
// but WITHOUT ANY WARRANTY; without even the implied warranty of
// MERCHANTABILITY or FITNESS FOR A PARTICULAR PURPOSE. See the
// GNU Lesser General Public License for more details.
//
// You should have received a copy of the GNU Lesser General Public License
// along with the go-ethereum library. If not, see <http://www.gnu.org/licenses/>.

package rpc

import (
	"context"
	"fmt"
	"net/http"
	"net/http/httptest"
	"strings"
	"testing"
)

func confirmStatusCode(t *testing.T, got, want int) {
	t.Helper()
	if got == want {
		return
	}
	if gotName := http.StatusText(got); len(gotName) > 0 {
		if wantName := http.StatusText(want); len(wantName) > 0 {
			t.Fatalf("response status code: got %d (%s), want %d (%s)", got, gotName, want, wantName)
		}
	}
	t.Fatalf("response status code: got %d, want %d", got, want)
}

func confirmRequestValidationCode(t *testing.T, method, contentType, body string, expectedStatusCode int) {
	t.Helper()

	s := NewServer()
	request := httptest.NewRequest(method, "http://url.com", strings.NewReader(body))
	if len(contentType) > 0 {
		request.Header.Set("Content-Type", contentType)
	}
	code, err := s.validateRequest(request)
	if code == 0 {
		if err != nil {
			t.Errorf("validation: got error %v, expected nil", err)
		}
	} else if err == nil {
		t.Errorf("validation: code %d: got nil, expected error", code)
	}
	confirmStatusCode(t, code, expectedStatusCode)
}

func TestHTTPErrorResponseWithDelete(t *testing.T) {
	t.Parallel()

	confirmRequestValidationCode(t, http.MethodDelete, contentType, "", http.StatusMethodNotAllowed)
}

func TestHTTPErrorResponseWithPut(t *testing.T) {
	t.Parallel()

	confirmRequestValidationCode(t, http.MethodPut, contentType, "", http.StatusMethodNotAllowed)
}

func TestHTTPErrorResponseWithMaxContentLength(t *testing.T) {
<<<<<<< HEAD
=======
	t.Parallel()

>>>>>>> eb00f169
	body := make([]rune, defaultBodyLimit+1)
	confirmRequestValidationCode(t,
		http.MethodPost, contentType, string(body), http.StatusRequestEntityTooLarge)
}

func TestHTTPErrorResponseWithEmptyContentType(t *testing.T) {
	t.Parallel()

	confirmRequestValidationCode(t, http.MethodPost, "", "", http.StatusUnsupportedMediaType)
}

func TestHTTPErrorResponseWithValidRequest(t *testing.T) {
	t.Parallel()

	confirmRequestValidationCode(t, http.MethodPost, contentType, "", 0)
}

func confirmHTTPRequestYieldsStatusCode(t *testing.T, method, contentType, body string, expectedStatusCode int) {
	t.Helper()
	s := Server{}
	ts := httptest.NewServer(&s)
	defer ts.Close()

	request, err := http.NewRequest(method, ts.URL, strings.NewReader(body))
	if err != nil {
		t.Fatalf("failed to create a valid HTTP request: %v", err)
	}
	if len(contentType) > 0 {
		request.Header.Set("Content-Type", contentType)
	}
	resp, err := http.DefaultClient.Do(request)
	if err != nil {
		t.Fatalf("request failed: %v", err)
	}
	resp.Body.Close()
	confirmStatusCode(t, resp.StatusCode, expectedStatusCode)
}

func TestHTTPResponseWithEmptyGet(t *testing.T) {
	t.Parallel()

	confirmHTTPRequestYieldsStatusCode(t, http.MethodGet, "", "", http.StatusOK)
}

// This checks that maxRequestContentLength is not applied to the response of a request.
func TestHTTPRespBodyUnlimited(t *testing.T) {
<<<<<<< HEAD
=======
	t.Parallel()

>>>>>>> eb00f169
	const respLength = defaultBodyLimit * 3

	s := NewServer()
	defer s.Stop()
	s.RegisterName("test", largeRespService{respLength})
	ts := httptest.NewServer(s)
	defer ts.Close()

	c, err := DialHTTP(ts.URL)
	if err != nil {
		t.Fatal(err)
	}
	defer c.Close()

	var r string
	if err := c.Call(&r, "test_largeResp"); err != nil {
		t.Fatal(err)
	}
	if len(r) != respLength {
		t.Fatalf("response has wrong length %d, want %d", len(r), respLength)
	}
}

// Tests that an HTTP error results in an HTTPError instance
// being returned with the expected attributes.
func TestHTTPErrorResponse(t *testing.T) {
	t.Parallel()

	ts := httptest.NewServer(http.HandlerFunc(func(w http.ResponseWriter, r *http.Request) {
		http.Error(w, "error has occurred!", http.StatusTeapot)
	}))
	defer ts.Close()

	c, err := DialHTTP(ts.URL)
	if err != nil {
		t.Fatal(err)
	}

	var r string
	err = c.Call(&r, "test_method")
	if err == nil {
		t.Fatal("error was expected")
	}

	httpErr, ok := err.(HTTPError)
	if !ok {
		t.Fatalf("unexpected error type %T", err)
	}

	if httpErr.StatusCode != http.StatusTeapot {
		t.Error("unexpected status code", httpErr.StatusCode)
	}
	if httpErr.Status != "418 I'm a teapot" {
		t.Error("unexpected status text", httpErr.Status)
	}
	if body := string(httpErr.Body); body != "error has occurred!\n" {
		t.Error("unexpected body", body)
	}

	if errMsg := httpErr.Error(); errMsg != "418 I'm a teapot: error has occurred!\n" {
		t.Error("unexpected error message", errMsg)
	}
}

func TestHTTPPeerInfo(t *testing.T) {
	t.Parallel()

	s := newTestServer()
	defer s.Stop()
	ts := httptest.NewServer(s)
	defer ts.Close()

	c, err := Dial(ts.URL)
	if err != nil {
		t.Fatal(err)
	}
	c.SetHeader("user-agent", "ua-testing")
	c.SetHeader("origin", "origin.example.com")

	// Request peer information.
	var info PeerInfo
	if err := c.Call(&info, "test_peerInfo"); err != nil {
		t.Fatal(err)
	}

	if info.RemoteAddr == "" {
		t.Error("RemoteAddr not set")
	}
	if info.Transport != "http" {
		t.Errorf("wrong Transport %q", info.Transport)
	}
	if info.HTTP.Version != "HTTP/1.1" {
		t.Errorf("wrong HTTP.Version %q", info.HTTP.Version)
	}
	if info.HTTP.UserAgent != "ua-testing" {
		t.Errorf("wrong HTTP.UserAgent %q", info.HTTP.UserAgent)
	}
	if info.HTTP.Origin != "origin.example.com" {
		t.Errorf("wrong HTTP.Origin %q", info.HTTP.UserAgent)
	}
}

func TestNewContextWithHeaders(t *testing.T) {
	t.Parallel()

	expectedHeaders := 0
	server := httptest.NewServer(http.HandlerFunc(func(writer http.ResponseWriter, request *http.Request) {
		for i := 0; i < expectedHeaders; i++ {
			key, want := fmt.Sprintf("key-%d", i), fmt.Sprintf("val-%d", i)
			if have := request.Header.Get(key); have != want {
				t.Errorf("wrong request headers for %s, want: %s, have: %s", key, want, have)
			}
		}
		writer.WriteHeader(http.StatusOK)
		_, _ = writer.Write([]byte(`{}`))
	}))
	defer server.Close()

	client, err := Dial(server.URL)
	if err != nil {
		t.Fatalf("failed to dial: %s", err)
	}
	defer client.Close()

	newHdr := func(k, v string) http.Header {
		header := http.Header{}
		header.Set(k, v)
		return header
	}
	ctx1 := NewContextWithHeaders(context.Background(), newHdr("key-0", "val-0"))
	ctx2 := NewContextWithHeaders(ctx1, newHdr("key-1", "val-1"))
	ctx3 := NewContextWithHeaders(ctx2, newHdr("key-2", "val-2"))

	expectedHeaders = 3
	if err := client.CallContext(ctx3, nil, "test"); err != ErrNoResult {
		t.Error("call failed", err)
	}

	expectedHeaders = 2
	if err := client.CallContext(ctx2, nil, "test"); err != ErrNoResult {
		t.Error("call failed:", err)
	}
}<|MERGE_RESOLUTION|>--- conflicted
+++ resolved
@@ -70,11 +70,8 @@
 }
 
 func TestHTTPErrorResponseWithMaxContentLength(t *testing.T) {
-<<<<<<< HEAD
-=======
-	t.Parallel()
-
->>>>>>> eb00f169
+	t.Parallel()
+
 	body := make([]rune, defaultBodyLimit+1)
 	confirmRequestValidationCode(t,
 		http.MethodPost, contentType, string(body), http.StatusRequestEntityTooLarge)
@@ -121,11 +118,8 @@
 
 // This checks that maxRequestContentLength is not applied to the response of a request.
 func TestHTTPRespBodyUnlimited(t *testing.T) {
-<<<<<<< HEAD
-=======
-	t.Parallel()
-
->>>>>>> eb00f169
+	t.Parallel()
+
 	const respLength = defaultBodyLimit * 3
 
 	s := NewServer()
