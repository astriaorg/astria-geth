--- conflicted
+++ resolved
@@ -15,13 +15,8 @@
       if: type = push
       os: linux
       arch: amd64
-<<<<<<< HEAD
-      dist: noble
-      go: 1.22.x
-=======
       dist: focal
       go: 1.23.x
->>>>>>> c350d3ac
       env:
         - docker
       services:
@@ -37,13 +32,8 @@
       if: type = push
       os: linux
       arch: arm64
-<<<<<<< HEAD
-      dist: noble
-      go: 1.22.x
-=======
       dist: focal
       go: 1.23.x
->>>>>>> c350d3ac
       env:
         - docker
       services:
@@ -59,15 +49,9 @@
     - stage: build
       if: type = push
       os: linux
-<<<<<<< HEAD
-      dist: noble
-      sudo: required
-      go: 1.22.x
-=======
       dist: focal
       sudo: required
       go: 1.23.x
->>>>>>> c350d3ac
       env:
         - azure-linux
       git:
@@ -79,10 +63,7 @@
 
         # build 386
         - sudo -E apt-get -yq --no-install-suggests --no-install-recommends install gcc-multilib
-<<<<<<< HEAD
-=======
         - git status --porcelain
->>>>>>> c350d3ac
         - go run build/ci.go install -dlgo -arch 386
         - go run build/ci.go archive -arch 386 -type tar -signer LINUX_SIGNING_KEY -signify SIGNIFY_KEY -upload gethstore/builds
 
@@ -104,11 +85,7 @@
       if: type = push
       os: osx
       osx_image: xcode14.2
-<<<<<<< HEAD
-      go: 1.22.x
-=======
       go: 1.23.x
->>>>>>> c350d3ac
       env:
         - azure-osx
       git:
@@ -124,26 +101,16 @@
       if: type = push
       os: linux
       arch: amd64
-<<<<<<< HEAD
-      dist: noble
-      go: 1.22.x
-=======
       dist: focal
       go: 1.23.x
->>>>>>> c350d3ac
       script:
         - travis_wait 45 go run build/ci.go test $TEST_PACKAGES
 
     - stage: build
       if: type = push
       os: linux
-<<<<<<< HEAD
-      dist: noble
-      go: 1.21.x
-=======
       dist: focal
       go: 1.22.x
->>>>>>> c350d3ac
       script:
         - travis_wait 45 go run build/ci.go test $TEST_PACKAGES
 
@@ -151,13 +118,8 @@
     - stage: build
       if: type = cron || (type = push && tag ~= /^v[0-9]/)
       os: linux
-<<<<<<< HEAD
-      dist: noble
-      go: 1.22.x
-=======
       dist: focal
       go: 1.23.x
->>>>>>> c350d3ac
       env:
         - ubuntu-ppa
       git:
@@ -172,13 +134,8 @@
     - stage: build
       if: type = cron
       os: linux
-<<<<<<< HEAD
-      dist: noble
-      go: 1.22.x
-=======
       dist: focal
       go: 1.23.x
->>>>>>> c350d3ac
       env:
         - azure-purge
       git:
@@ -190,16 +147,9 @@
     - stage: build
       if: type = cron
       os: linux
-<<<<<<< HEAD
-      dist: noble
-      go: 1.22.x
-      script:
-        - travis_wait 50 go run build/ci.go test  -race $TEST_PACKAGES
-=======
       dist: focal
       go: 1.23.x
       env:
         - racetests
       script:
-        - travis_wait 60 go run build/ci.go test -race $TEST_PACKAGES
->>>>>>> c350d3ac
+        - travis_wait 60 go run build/ci.go test -race $TEST_PACKAGES