// Copyright 2020 The go-ethereum Authors
// This file is part of the go-ethereum library.
//
// The go-ethereum library is free software: you can redistribute it and/or modify
// it under the terms of the GNU Lesser General Public License as published by
// the Free Software Foundation, either version 3 of the License, or
// (at your option) any later version.
//
// The go-ethereum library is distributed in the hope that it will be useful,
// but WITHOUT ANY WARRANTY; without even the implied warranty of
// MERCHANTABILITY or FITNESS FOR A PARTICULAR PURPOSE. See the
// GNU Lesser General Public License for more details.
//
// You should have received a copy of the GNU Lesser General Public License
// along with the go-ethereum library. If not, see <http://www.gnu.org/licenses/>.

package discover

import (
	"bytes"
	"crypto/ecdsa"
	"encoding/binary"
	"fmt"
	"math/rand"
	"net"
	"net/netip"
	"reflect"
	"slices"
	"testing"
	"time"

	"github.com/ethereum/go-ethereum/internal/testlog"
	"github.com/ethereum/go-ethereum/log"
	"github.com/ethereum/go-ethereum/p2p/discover/v5wire"
	"github.com/ethereum/go-ethereum/p2p/enode"
	"github.com/ethereum/go-ethereum/p2p/enr"
	"github.com/ethereum/go-ethereum/rlp"
	"github.com/stretchr/testify/require"
)

// Real sockets, real crypto: this test checks end-to-end connectivity for UDPv5.
func TestUDPv5_lookupE2E(t *testing.T) {
	t.Parallel()

	const N = 5
	var nodes []*UDPv5
	for i := 0; i < N; i++ {
		var cfg Config
		if len(nodes) > 0 {
			bn := nodes[0].Self()
			cfg.Bootnodes = []*enode.Node{bn}
		}
		node := startLocalhostV5(t, cfg)
		nodes = append(nodes, node)
		defer node.Close()
	}
	last := nodes[N-1]
	target := nodes[rand.Intn(N-2)].Self()

	// It is expected that all nodes can be found.
	expectedResult := make([]*enode.Node, len(nodes))
	for i := range nodes {
		expectedResult[i] = nodes[i].Self()
	}
	slices.SortFunc(expectedResult, func(a, b *enode.Node) int {
		return enode.DistCmp(target.ID(), a.ID(), b.ID())
	})

	// Do the lookup.
	results := last.Lookup(target.ID())
	if err := checkNodesEqual(results, expectedResult); err != nil {
		t.Fatalf("lookup returned wrong results: %v", err)
	}
}

func startLocalhostV5(t *testing.T, cfg Config) *UDPv5 {
	cfg.PrivateKey = newkey()
	db, _ := enode.OpenDB("")
	ln := enode.NewLocalNode(db, cfg.PrivateKey)

	// Prefix logs with node ID.
	lprefix := fmt.Sprintf("(%s)", ln.ID().TerminalString())
	cfg.Log = testlog.Logger(t, log.LevelTrace).With("node-id", lprefix)

	// Listen.
	socket, err := net.ListenUDP("udp4", &net.UDPAddr{IP: net.IP{127, 0, 0, 1}})
	if err != nil {
		t.Fatal(err)
	}
	realaddr := socket.LocalAddr().(*net.UDPAddr)
	ln.SetStaticIP(realaddr.IP)
	ln.Set(enr.UDP(realaddr.Port))
	udp, err := ListenV5(socket, ln, cfg)
	if err != nil {
		t.Fatal(err)
	}
	return udp
}

// This test checks that incoming PING calls are handled correctly.
func TestUDPv5_pingHandling(t *testing.T) {
	t.Parallel()
	test := newUDPV5Test(t)
	defer test.close()

	test.packetIn(&v5wire.Ping{ReqID: []byte("foo")})
	test.waitPacketOut(func(p *v5wire.Pong, addr netip.AddrPort, _ v5wire.Nonce) {
		if !bytes.Equal(p.ReqID, []byte("foo")) {
			t.Error("wrong request ID in response:", p.ReqID)
		}
		if p.ENRSeq != test.table.self().Seq() {
			t.Error("wrong ENR sequence number in response:", p.ENRSeq)
		}
	})
}

// This test checks that incoming 'unknown' packets trigger the handshake.
func TestUDPv5_unknownPacket(t *testing.T) {
	t.Parallel()
	test := newUDPV5Test(t)
	defer test.close()

	nonce := v5wire.Nonce{1, 2, 3}
	check := func(p *v5wire.Whoareyou, wantSeq uint64) {
		t.Helper()
		if p.Nonce != nonce {
			t.Error("wrong nonce in WHOAREYOU:", p.Nonce, nonce)
		}
		if p.IDNonce == ([16]byte{}) {
			t.Error("all zero ID nonce")
		}
		if p.RecordSeq != wantSeq {
			t.Errorf("wrong record seq %d in WHOAREYOU, want %d", p.RecordSeq, wantSeq)
		}
	}

	// Unknown packet from unknown node.
	test.packetIn(&v5wire.Unknown{Nonce: nonce})
	test.waitPacketOut(func(p *v5wire.Whoareyou, addr netip.AddrPort, _ v5wire.Nonce) {
		check(p, 0)
	})

	// Make node known.
	n := test.getNode(test.remotekey, test.remoteaddr).Node()
	test.table.addFoundNode(n, false)

	test.packetIn(&v5wire.Unknown{Nonce: nonce})
	test.waitPacketOut(func(p *v5wire.Whoareyou, addr netip.AddrPort, _ v5wire.Nonce) {
		check(p, n.Seq())
	})
}

// This test checks that incoming FINDNODE calls are handled correctly.
func TestUDPv5_findnodeHandling(t *testing.T) {
	t.Parallel()
	test := newUDPV5Test(t)
	defer test.close()

	// Create test nodes and insert them into the table.
	nodes253 := nodesAtDistance(test.table.self().ID(), 253, 16)
	nodes249 := nodesAtDistance(test.table.self().ID(), 249, 4)
	nodes248 := nodesAtDistance(test.table.self().ID(), 248, 10)
<<<<<<< HEAD
	fillTable(test.table, wrapNodes(nodes253), true)
	fillTable(test.table, wrapNodes(nodes249), true)
	fillTable(test.table, wrapNodes(nodes248), true)
=======
	fillTable(test.table, nodes253, true)
	fillTable(test.table, nodes249, true)
	fillTable(test.table, nodes248, true)
>>>>>>> 0dd173a7

	// Requesting with distance zero should return the node's own record.
	test.packetIn(&v5wire.Findnode{ReqID: []byte{0}, Distances: []uint{0}})
	test.expectNodes([]byte{0}, 1, []*enode.Node{test.udp.Self()})

	// Requesting with distance > 256 shouldn't crash.
	test.packetIn(&v5wire.Findnode{ReqID: []byte{1}, Distances: []uint{4234098}})
	test.expectNodes([]byte{1}, 1, nil)

	// Requesting with empty distance list shouldn't crash either.
	test.packetIn(&v5wire.Findnode{ReqID: []byte{2}, Distances: []uint{}})
	test.expectNodes([]byte{2}, 1, nil)

	// This request gets no nodes because the corresponding bucket is empty.
	test.packetIn(&v5wire.Findnode{ReqID: []byte{3}, Distances: []uint{254}})
	test.expectNodes([]byte{3}, 1, nil)

	// This request gets all the distance-253 nodes.
	test.packetIn(&v5wire.Findnode{ReqID: []byte{4}, Distances: []uint{253}})
	test.expectNodes([]byte{4}, 2, nodes253)

	// This request gets all the distance-249 nodes and some more at 248 because
	// the bucket at 249 is not full.
	test.packetIn(&v5wire.Findnode{ReqID: []byte{5}, Distances: []uint{249, 248}})
	var nodes []*enode.Node
	nodes = append(nodes, nodes249...)
	nodes = append(nodes, nodes248[:10]...)
	test.expectNodes([]byte{5}, 1, nodes)
}

func (test *udpV5Test) expectNodes(wantReqID []byte, wantTotal uint8, wantNodes []*enode.Node) {
	nodeSet := make(map[enode.ID]*enr.Record, len(wantNodes))
	for _, n := range wantNodes {
		nodeSet[n.ID()] = n.Record()
	}

	for {
		test.waitPacketOut(func(p *v5wire.Nodes, addr netip.AddrPort, _ v5wire.Nonce) {
			if !bytes.Equal(p.ReqID, wantReqID) {
				test.t.Fatalf("wrong request ID %v in response, want %v", p.ReqID, wantReqID)
			}
			if p.RespCount != wantTotal {
				test.t.Fatalf("wrong total response count %d, want %d", p.RespCount, wantTotal)
			}
			for _, record := range p.Nodes {
				n, _ := enode.New(enode.ValidSchemesForTesting, record)
				want := nodeSet[n.ID()]
				if want == nil {
					test.t.Fatalf("unexpected node in response: %v", n)
				}
				if !reflect.DeepEqual(record, want) {
					test.t.Fatalf("wrong record in response: %v", n)
				}
				delete(nodeSet, n.ID())
			}
		})
		if len(nodeSet) == 0 {
			return
		}
	}
}

// This test checks that outgoing PING calls work.
func TestUDPv5_pingCall(t *testing.T) {
	t.Parallel()
	test := newUDPV5Test(t)
	defer test.close()

	remote := test.getNode(test.remotekey, test.remoteaddr).Node()
	done := make(chan error, 1)

	// This ping times out.
	go func() {
		_, err := test.udp.ping(remote)
		done <- err
	}()
	test.waitPacketOut(func(p *v5wire.Ping, addr netip.AddrPort, _ v5wire.Nonce) {})
	if err := <-done; err != errTimeout {
		t.Fatalf("want errTimeout, got %q", err)
	}

	// This ping works.
	go func() {
		_, err := test.udp.ping(remote)
		done <- err
	}()
	test.waitPacketOut(func(p *v5wire.Ping, addr netip.AddrPort, _ v5wire.Nonce) {
		test.packetInFrom(test.remotekey, test.remoteaddr, &v5wire.Pong{ReqID: p.ReqID})
	})
	if err := <-done; err != nil {
		t.Fatal(err)
	}

	// This ping gets a reply from the wrong endpoint.
	go func() {
		_, err := test.udp.ping(remote)
		done <- err
	}()
	test.waitPacketOut(func(p *v5wire.Ping, addr netip.AddrPort, _ v5wire.Nonce) {
		wrongAddr := netip.MustParseAddrPort("33.44.55.22:10101")
		test.packetInFrom(test.remotekey, wrongAddr, &v5wire.Pong{ReqID: p.ReqID})
	})
	if err := <-done; err != errTimeout {
		t.Fatalf("want errTimeout for reply from wrong IP, got %q", err)
	}
}

// This test checks that outgoing FINDNODE calls work and multiple NODES
// replies are aggregated.
func TestUDPv5_findnodeCall(t *testing.T) {
	t.Parallel()
	test := newUDPV5Test(t)
	defer test.close()

	// Launch the request:
	var (
		distances = []uint{230}
		remote    = test.getNode(test.remotekey, test.remoteaddr).Node()
		nodes     = nodesAtDistance(remote.ID(), int(distances[0]), 8)
		done      = make(chan error, 1)
		response  []*enode.Node
	)
	go func() {
		var err error
		response, err = test.udp.findnode(remote, distances)
		done <- err
	}()

	// Serve the responses:
	test.waitPacketOut(func(p *v5wire.Findnode, addr netip.AddrPort, _ v5wire.Nonce) {
		if !reflect.DeepEqual(p.Distances, distances) {
			t.Fatalf("wrong distances in request: %v", p.Distances)
		}
		test.packetIn(&v5wire.Nodes{
			ReqID:     p.ReqID,
			RespCount: 2,
			Nodes:     nodesToRecords(nodes[:4]),
		})
		test.packetIn(&v5wire.Nodes{
			ReqID:     p.ReqID,
			RespCount: 2,
			Nodes:     nodesToRecords(nodes[4:]),
		})
	})

	// Check results:
	if err := <-done; err != nil {
		t.Fatalf("unexpected error: %v", err)
	}
	if !reflect.DeepEqual(response, nodes) {
		t.Fatalf("wrong nodes in response")
	}

	// TODO: check invalid IPs
	// TODO: check invalid/unsigned record
}

// This test checks that pending calls are re-sent when a handshake happens.
func TestUDPv5_callResend(t *testing.T) {
	t.Parallel()
	test := newUDPV5Test(t)
	defer test.close()

	remote := test.getNode(test.remotekey, test.remoteaddr).Node()
	done := make(chan error, 2)
	go func() {
		_, err := test.udp.ping(remote)
		done <- err
	}()
	go func() {
		_, err := test.udp.ping(remote)
		done <- err
	}()

	// Ping answered by WHOAREYOU.
	test.waitPacketOut(func(p *v5wire.Ping, addr netip.AddrPort, nonce v5wire.Nonce) {
		test.packetIn(&v5wire.Whoareyou{Nonce: nonce})
	})
	// Ping should be re-sent.
	test.waitPacketOut(func(p *v5wire.Ping, addr netip.AddrPort, _ v5wire.Nonce) {
		test.packetIn(&v5wire.Pong{ReqID: p.ReqID})
	})
	// Answer the other ping.
	test.waitPacketOut(func(p *v5wire.Ping, addr netip.AddrPort, _ v5wire.Nonce) {
		test.packetIn(&v5wire.Pong{ReqID: p.ReqID})
	})
	if err := <-done; err != nil {
		t.Fatalf("unexpected ping error: %v", err)
	}
	if err := <-done; err != nil {
		t.Fatalf("unexpected ping error: %v", err)
	}
}

// This test ensures we don't allow multiple rounds of WHOAREYOU for a single call.
func TestUDPv5_multipleHandshakeRounds(t *testing.T) {
	t.Parallel()
	test := newUDPV5Test(t)
	defer test.close()

	remote := test.getNode(test.remotekey, test.remoteaddr).Node()
	done := make(chan error, 1)
	go func() {
		_, err := test.udp.ping(remote)
		done <- err
	}()

	// Ping answered by WHOAREYOU.
	test.waitPacketOut(func(p *v5wire.Ping, addr netip.AddrPort, nonce v5wire.Nonce) {
		test.packetIn(&v5wire.Whoareyou{Nonce: nonce})
	})
	// Ping answered by WHOAREYOU again.
	test.waitPacketOut(func(p *v5wire.Ping, addr netip.AddrPort, nonce v5wire.Nonce) {
		test.packetIn(&v5wire.Whoareyou{Nonce: nonce})
	})
	if err := <-done; err != errTimeout {
		t.Fatalf("unexpected ping error: %q", err)
	}
}

// This test checks that calls with n replies may take up to n * respTimeout.
func TestUDPv5_callTimeoutReset(t *testing.T) {
	t.Parallel()
	test := newUDPV5Test(t)
	defer test.close()

	// Launch the request:
	var (
		distance = uint(230)
		remote   = test.getNode(test.remotekey, test.remoteaddr).Node()
		nodes    = nodesAtDistance(remote.ID(), int(distance), 8)
		done     = make(chan error, 1)
	)
	go func() {
		_, err := test.udp.findnode(remote, []uint{distance})
		done <- err
	}()

	// Serve two responses, slowly.
	test.waitPacketOut(func(p *v5wire.Findnode, addr netip.AddrPort, _ v5wire.Nonce) {
		time.Sleep(respTimeout - 50*time.Millisecond)
		test.packetIn(&v5wire.Nodes{
			ReqID:     p.ReqID,
			RespCount: 2,
			Nodes:     nodesToRecords(nodes[:4]),
		})

		time.Sleep(respTimeout - 50*time.Millisecond)
		test.packetIn(&v5wire.Nodes{
			ReqID:     p.ReqID,
			RespCount: 2,
			Nodes:     nodesToRecords(nodes[4:]),
		})
	})
	if err := <-done; err != nil {
		t.Fatalf("unexpected error: %q", err)
	}
}

// This test checks that TALKREQ calls the registered handler function.
func TestUDPv5_talkHandling(t *testing.T) {
	t.Parallel()
	test := newUDPV5Test(t)
	defer test.close()

	var recvMessage []byte
	test.udp.RegisterTalkHandler("test", func(id enode.ID, addr *net.UDPAddr, message []byte) []byte {
		recvMessage = message
		return []byte("test response")
	})

	// Successful case:
	test.packetIn(&v5wire.TalkRequest{
		ReqID:    []byte("foo"),
		Protocol: "test",
		Message:  []byte("test request"),
	})
	test.waitPacketOut(func(p *v5wire.TalkResponse, addr netip.AddrPort, _ v5wire.Nonce) {
		if !bytes.Equal(p.ReqID, []byte("foo")) {
			t.Error("wrong request ID in response:", p.ReqID)
		}
		if string(p.Message) != "test response" {
			t.Errorf("wrong talk response message: %q", p.Message)
		}
		if string(recvMessage) != "test request" {
			t.Errorf("wrong message received in handler: %q", recvMessage)
		}
	})

	// Check that empty response is returned for unregistered protocols.
	recvMessage = nil
	test.packetIn(&v5wire.TalkRequest{
		ReqID:    []byte("2"),
		Protocol: "wrong",
		Message:  []byte("test request"),
	})
	test.waitPacketOut(func(p *v5wire.TalkResponse, addr netip.AddrPort, _ v5wire.Nonce) {
		if !bytes.Equal(p.ReqID, []byte("2")) {
			t.Error("wrong request ID in response:", p.ReqID)
		}
		if string(p.Message) != "" {
			t.Errorf("wrong talk response message: %q", p.Message)
		}
		if recvMessage != nil {
			t.Errorf("handler was called for wrong protocol: %q", recvMessage)
		}
	})
}

// This test checks that outgoing TALKREQ calls work.
func TestUDPv5_talkRequest(t *testing.T) {
	t.Parallel()
	test := newUDPV5Test(t)
	defer test.close()

	remote := test.getNode(test.remotekey, test.remoteaddr).Node()
	done := make(chan error, 1)

	// This request times out.
	go func() {
		_, err := test.udp.TalkRequest(remote, "test", []byte("test request"))
		done <- err
	}()
	test.waitPacketOut(func(p *v5wire.TalkRequest, addr netip.AddrPort, _ v5wire.Nonce) {})
	if err := <-done; err != errTimeout {
		t.Fatalf("want errTimeout, got %q", err)
	}

	// This request works.
	go func() {
		_, err := test.udp.TalkRequest(remote, "test", []byte("test request"))
		done <- err
	}()
	test.waitPacketOut(func(p *v5wire.TalkRequest, addr netip.AddrPort, _ v5wire.Nonce) {
		if p.Protocol != "test" {
			t.Errorf("wrong protocol ID in talk request: %q", p.Protocol)
		}
		if string(p.Message) != "test request" {
			t.Errorf("wrong message talk request: %q", p.Message)
		}
		test.packetInFrom(test.remotekey, test.remoteaddr, &v5wire.TalkResponse{
			ReqID:   p.ReqID,
			Message: []byte("test response"),
		})
	})
	if err := <-done; err != nil {
		t.Fatal(err)
	}

	// Also check requesting without ENR.
	go func() {
		_, err := test.udp.TalkRequestToID(remote.ID(), test.remoteaddr, "test", []byte("test request 2"))
		done <- err
	}()
	test.waitPacketOut(func(p *v5wire.TalkRequest, addr netip.AddrPort, _ v5wire.Nonce) {
		if p.Protocol != "test" {
			t.Errorf("wrong protocol ID in talk request: %q", p.Protocol)
		}
		if string(p.Message) != "test request 2" {
			t.Errorf("wrong message talk request: %q", p.Message)
		}
		test.packetInFrom(test.remotekey, test.remoteaddr, &v5wire.TalkResponse{
			ReqID:   p.ReqID,
			Message: []byte("test response 2"),
		})
	})
	if err := <-done; err != nil {
		t.Fatal(err)
	}
}

// This test checks that lookupDistances works.
func TestUDPv5_lookupDistances(t *testing.T) {
	test := newUDPV5Test(t)
	lnID := test.table.self().ID()

	t.Run("target distance of 1", func(t *testing.T) {
		node := nodeAtDistance(lnID, 1, intIP(0))
		dists := lookupDistances(lnID, node.ID())
		require.Equal(t, []uint{1, 2, 3}, dists)
	})

	t.Run("target distance of 2", func(t *testing.T) {
		node := nodeAtDistance(lnID, 2, intIP(0))
		dists := lookupDistances(lnID, node.ID())
		require.Equal(t, []uint{2, 3, 1}, dists)
	})

	t.Run("target distance of 128", func(t *testing.T) {
		node := nodeAtDistance(lnID, 128, intIP(0))
		dists := lookupDistances(lnID, node.ID())
		require.Equal(t, []uint{128, 129, 127}, dists)
	})

	t.Run("target distance of 255", func(t *testing.T) {
		node := nodeAtDistance(lnID, 255, intIP(0))
		dists := lookupDistances(lnID, node.ID())
		require.Equal(t, []uint{255, 256, 254}, dists)
	})

	t.Run("target distance of 256", func(t *testing.T) {
		node := nodeAtDistance(lnID, 256, intIP(0))
		dists := lookupDistances(lnID, node.ID())
		require.Equal(t, []uint{256, 255, 254}, dists)
	})
}

// This test checks that lookup works.
func TestUDPv5_lookup(t *testing.T) {
	t.Parallel()
	test := newUDPV5Test(t)

	// Lookup on empty table returns no nodes.
	if results := test.udp.Lookup(lookupTestnet.target.id()); len(results) > 0 {
		t.Fatalf("lookup on empty table returned %d results: %#v", len(results), results)
	}

	// Ensure the tester knows all nodes in lookupTestnet by IP.
	for d, nn := range lookupTestnet.dists {
		for i, key := range nn {
			n := lookupTestnet.node(d, i)
			addr, _ := n.UDPEndpoint()
			test.getNode(key, addr)
		}
	}

	// Seed table with initial node.
	initialNode := lookupTestnet.node(256, 0)
<<<<<<< HEAD
	fillTable(test.table, []*node{wrapNode(initialNode)}, true)
=======
	fillTable(test.table, []*enode.Node{initialNode}, true)
>>>>>>> 0dd173a7

	// Start the lookup.
	resultC := make(chan []*enode.Node, 1)
	go func() {
		resultC <- test.udp.Lookup(lookupTestnet.target.id())
		test.close()
	}()

	// Answer lookup packets.
	asked := make(map[enode.ID]bool)
	for done := false; !done; {
		done = test.waitPacketOut(func(p v5wire.Packet, to netip.AddrPort, _ v5wire.Nonce) {
			recipient, key := lookupTestnet.nodeByAddr(to)
			switch p := p.(type) {
			case *v5wire.Ping:
				test.packetInFrom(key, to, &v5wire.Pong{ReqID: p.ReqID})
			case *v5wire.Findnode:
				if asked[recipient.ID()] {
					t.Error("Asked node", recipient.ID(), "twice")
				}
				asked[recipient.ID()] = true
				nodes := lookupTestnet.neighborsAtDistances(recipient, p.Distances, 16)
				t.Logf("Got FINDNODE for %v, returning %d nodes", p.Distances, len(nodes))
				for _, resp := range packNodes(p.ReqID, nodes) {
					test.packetInFrom(key, to, resp)
				}
			}
		})
	}

	// Verify result nodes.
	results := <-resultC
	checkLookupResults(t, lookupTestnet, results)
}

// This test checks the local node can be utilised to set key-values.
func TestUDPv5_LocalNode(t *testing.T) {
	t.Parallel()
	var cfg Config
	node := startLocalhostV5(t, cfg)
	defer node.Close()
	localNd := node.LocalNode()

	// set value in node's local record
	testVal := [4]byte{'A', 'B', 'C', 'D'}
	localNd.Set(enr.WithEntry("testing", &testVal))

	// retrieve the value from self to make sure it matches.
	outputVal := [4]byte{}
	if err := node.Self().Load(enr.WithEntry("testing", &outputVal)); err != nil {
		t.Errorf("Could not load value from record: %v", err)
	}
	if testVal != outputVal {
		t.Errorf("Wanted %#x to be retrieved from the record but instead got %#x", testVal, outputVal)
	}
}

func TestUDPv5_PingWithIPV4MappedAddress(t *testing.T) {
	t.Parallel()
	test := newUDPV5Test(t)
	defer test.close()

	rawIP := netip.AddrFrom4([4]byte{0xFF, 0x12, 0x33, 0xE5})
	test.remoteaddr = netip.AddrPortFrom(netip.AddrFrom16(rawIP.As16()), 0)
	remote := test.getNode(test.remotekey, test.remoteaddr).Node()
	done := make(chan struct{}, 1)

	// This handler will truncate the ipv4-mapped in ipv6 address.
	go func() {
		test.udp.handlePing(&v5wire.Ping{ENRSeq: 1}, remote.ID(), test.remoteaddr)
		done <- struct{}{}
	}()
	test.waitPacketOut(func(p *v5wire.Pong, addr netip.AddrPort, _ v5wire.Nonce) {
		if len(p.ToIP) == net.IPv6len {
			t.Error("Received untruncated ip address")
		}
		if len(p.ToIP) != net.IPv4len {
			t.Errorf("Received ip address with incorrect length: %d", len(p.ToIP))
		}
		if !p.ToIP.Equal(rawIP.AsSlice()) {
			t.Errorf("Received incorrect ip address: wanted %s but received %s", rawIP.String(), p.ToIP.String())
		}
	})
	<-done
}

// udpV5Test is the framework for all tests above.
// It runs the UDPv5 transport on a virtual socket and allows testing outgoing packets.
type udpV5Test struct {
	t                   *testing.T
	pipe                *dgramPipe
	table               *Table
	db                  *enode.DB
	udp                 *UDPv5
	localkey, remotekey *ecdsa.PrivateKey
	remoteaddr          netip.AddrPort
	nodesByID           map[enode.ID]*enode.LocalNode
	nodesByIP           map[netip.Addr]*enode.LocalNode
}

// testCodec is the packet encoding used by protocol tests. This codec does not perform encryption.
type testCodec struct {
	test *udpV5Test
	id   enode.ID
	ctr  uint64
}

type testCodecFrame struct {
	NodeID  enode.ID
	AuthTag v5wire.Nonce
	Ptype   byte
	Packet  rlp.RawValue
}

func (c *testCodec) Encode(toID enode.ID, addr string, p v5wire.Packet, _ *v5wire.Whoareyou) ([]byte, v5wire.Nonce, error) {
	c.ctr++
	var authTag v5wire.Nonce
	binary.BigEndian.PutUint64(authTag[:], c.ctr)

	penc, _ := rlp.EncodeToBytes(p)
	frame, err := rlp.EncodeToBytes(testCodecFrame{c.id, authTag, p.Kind(), penc})
	return frame, authTag, err
}

func (c *testCodec) Decode(input []byte, addr string) (enode.ID, *enode.Node, v5wire.Packet, error) {
	frame, p, err := c.decodeFrame(input)
	if err != nil {
		return enode.ID{}, nil, nil, err
	}
	return frame.NodeID, nil, p, nil
}

func (c *testCodec) decodeFrame(input []byte) (frame testCodecFrame, p v5wire.Packet, err error) {
	if err = rlp.DecodeBytes(input, &frame); err != nil {
		return frame, nil, fmt.Errorf("invalid frame: %v", err)
	}
	switch frame.Ptype {
	case v5wire.UnknownPacket:
		dec := new(v5wire.Unknown)
		err = rlp.DecodeBytes(frame.Packet, &dec)
		p = dec
	case v5wire.WhoareyouPacket:
		dec := new(v5wire.Whoareyou)
		err = rlp.DecodeBytes(frame.Packet, &dec)
		p = dec
	default:
		p, err = v5wire.DecodeMessage(frame.Ptype, frame.Packet)
	}
	return frame, p, err
}

func newUDPV5Test(t *testing.T) *udpV5Test {
	test := &udpV5Test{
		t:          t,
		pipe:       newpipe(),
		localkey:   newkey(),
		remotekey:  newkey(),
		remoteaddr: netip.MustParseAddrPort("10.0.1.99:30303"),
		nodesByID:  make(map[enode.ID]*enode.LocalNode),
		nodesByIP:  make(map[netip.Addr]*enode.LocalNode),
	}
	test.db, _ = enode.OpenDB("")
	ln := enode.NewLocalNode(test.db, test.localkey)
	ln.SetStaticIP(net.IP{10, 0, 0, 1})
	ln.Set(enr.UDP(30303))
	test.udp, _ = ListenV5(test.pipe, ln, Config{
		PrivateKey:   test.localkey,
		Log:          testlog.Logger(t, log.LvlTrace),
		ValidSchemes: enode.ValidSchemesForTesting,
	})
	test.udp.codec = &testCodec{test: test, id: ln.ID()}
	test.table = test.udp.tab
	test.nodesByID[ln.ID()] = ln
	// Wait for initial refresh so the table doesn't send unexpected findnode.
	<-test.table.initDone
	return test
}

// handles a packet as if it had been sent to the transport.
func (test *udpV5Test) packetIn(packet v5wire.Packet) {
	test.t.Helper()
	test.packetInFrom(test.remotekey, test.remoteaddr, packet)
}

// packetInFrom handles a packet as if it had been sent to the transport by the key/endpoint.
func (test *udpV5Test) packetInFrom(key *ecdsa.PrivateKey, addr netip.AddrPort, packet v5wire.Packet) {
	test.t.Helper()

	ln := test.getNode(key, addr)
	codec := &testCodec{test: test, id: ln.ID()}
	enc, _, err := codec.Encode(test.udp.Self().ID(), addr.String(), packet, nil)
	if err != nil {
		test.t.Errorf("%s encode error: %v", packet.Name(), err)
	}
	if test.udp.dispatchReadPacket(addr, enc) {
		<-test.udp.readNextCh // unblock UDPv5.dispatch
	}
}

// getNode ensures the test knows about a node at the given endpoint.
func (test *udpV5Test) getNode(key *ecdsa.PrivateKey, addr netip.AddrPort) *enode.LocalNode {
	id := encodePubkey(&key.PublicKey).id()
	ln := test.nodesByID[id]
	if ln == nil {
		db, _ := enode.OpenDB("")
		ln = enode.NewLocalNode(db, key)
		ln.SetStaticIP(addr.Addr().AsSlice())
		ln.Set(enr.UDP(addr.Port()))
		test.nodesByID[id] = ln
	}
	test.nodesByIP[addr.Addr()] = ln
	return ln
}

// waitPacketOut waits for the next output packet and handles it using the given 'validate'
// function. The function must be of type func (X, netip.AddrPort, v5wire.Nonce) where X is
// assignable to packetV5.
func (test *udpV5Test) waitPacketOut(validate interface{}) (closed bool) {
	test.t.Helper()

	fn := reflect.ValueOf(validate)
	exptype := fn.Type().In(0)

	dgram, err := test.pipe.receive()
	if err == errClosed {
		return true
	}
	if err == errTimeout {
		test.t.Fatalf("timed out waiting for %v", exptype)
		return false
	}
	ln := test.nodesByIP[dgram.to.Addr()]
	if ln == nil {
		test.t.Fatalf("attempt to send to non-existing node %v", &dgram.to)
		return false
	}
	codec := &testCodec{test: test, id: ln.ID()}
	frame, p, err := codec.decodeFrame(dgram.data)
	if err != nil {
		test.t.Errorf("sent packet decode error: %v", err)
		return false
	}
	if !reflect.TypeOf(p).AssignableTo(exptype) {
		test.t.Errorf("sent packet type mismatch, got: %v, want: %v", reflect.TypeOf(p), exptype)
		return false
	}
	fn.Call([]reflect.Value{reflect.ValueOf(p), reflect.ValueOf(dgram.to), reflect.ValueOf(frame.AuthTag)})
	return false
}

func (test *udpV5Test) close() {
	test.t.Helper()

	test.udp.Close()
	test.db.Close()
	for id, n := range test.nodesByID {
		if id != test.udp.Self().ID() {
			n.Database().Close()
		}
	}
	if len(test.pipe.queue) != 0 {
		test.t.Fatalf("%d unmatched UDP packets in queue", len(test.pipe.queue))
	}
}<|MERGE_RESOLUTION|>--- conflicted
+++ resolved
@@ -160,15 +160,9 @@
 	nodes253 := nodesAtDistance(test.table.self().ID(), 253, 16)
 	nodes249 := nodesAtDistance(test.table.self().ID(), 249, 4)
 	nodes248 := nodesAtDistance(test.table.self().ID(), 248, 10)
-<<<<<<< HEAD
-	fillTable(test.table, wrapNodes(nodes253), true)
-	fillTable(test.table, wrapNodes(nodes249), true)
-	fillTable(test.table, wrapNodes(nodes248), true)
-=======
 	fillTable(test.table, nodes253, true)
 	fillTable(test.table, nodes249, true)
 	fillTable(test.table, nodes248, true)
->>>>>>> 0dd173a7
 
 	// Requesting with distance zero should return the node's own record.
 	test.packetIn(&v5wire.Findnode{ReqID: []byte{0}, Distances: []uint{0}})
@@ -597,11 +591,7 @@
 
 	// Seed table with initial node.
 	initialNode := lookupTestnet.node(256, 0)
-<<<<<<< HEAD
-	fillTable(test.table, []*node{wrapNode(initialNode)}, true)
-=======
 	fillTable(test.table, []*enode.Node{initialNode}, true)
->>>>>>> 0dd173a7
 
 	// Start the lookup.
 	resultC := make(chan []*enode.Node, 1)
