--- conflicted
+++ resolved
@@ -59,11 +59,6 @@
 	return &meteredUdpConn{udpConn: conn}
 }
 
-<<<<<<< HEAD
-// ReadFromUDP delegates a network read to the underlying connection, bumping the udp ingress traffic meter along the way.
-func (c *meteredUdpConn) ReadFromUDP(b []byte) (n int, addr *net.UDPAddr, err error) {
-	n, addr, err = c.UDPConn.ReadFromUDP(b)
-=======
 func (c *meteredUdpConn) Close() error {
 	return c.udpConn.Close()
 }
@@ -75,7 +70,6 @@
 // ReadFromUDPAddrPort delegates a network read to the underlying connection, bumping the udp ingress traffic meter along the way.
 func (c *meteredUdpConn) ReadFromUDPAddrPort(b []byte) (n int, addr netip.AddrPort, err error) {
 	n, addr, err = c.udpConn.ReadFromUDPAddrPort(b)
->>>>>>> eb00f169
 	ingressTrafficMeter.Mark(int64(n))
 	return n, addr, err
 }
