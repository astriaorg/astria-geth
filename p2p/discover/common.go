--- conflicted
+++ resolved
@@ -95,9 +95,6 @@
 // channel if configured.
 type ReadPacket struct {
 	Data []byte
-<<<<<<< HEAD
-	Addr *net.UDPAddr
-=======
 	Addr netip.AddrPort
 }
 
@@ -140,5 +137,4 @@
 	r.mu.Lock()
 	defer r.mu.Unlock()
 	r.cur.Shuffle(n, swap)
->>>>>>> c350d3ac
 }