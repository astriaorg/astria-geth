// Copyright 2019 The go-ethereum Authors
// This file is part of the go-ethereum library.
//
// The go-ethereum library is free software: you can redistribute it and/or modify
// it under the terms of the GNU Lesser General Public License as published by
// the Free Software Foundation, either version 3 of the License, or
// (at your option) any later version.
//
// The go-ethereum library is distributed in the hope that it will be useful,
// but WITHOUT ANY WARRANTY; without even the implied warranty of
// MERCHANTABILITY or FITNESS FOR A PARTICULAR PURPOSE. See the
// GNU Lesser General Public License for more details.
//
// You should have received a copy of the GNU Lesser General Public License
// along with the go-ethereum library. If not, see <http://www.gnu.org/licenses/>.

package discover

import (
	"crypto/ecdsa"
	"fmt"
<<<<<<< HEAD
	"net"
=======
	"net/netip"
>>>>>>> c350d3ac
	"slices"
	"testing"

	"github.com/ethereum/go-ethereum/crypto"
	"github.com/ethereum/go-ethereum/p2p/discover/v4wire"
	"github.com/ethereum/go-ethereum/p2p/enode"
	"github.com/ethereum/go-ethereum/p2p/enr"
)

func TestUDPv4_Lookup(t *testing.T) {
	t.Parallel()
	test := newUDPTest(t)

	// Lookup on empty table returns no nodes.
	targetKey, _ := v4wire.DecodePubkey(crypto.S256(), lookupTestnet.target)
	if results := test.udp.LookupPubkey(targetKey); len(results) > 0 {
		t.Fatalf("lookup on empty table returned %d results: %#v", len(results), results)
	}

	// Seed table with initial node.
<<<<<<< HEAD
	fillTable(test.table, []*node{wrapNode(lookupTestnet.node(256, 0))}, true)
=======
	fillTable(test.table, []*enode.Node{lookupTestnet.node(256, 0)}, true)
>>>>>>> c350d3ac

	// Start the lookup.
	resultC := make(chan []*enode.Node, 1)
	go func() {
		resultC <- test.udp.LookupPubkey(targetKey)
		test.close()
	}()

	// Answer lookup packets.
	serveTestnet(test, lookupTestnet)

	// Verify result nodes.
	results := <-resultC
	t.Logf("results:")
	for _, e := range results {
		t.Logf("  ld=%d, %x", enode.LogDist(lookupTestnet.target.ID(), e.ID()), e.ID().Bytes())
	}
	if len(results) != bucketSize {
		t.Errorf("wrong number of results: got %d, want %d", len(results), bucketSize)
	}
	checkLookupResults(t, lookupTestnet, results)
}

func TestUDPv4_LookupIterator(t *testing.T) {
	t.Parallel()
	test := newUDPTest(t)
	defer test.close()

	// Seed table with initial nodes.
	bootnodes := make([]*enode.Node, len(lookupTestnet.dists[256]))
	for i := range lookupTestnet.dists[256] {
		bootnodes[i] = lookupTestnet.node(256, i)
	}
	fillTable(test.table, bootnodes, true)
	go serveTestnet(test, lookupTestnet)

	// Create the iterator and collect the nodes it yields.
	iter := test.udp.RandomNodes()
	seen := make(map[enode.ID]*enode.Node)
	for limit := lookupTestnet.len(); iter.Next() && len(seen) < limit; {
		seen[iter.Node().ID()] = iter.Node()
	}
	iter.Close()

	// Check that all nodes in lookupTestnet were seen by the iterator.
	results := make([]*enode.Node, 0, len(seen))
	for _, n := range seen {
		results = append(results, n)
	}
	sortByID(results)
	want := lookupTestnet.nodes()
	if err := checkNodesEqual(results, want); err != nil {
		t.Fatal(err)
	}
}

// TestUDPv4_LookupIteratorClose checks that lookupIterator ends when its Close
// method is called.
func TestUDPv4_LookupIteratorClose(t *testing.T) {
	t.Parallel()
	test := newUDPTest(t)
	defer test.close()

	// Seed table with initial nodes.
	bootnodes := make([]*enode.Node, len(lookupTestnet.dists[256]))
	for i := range lookupTestnet.dists[256] {
		bootnodes[i] = lookupTestnet.node(256, i)
	}
	fillTable(test.table, bootnodes, true)
	go serveTestnet(test, lookupTestnet)

	it := test.udp.RandomNodes()
	if ok := it.Next(); !ok || it.Node() == nil {
		t.Fatalf("iterator didn't return any node")
	}

	it.Close()

	ncalls := 0
	for ; ncalls < 100 && it.Next(); ncalls++ {
		if it.Node() == nil {
			t.Error("iterator returned Node() == nil node after Next() == true")
		}
	}
	t.Logf("iterator returned %d nodes after close", ncalls)
	if it.Next() {
		t.Errorf("Next() == true after close and %d more calls", ncalls)
	}
	if n := it.Node(); n != nil {
		t.Errorf("iterator returned non-nil node after close and %d more calls", ncalls)
	}
}

func serveTestnet(test *udpTest, testnet *preminedTestnet) {
	for done := false; !done; {
		done = test.waitPacketOut(func(p v4wire.Packet, to netip.AddrPort, hash []byte) {
			n, key := testnet.nodeByAddr(to)
			switch p.(type) {
			case *v4wire.Ping:
				test.packetInFrom(nil, key, to, &v4wire.Pong{Expiration: futureExp, ReplyTok: hash})
			case *v4wire.Findnode:
				dist := enode.LogDist(n.ID(), testnet.target.ID())
				nodes := testnet.nodesAtDistance(dist - 1)
				test.packetInFrom(nil, key, to, &v4wire.Neighbors{Expiration: futureExp, Nodes: nodes})
			}
		})
	}
}

// checkLookupResults verifies that the results of a lookup are the closest nodes to
// the testnet's target.
func checkLookupResults(t *testing.T, tn *preminedTestnet, results []*enode.Node) {
	t.Helper()
	t.Logf("results:")
	for _, e := range results {
		t.Logf("  ld=%d, %x", enode.LogDist(tn.target.ID(), e.ID()), e.ID().Bytes())
	}
	if hasDuplicates(results) {
		t.Errorf("result set contains duplicate entries")
	}
	if !sortedByDistanceTo(tn.target.ID(), results) {
		t.Errorf("result set not sorted by distance to target")
	}
	wantNodes := tn.closest(len(results))
	if err := checkNodesEqual(results, wantNodes); err != nil {
		t.Error(err)
	}
}

// This is the test network for the Lookup test.
// The nodes were obtained by running lookupTestnet.mine with a random NodeID as target.
var lookupTestnet = &preminedTestnet{
	target: hexEncPubkey("5d485bdcbe9bc89314a10ae9231e429d33853e3a8fa2af39f5f827370a2e4185e344ace5d16237491dad41f278f1d3785210d29ace76cd627b9147ee340b1125"),
	dists: [257][]*ecdsa.PrivateKey{
		251: {
			hexEncPrivkey("29738ba0c1a4397d6a65f292eee07f02df8e58d41594ba2be3cf84ce0fc58169"),
			hexEncPrivkey("511b1686e4e58a917f7f848e9bf5539d206a68f5ad6b54b552c2399fe7d174ae"),
			hexEncPrivkey("d09e5eaeec0fd596236faed210e55ef45112409a5aa7f3276d26646080dcfaeb"),
			hexEncPrivkey("c1e20dbbf0d530e50573bd0a260b32ec15eb9190032b4633d44834afc8afe578"),
			hexEncPrivkey("ed5f38f5702d92d306143e5d9154fb21819777da39af325ea359f453d179e80b"),
		},
		252: {
			hexEncPrivkey("1c9b1cafbec00848d2c174b858219914b42a7d5c9359b1ca03fd650e8239ae94"),
			hexEncPrivkey("e0e1e8db4a6f13c1ffdd3e96b72fa7012293ced187c9dcdcb9ba2af37a46fa10"),
			hexEncPrivkey("3d53823e0a0295cb09f3e11d16c1b44d07dd37cec6f739b8df3a590189fe9fb9"),
		},
		253: {
			hexEncPrivkey("2d0511ae9bf590166597eeab86b6f27b1ab761761eaea8965487b162f8703847"),
			hexEncPrivkey("6cfbd7b8503073fc3dbdb746a7c672571648d3bd15197ccf7f7fef3d904f53a2"),
			hexEncPrivkey("a30599b12827b69120633f15b98a7f6bc9fc2e9a0fd6ae2ebb767c0e64d743ab"),
			hexEncPrivkey("14a98db9b46a831d67eff29f3b85b1b485bb12ae9796aea98d91be3dc78d8a91"),
			hexEncPrivkey("2369ff1fc1ff8ca7d20b17e2673adc3365c3674377f21c5d9dafaff21fe12e24"),
			hexEncPrivkey("9ae91101d6b5048607f41ec0f690ef5d09507928aded2410aabd9237aa2727d7"),
			hexEncPrivkey("05e3c59090a3fd1ae697c09c574a36fcf9bedd0afa8fe3946f21117319ca4973"),
			hexEncPrivkey("06f31c5ea632658f718a91a1b1b9ae4b7549d7b3bc61cbc2be5f4a439039f3ad"),
		},
		254: {
			hexEncPrivkey("dec742079ec00ff4ec1284d7905bc3de2366f67a0769431fd16f80fd68c58a7c"),
			hexEncPrivkey("ff02c8861fa12fbd129d2a95ea663492ef9c1e51de19dcfbbfe1c59894a28d2b"),
			hexEncPrivkey("4dded9e4eefcbce4262be4fd9e8a773670ab0b5f448f286ec97dfc8cf681444a"),
			hexEncPrivkey("750d931e2a8baa2c9268cb46b7cd851f4198018bed22f4dceb09dd334a2395f6"),
			hexEncPrivkey("ce1435a956a98ffec484cd11489c4f165cf1606819ab6b521cee440f0c677e9e"),
			hexEncPrivkey("996e7f8d1638be92d7328b4770f47e5420fc4bafecb4324fd33b1f5d9f403a75"),
			hexEncPrivkey("ebdc44e77a6cc0eb622e58cf3bb903c3da4c91ca75b447b0168505d8fc308b9c"),
			hexEncPrivkey("46bd1eddcf6431bea66fc19ebc45df191c1c7d6ed552dcdc7392885009c322f0"),
		},
		255: {
			hexEncPrivkey("da8645f90826e57228d9ea72aff84500060ad111a5d62e4af831ed8e4b5acfb8"),
			hexEncPrivkey("3c944c5d9af51d4c1d43f5d0f3a1a7ef65d5e82744d669b58b5fed242941a566"),
			hexEncPrivkey("5ebcde76f1d579eebf6e43b0ffe9157e65ffaa391175d5b9aa988f47df3e33da"),
			hexEncPrivkey("97f78253a7d1d796e4eaabce721febcc4550dd68fb11cc818378ba807a2cb7de"),
			hexEncPrivkey("a38cd7dc9b4079d1c0406afd0fdb1165c285f2c44f946eca96fc67772c988c7d"),
			hexEncPrivkey("d64cbb3ffdf712c372b7a22a176308ef8f91861398d5dbaf326fd89c6eaeef1c"),
			hexEncPrivkey("d269609743ef29d6446e3355ec647e38d919c82a4eb5837e442efd7f4218944f"),
			hexEncPrivkey("d8f7bcc4a530efde1d143717007179e0d9ace405ddaaf151c4d863753b7fd64c"),
		},
		256: {
			hexEncPrivkey("8c5b422155d33ea8e9d46f71d1ad3e7b24cb40051413ffa1a81cff613d243ba9"),
			hexEncPrivkey("937b1af801def4e8f5a3a8bd225a8bcff1db764e41d3e177f2e9376e8dd87233"),
			hexEncPrivkey("120260dce739b6f71f171da6f65bc361b5fad51db74cf02d3e973347819a6518"),
			hexEncPrivkey("1fa56cf25d4b46c2bf94e82355aa631717b63190785ac6bae545a88aadc304a9"),
			hexEncPrivkey("3c38c503c0376f9b4adcbe935d5f4b890391741c764f61b03cd4d0d42deae002"),
			hexEncPrivkey("3a54af3e9fa162bc8623cdf3e5d9b70bf30ade1d54cc3abea8659aba6cff471f"),
			hexEncPrivkey("6799a02ea1999aefdcbcc4d3ff9544478be7365a328d0d0f37c26bd95ade0cda"),
			hexEncPrivkey("e24a7bc9051058f918646b0f6e3d16884b2a55a15553b89bab910d55ebc36116"),
		},
	},
}

type preminedTestnet struct {
	target v4wire.Pubkey
	dists  [hashBits + 1][]*ecdsa.PrivateKey
}

func (tn *preminedTestnet) len() int {
	n := 0
	for _, keys := range tn.dists {
		n += len(keys)
	}
	return n
}

func (tn *preminedTestnet) nodes() []*enode.Node {
	result := make([]*enode.Node, 0, tn.len())
	for dist, keys := range tn.dists {
		for index := range keys {
			result = append(result, tn.node(dist, index))
		}
	}
	sortByID(result)
	return result
}

func (tn *preminedTestnet) node(dist, index int) *enode.Node {
	key := tn.dists[dist][index]
	rec := new(enr.Record)
	rec.Set(enr.IP{127, byte(dist >> 8), byte(dist), byte(index)})
	rec.Set(enr.UDP(5000))
	enode.SignV4(rec, key)
	n, _ := enode.New(enode.ValidSchemes, rec)
	return n
}

func (tn *preminedTestnet) nodeByAddr(addr netip.AddrPort) (*enode.Node, *ecdsa.PrivateKey) {
	ip := addr.Addr().As4()
	dist := int(ip[1])<<8 + int(ip[2])
	index := int(ip[3])
	key := tn.dists[dist][index]
	return tn.node(dist, index), key
}

func (tn *preminedTestnet) nodesAtDistance(dist int) []v4wire.Node {
	result := make([]v4wire.Node, len(tn.dists[dist]))
	for i := range result {
		result[i] = nodeToRPC(tn.node(dist, i))
	}
	return result
}

func (tn *preminedTestnet) neighborsAtDistances(base *enode.Node, distances []uint, elems int) []*enode.Node {
	var result []*enode.Node
	for d := range lookupTestnet.dists {
		for i := range lookupTestnet.dists[d] {
			n := lookupTestnet.node(d, i)
			d := enode.LogDist(base.ID(), n.ID())
			if slices.Contains(distances, uint(d)) {
				result = append(result, n)
				if len(result) >= elems {
					return result
				}
			}
		}
	}
	return result
}

func (tn *preminedTestnet) closest(n int) (nodes []*enode.Node) {
	for d := range tn.dists {
		for i := range tn.dists[d] {
			nodes = append(nodes, tn.node(d, i))
		}
	}
	slices.SortFunc(nodes, func(a, b *enode.Node) int {
		return enode.DistCmp(tn.target.ID(), a.ID(), b.ID())
	})
	return nodes[:n]
}

var _ = (*preminedTestnet).mine // avoid linter warning about mine being dead code.

// mine generates a testnet struct literal with nodes at
// various distances to the network's target.
func (tn *preminedTestnet) mine() {
	// Clear existing slices first (useful when re-mining).
	for i := range tn.dists {
		tn.dists[i] = nil
	}

	targetSha := tn.target.ID()
	found, need := 0, 40
	for found < need {
		k := newkey()
		ld := enode.LogDist(targetSha, v4wire.EncodePubkey(&k.PublicKey).ID())
		if len(tn.dists[ld]) < 8 {
			tn.dists[ld] = append(tn.dists[ld], k)
			found++
			fmt.Printf("found ID with ld %d (%d/%d)\n", ld, found, need)
		}
	}
	fmt.Printf("&preminedTestnet{\n")
	fmt.Printf("	target: hexEncPubkey(\"%x\"),\n", tn.target[:])
	fmt.Printf("	dists: [%d][]*ecdsa.PrivateKey{\n", len(tn.dists))
	for ld, ns := range tn.dists {
		if len(ns) == 0 {
			continue
		}
		fmt.Printf("		%d: {\n", ld)
		for _, key := range ns {
			fmt.Printf("			hexEncPrivkey(\"%x\"),\n", crypto.FromECDSA(key))
		}
		fmt.Printf("		},\n")
	}
	fmt.Printf("	},\n")
	fmt.Printf("}\n")
}<|MERGE_RESOLUTION|>--- conflicted
+++ resolved
@@ -19,11 +19,7 @@
 import (
 	"crypto/ecdsa"
 	"fmt"
-<<<<<<< HEAD
-	"net"
-=======
 	"net/netip"
->>>>>>> c350d3ac
 	"slices"
 	"testing"
 
@@ -44,11 +40,7 @@
 	}
 
 	// Seed table with initial node.
-<<<<<<< HEAD
-	fillTable(test.table, []*node{wrapNode(lookupTestnet.node(256, 0))}, true)
-=======
 	fillTable(test.table, []*enode.Node{lookupTestnet.node(256, 0)}, true)
->>>>>>> c350d3ac
 
 	// Start the lookup.
 	resultC := make(chan []*enode.Node, 1)
