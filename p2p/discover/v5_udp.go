// Copyright 2020 The go-ethereum Authors
// This file is part of the go-ethereum library.
//
// The go-ethereum library is free software: you can redistribute it and/or modify
// it under the terms of the GNU Lesser General Public License as published by
// the Free Software Foundation, either version 3 of the License, or
// (at your option) any later version.
//
// The go-ethereum library is distributed in the hope that it will be useful,
// but WITHOUT ANY WARRANTY; without even the implied warranty of
// MERCHANTABILITY or FITNESS FOR A PARTICULAR PURPOSE. See the
// GNU Lesser General Public License for more details.
//
// You should have received a copy of the GNU Lesser General Public License
// along with the go-ethereum library. If not, see <http://www.gnu.org/licenses/>.

package discover

import (
	"bytes"
	"context"
	"crypto/ecdsa"
	crand "crypto/rand"
	"errors"
	"fmt"
	"io"
	"net"
<<<<<<< HEAD
=======
	"net/netip"
>>>>>>> 0dd173a7
	"slices"
	"sync"
	"time"

	"github.com/ethereum/go-ethereum/common/mclock"
	"github.com/ethereum/go-ethereum/log"
	"github.com/ethereum/go-ethereum/p2p/discover/v5wire"
	"github.com/ethereum/go-ethereum/p2p/enode"
	"github.com/ethereum/go-ethereum/p2p/enr"
	"github.com/ethereum/go-ethereum/p2p/netutil"
)

const (
	lookupRequestLimit      = 3  // max requests against a single node during lookup
	findnodeResultLimit     = 16 // applies in FINDNODE handler
	totalNodesResponseLimit = 5  // applies in waitForNodes

	respTimeoutV5 = 700 * time.Millisecond
)

// codecV5 is implemented by v5wire.Codec (and testCodec).
//
// The UDPv5 transport is split into two objects: the codec object deals with
// encoding/decoding and with the handshake; the UDPv5 object handles higher-level concerns.
type codecV5 interface {
	// Encode encodes a packet.
	Encode(enode.ID, string, v5wire.Packet, *v5wire.Whoareyou) ([]byte, v5wire.Nonce, error)

	// Decode decodes a packet. It returns a *v5wire.Unknown packet if decryption fails.
	// The *enode.Node return value is non-nil when the input contains a handshake response.
	Decode([]byte, string) (enode.ID, *enode.Node, v5wire.Packet, error)
}

// UDPv5 is the implementation of protocol version 5.
type UDPv5 struct {
	// static fields
	conn         UDPConn
	tab          *Table
	netrestrict  *netutil.Netlist
	priv         *ecdsa.PrivateKey
	localNode    *enode.LocalNode
	db           *enode.DB
	log          log.Logger
	clock        mclock.Clock
	validSchemes enr.IdentityScheme

	// misc buffers used during message handling
	logcontext []interface{}

	// talkreq handler registry
	talk *talkSystem

	// channels into dispatch
	packetInCh    chan ReadPacket
	readNextCh    chan struct{}
	callCh        chan *callV5
	callDoneCh    chan *callV5
	respTimeoutCh chan *callTimeout
	sendCh        chan sendRequest
	unhandled     chan<- ReadPacket

	// state of dispatch
	codec            codecV5
	activeCallByNode map[enode.ID]*callV5
	activeCallByAuth map[v5wire.Nonce]*callV5
	callQueue        map[enode.ID][]*callV5

	// shutdown stuff
	closeOnce      sync.Once
	closeCtx       context.Context
	cancelCloseCtx context.CancelFunc
	wg             sync.WaitGroup
}

type sendRequest struct {
	destID   enode.ID
	destAddr netip.AddrPort
	msg      v5wire.Packet
}

// callV5 represents a remote procedure call against another node.
type callV5 struct {
	id   enode.ID
	addr netip.AddrPort
	node *enode.Node // This is required to perform handshakes.

	packet       v5wire.Packet
	responseType byte // expected packet type of response
	reqid        []byte
	ch           chan v5wire.Packet // responses sent here
	err          chan error         // errors sent here

	// Valid for active calls only:
	nonce          v5wire.Nonce      // nonce of request packet
	handshakeCount int               // # times we attempted handshake for this call
	challenge      *v5wire.Whoareyou // last sent handshake challenge
	timeout        mclock.Timer
}

// callTimeout is the response timeout event of a call.
type callTimeout struct {
	c     *callV5
	timer mclock.Timer
}

// ListenV5 listens on the given connection.
func ListenV5(conn UDPConn, ln *enode.LocalNode, cfg Config) (*UDPv5, error) {
	t, err := newUDPv5(conn, ln, cfg)
	if err != nil {
		return nil, err
	}
	go t.tab.loop()
	t.wg.Add(2)
	go t.readLoop()
	go t.dispatch()
	return t, nil
}

// newUDPv5 creates a UDPv5 transport, but doesn't start any goroutines.
func newUDPv5(conn UDPConn, ln *enode.LocalNode, cfg Config) (*UDPv5, error) {
	closeCtx, cancelCloseCtx := context.WithCancel(context.Background())
	cfg = cfg.withDefaults()
	t := &UDPv5{
		// static fields
		conn:         newMeteredConn(conn),
		localNode:    ln,
		db:           ln.Database(),
		netrestrict:  cfg.NetRestrict,
		priv:         cfg.PrivateKey,
		log:          cfg.Log,
		validSchemes: cfg.ValidSchemes,
		clock:        cfg.Clock,
		// channels into dispatch
		packetInCh:    make(chan ReadPacket, 1),
		readNextCh:    make(chan struct{}, 1),
		callCh:        make(chan *callV5),
		callDoneCh:    make(chan *callV5),
		sendCh:        make(chan sendRequest),
		respTimeoutCh: make(chan *callTimeout),
		unhandled:     cfg.Unhandled,
		// state of dispatch
		codec:            v5wire.NewCodec(ln, cfg.PrivateKey, cfg.Clock, cfg.V5ProtocolID),
		activeCallByNode: make(map[enode.ID]*callV5),
		activeCallByAuth: make(map[v5wire.Nonce]*callV5),
		callQueue:        make(map[enode.ID][]*callV5),
		// shutdown
		closeCtx:       closeCtx,
		cancelCloseCtx: cancelCloseCtx,
	}
	t.talk = newTalkSystem(t)
	tab, err := newTable(t, t.db, cfg)
	if err != nil {
		return nil, err
	}
	t.tab = tab
	return t, nil
}

// Self returns the local node record.
func (t *UDPv5) Self() *enode.Node {
	return t.localNode.Node()
}

// Close shuts down packet processing.
func (t *UDPv5) Close() {
	t.closeOnce.Do(func() {
		t.cancelCloseCtx()
		t.conn.Close()
		t.talk.wait()
		t.wg.Wait()
		t.tab.close()
	})
}

// Ping sends a ping message to the given node.
func (t *UDPv5) Ping(n *enode.Node) error {
	_, err := t.ping(n)
	return err
}

// Resolve searches for a specific node with the given ID and tries to get the most recent
// version of the node record for it. It returns n if the node could not be resolved.
func (t *UDPv5) Resolve(n *enode.Node) *enode.Node {
	if intable := t.tab.getNode(n.ID()); intable != nil && intable.Seq() > n.Seq() {
		n = intable
	}
	// Try asking directly. This works if the node is still responding on the endpoint we have.
	if resp, err := t.RequestENR(n); err == nil {
		return resp
	}
	// Otherwise do a network lookup.
	result := t.Lookup(n.ID())
	for _, rn := range result {
		if rn.ID() == n.ID() && rn.Seq() > n.Seq() {
			return rn
		}
	}
	return n
}

// AllNodes returns all the nodes stored in the local table.
func (t *UDPv5) AllNodes() []*enode.Node {
	t.tab.mutex.Lock()
	defer t.tab.mutex.Unlock()
	nodes := make([]*enode.Node, 0)

	for _, b := range &t.tab.buckets {
		for _, n := range b.entries {
			nodes = append(nodes, n.Node)
		}
	}
	return nodes
}

// LocalNode returns the current local node running the
// protocol.
func (t *UDPv5) LocalNode() *enode.LocalNode {
	return t.localNode
}

// RegisterTalkHandler adds a handler for 'talk requests'. The handler function is called
// whenever a request for the given protocol is received and should return the response
// data or nil.
func (t *UDPv5) RegisterTalkHandler(protocol string, handler TalkRequestHandler) {
	t.talk.register(protocol, handler)
}

// TalkRequest sends a talk request to a node and waits for a response.
func (t *UDPv5) TalkRequest(n *enode.Node, protocol string, request []byte) ([]byte, error) {
	req := &v5wire.TalkRequest{Protocol: protocol, Message: request}
	resp := t.callToNode(n, v5wire.TalkResponseMsg, req)
	defer t.callDone(resp)
	select {
	case respMsg := <-resp.ch:
		return respMsg.(*v5wire.TalkResponse).Message, nil
	case err := <-resp.err:
		return nil, err
	}
}

// TalkRequestToID sends a talk request to a node and waits for a response.
func (t *UDPv5) TalkRequestToID(id enode.ID, addr netip.AddrPort, protocol string, request []byte) ([]byte, error) {
	req := &v5wire.TalkRequest{Protocol: protocol, Message: request}
	resp := t.callToID(id, addr, v5wire.TalkResponseMsg, req)
	defer t.callDone(resp)
	select {
	case respMsg := <-resp.ch:
		return respMsg.(*v5wire.TalkResponse).Message, nil
	case err := <-resp.err:
		return nil, err
	}
}

// RandomNodes returns an iterator that finds random nodes in the DHT.
func (t *UDPv5) RandomNodes() enode.Iterator {
	if t.tab.len() == 0 {
		// All nodes were dropped, refresh. The very first query will hit this
		// case and run the bootstrapping logic.
		<-t.tab.refresh()
	}

	return newLookupIterator(t.closeCtx, t.newRandomLookup)
}

// Lookup performs a recursive lookup for the given target.
// It returns the closest nodes to target.
func (t *UDPv5) Lookup(target enode.ID) []*enode.Node {
	return t.newLookup(t.closeCtx, target).run()
}

// lookupRandom looks up a random target.
// This is needed to satisfy the transport interface.
func (t *UDPv5) lookupRandom() []*enode.Node {
	return t.newRandomLookup(t.closeCtx).run()
}

// lookupSelf looks up our own node ID.
// This is needed to satisfy the transport interface.
func (t *UDPv5) lookupSelf() []*enode.Node {
	return t.newLookup(t.closeCtx, t.Self().ID()).run()
}

func (t *UDPv5) newRandomLookup(ctx context.Context) *lookup {
	var target enode.ID
	crand.Read(target[:])
	return t.newLookup(ctx, target)
}

func (t *UDPv5) newLookup(ctx context.Context, target enode.ID) *lookup {
	return newLookup(ctx, t.tab, target, func(n *enode.Node) ([]*enode.Node, error) {
		return t.lookupWorker(n, target)
	})
}

// lookupWorker performs FINDNODE calls against a single node during lookup.
func (t *UDPv5) lookupWorker(destNode *enode.Node, target enode.ID) ([]*enode.Node, error) {
	var (
		dists = lookupDistances(target, destNode.ID())
		nodes = nodesByDistance{target: target}
		err   error
	)
	var r []*enode.Node
	r, err = t.findnode(destNode, dists)
	if errors.Is(err, errClosed) {
		return nil, err
	}
	for _, n := range r {
		if n.ID() != t.Self().ID() {
			nodes.push(n, findnodeResultLimit)
		}
	}
	return nodes.entries, err
}

// lookupDistances computes the distance parameter for FINDNODE calls to dest.
// It chooses distances adjacent to logdist(target, dest), e.g. for a target
// with logdist(target, dest) = 255 the result is [255, 256, 254].
func lookupDistances(target, dest enode.ID) (dists []uint) {
	td := enode.LogDist(target, dest)
	dists = append(dists, uint(td))
	for i := 1; len(dists) < lookupRequestLimit; i++ {
		if td+i <= 256 {
			dists = append(dists, uint(td+i))
		}
		if td-i > 0 {
			dists = append(dists, uint(td-i))
		}
	}
	return dists
}

// ping calls PING on a node and waits for a PONG response.
func (t *UDPv5) ping(n *enode.Node) (uint64, error) {
	req := &v5wire.Ping{ENRSeq: t.localNode.Node().Seq()}
	resp := t.callToNode(n, v5wire.PongMsg, req)
	defer t.callDone(resp)

	select {
	case pong := <-resp.ch:
		return pong.(*v5wire.Pong).ENRSeq, nil
	case err := <-resp.err:
		return 0, err
	}
}

// RequestENR requests n's record.
func (t *UDPv5) RequestENR(n *enode.Node) (*enode.Node, error) {
	nodes, err := t.findnode(n, []uint{0})
	if err != nil {
		return nil, err
	}
	if len(nodes) != 1 {
		return nil, fmt.Errorf("%d nodes in response for distance zero", len(nodes))
	}
	return nodes[0], nil
}

// findnode calls FINDNODE on a node and waits for responses.
func (t *UDPv5) findnode(n *enode.Node, distances []uint) ([]*enode.Node, error) {
	resp := t.callToNode(n, v5wire.NodesMsg, &v5wire.Findnode{Distances: distances})
	return t.waitForNodes(resp, distances)
}

// waitForNodes waits for NODES responses to the given call.
func (t *UDPv5) waitForNodes(c *callV5, distances []uint) ([]*enode.Node, error) {
	defer t.callDone(c)

	var (
		nodes           []*enode.Node
		seen            = make(map[enode.ID]struct{})
		received, total = 0, -1
	)
	for {
		select {
		case responseP := <-c.ch:
			response := responseP.(*v5wire.Nodes)
			for _, record := range response.Nodes {
				node, err := t.verifyResponseNode(c, record, distances, seen)
				if err != nil {
					t.log.Debug("Invalid record in "+response.Name(), "id", c.node.ID(), "err", err)
					continue
				}
				nodes = append(nodes, node)
			}
			if total == -1 {
				total = min(int(response.RespCount), totalNodesResponseLimit)
			}
			if received++; received == total {
				return nodes, nil
			}
		case err := <-c.err:
			return nodes, err
		}
	}
}

// verifyResponseNode checks validity of a record in a NODES response.
func (t *UDPv5) verifyResponseNode(c *callV5, r *enr.Record, distances []uint, seen map[enode.ID]struct{}) (*enode.Node, error) {
	node, err := enode.New(t.validSchemes, r)
	if err != nil {
		return nil, err
	}
	if err := netutil.CheckRelayAddr(c.addr.Addr(), node.IPAddr()); err != nil {
		return nil, err
	}
	if t.netrestrict != nil && !t.netrestrict.ContainsAddr(node.IPAddr()) {
		return nil, errors.New("not contained in netrestrict list")
	}
	if node.UDP() <= 1024 {
		return nil, errLowPort
	}
	if distances != nil {
		nd := enode.LogDist(c.id, node.ID())
		if !slices.Contains(distances, uint(nd)) {
			return nil, errors.New("does not match any requested distance")
		}
	}
	if _, ok := seen[node.ID()]; ok {
		return nil, errors.New("duplicate record")
	}
	seen[node.ID()] = struct{}{}
	return node, nil
}

// callToNode sends the given call and sets up a handler for response packets (of message
// type responseType). Responses are dispatched to the call's response channel.
func (t *UDPv5) callToNode(n *enode.Node, responseType byte, req v5wire.Packet) *callV5 {
	addr, _ := n.UDPEndpoint()
	c := &callV5{id: n.ID(), addr: addr, node: n}
	t.initCall(c, responseType, req)
	return c
}

// callToID is like callToNode, but for cases where the node record is not available.
func (t *UDPv5) callToID(id enode.ID, addr netip.AddrPort, responseType byte, req v5wire.Packet) *callV5 {
	c := &callV5{id: id, addr: addr}
	t.initCall(c, responseType, req)
	return c
}

func (t *UDPv5) initCall(c *callV5, responseType byte, packet v5wire.Packet) {
	c.packet = packet
	c.responseType = responseType
	c.reqid = make([]byte, 8)
	c.ch = make(chan v5wire.Packet, 1)
	c.err = make(chan error, 1)
	// Assign request ID.
	crand.Read(c.reqid)
	packet.SetRequestID(c.reqid)
	// Send call to dispatch.
	select {
	case t.callCh <- c:
	case <-t.closeCtx.Done():
		c.err <- errClosed
	}
}

// callDone tells dispatch that the active call is done.
func (t *UDPv5) callDone(c *callV5) {
	// This needs a loop because further responses may be incoming until the
	// send to callDoneCh has completed. Such responses need to be discarded
	// in order to avoid blocking the dispatch loop.
	for {
		select {
		case <-c.ch:
			// late response, discard.
		case <-c.err:
			// late error, discard.
		case t.callDoneCh <- c:
			return
		case <-t.closeCtx.Done():
			return
		}
	}
}

// dispatch runs in its own goroutine, handles incoming packets and deals with calls.
//
// For any destination node there is at most one 'active call', stored in the t.activeCall*
// maps. A call is made active when it is sent. The active call can be answered by a
// matching response, in which case c.ch receives the response; or by timing out, in which case
// c.err receives the error. When the function that created the call signals the active
// call is done through callDone, the next call from the call queue is started.
//
// Calls may also be answered by a WHOAREYOU packet referencing the call packet's authTag.
// When that happens the call is simply re-sent to complete the handshake. We allow one
// handshake attempt per call.
func (t *UDPv5) dispatch() {
	defer t.wg.Done()

	// Arm first read.
	t.readNextCh <- struct{}{}

	for {
		select {
		case c := <-t.callCh:
			t.callQueue[c.id] = append(t.callQueue[c.id], c)
			t.sendNextCall(c.id)

		case ct := <-t.respTimeoutCh:
			active := t.activeCallByNode[ct.c.id]
			if ct.c == active && ct.timer == active.timeout {
				ct.c.err <- errTimeout
			}

		case c := <-t.callDoneCh:
			active := t.activeCallByNode[c.id]
			if active != c {
				panic("BUG: callDone for inactive call")
			}
			c.timeout.Stop()
			delete(t.activeCallByAuth, c.nonce)
			delete(t.activeCallByNode, c.id)
			t.sendNextCall(c.id)

		case r := <-t.sendCh:
			t.send(r.destID, r.destAddr, r.msg, nil)

		case p := <-t.packetInCh:
			t.handlePacket(p.Data, p.Addr)
			// Arm next read.
			t.readNextCh <- struct{}{}

		case <-t.closeCtx.Done():
			close(t.readNextCh)
			for id, queue := range t.callQueue {
				for _, c := range queue {
					c.err <- errClosed
				}
				delete(t.callQueue, id)
			}
			for id, c := range t.activeCallByNode {
				c.err <- errClosed
				delete(t.activeCallByNode, id)
				delete(t.activeCallByAuth, c.nonce)
			}
			return
		}
	}
}

// startResponseTimeout sets the response timer for a call.
func (t *UDPv5) startResponseTimeout(c *callV5) {
	if c.timeout != nil {
		c.timeout.Stop()
	}
	var (
		timer mclock.Timer
		done  = make(chan struct{})
	)
	timer = t.clock.AfterFunc(respTimeoutV5, func() {
		<-done
		select {
		case t.respTimeoutCh <- &callTimeout{c, timer}:
		case <-t.closeCtx.Done():
		}
	})
	c.timeout = timer
	close(done)
}

// sendNextCall sends the next call in the call queue if there is no active call.
func (t *UDPv5) sendNextCall(id enode.ID) {
	queue := t.callQueue[id]
	if len(queue) == 0 || t.activeCallByNode[id] != nil {
		return
	}
	t.activeCallByNode[id] = queue[0]
	t.sendCall(t.activeCallByNode[id])
	if len(queue) == 1 {
		delete(t.callQueue, id)
	} else {
		copy(queue, queue[1:])
		t.callQueue[id] = queue[:len(queue)-1]
	}
}

// sendCall encodes and sends a request packet to the call's recipient node.
// This performs a handshake if needed.
func (t *UDPv5) sendCall(c *callV5) {
	// The call might have a nonce from a previous handshake attempt. Remove the entry for
	// the old nonce because we're about to generate a new nonce for this call.
	if c.nonce != (v5wire.Nonce{}) {
		delete(t.activeCallByAuth, c.nonce)
	}

	newNonce, _ := t.send(c.id, c.addr, c.packet, c.challenge)
	c.nonce = newNonce
	t.activeCallByAuth[newNonce] = c
	t.startResponseTimeout(c)
}

// sendResponse sends a response packet to the given node.
// This doesn't trigger a handshake even if no keys are available.
func (t *UDPv5) sendResponse(toID enode.ID, toAddr netip.AddrPort, packet v5wire.Packet) error {
	_, err := t.send(toID, toAddr, packet, nil)
	return err
}

func (t *UDPv5) sendFromAnotherThread(toID enode.ID, toAddr netip.AddrPort, packet v5wire.Packet) {
	select {
	case t.sendCh <- sendRequest{toID, toAddr, packet}:
	case <-t.closeCtx.Done():
	}
}

// send sends a packet to the given node.
func (t *UDPv5) send(toID enode.ID, toAddr netip.AddrPort, packet v5wire.Packet, c *v5wire.Whoareyou) (v5wire.Nonce, error) {
	addr := toAddr.String()
	t.logcontext = append(t.logcontext[:0], "id", toID, "addr", addr)
	t.logcontext = packet.AppendLogInfo(t.logcontext)

	enc, nonce, err := t.codec.Encode(toID, addr, packet, c)
	if err != nil {
		t.logcontext = append(t.logcontext, "err", err)
		t.log.Warn(">> "+packet.Name(), t.logcontext...)
		return nonce, err
	}

	_, err = t.conn.WriteToUDPAddrPort(enc, toAddr)
	t.log.Trace(">> "+packet.Name(), t.logcontext...)
	return nonce, err
}

// readLoop runs in its own goroutine and reads packets from the network.
func (t *UDPv5) readLoop() {
	defer t.wg.Done()

	buf := make([]byte, maxPacketSize)
	for range t.readNextCh {
		nbytes, from, err := t.conn.ReadFromUDPAddrPort(buf)
		if netutil.IsTemporaryError(err) {
			// Ignore temporary read errors.
			t.log.Debug("Temporary UDP read error", "err", err)
			continue
		} else if err != nil {
			// Shut down the loop for permanent errors.
			if !errors.Is(err, io.EOF) {
				t.log.Debug("UDP read error", "err", err)
			}
			return
		}
		t.dispatchReadPacket(from, buf[:nbytes])
	}
}

// dispatchReadPacket sends a packet into the dispatch loop.
func (t *UDPv5) dispatchReadPacket(from netip.AddrPort, content []byte) bool {
	// Unwrap IPv4-in-6 source address.
	if from.Addr().Is4In6() {
		from = netip.AddrPortFrom(netip.AddrFrom4(from.Addr().As4()), from.Port())
	}
	select {
	case t.packetInCh <- ReadPacket{content, from}:
		return true
	case <-t.closeCtx.Done():
		return false
	}
}

// handlePacket decodes and processes an incoming packet from the network.
func (t *UDPv5) handlePacket(rawpacket []byte, fromAddr netip.AddrPort) error {
	addr := fromAddr.String()
	fromID, fromNode, packet, err := t.codec.Decode(rawpacket, addr)
	if err != nil {
		if t.unhandled != nil && v5wire.IsInvalidHeader(err) {
			// The packet seems unrelated to discv5, send it to the next protocol.
			// t.log.Trace("Unhandled discv5 packet", "id", fromID, "addr", addr, "err", err)
			up := ReadPacket{Data: make([]byte, len(rawpacket)), Addr: fromAddr}
			copy(up.Data, rawpacket)
			t.unhandled <- up
			return nil
		}
		t.log.Debug("Bad discv5 packet", "id", fromID, "addr", addr, "err", err)
		return err
	}
	if fromNode != nil {
		// Handshake succeeded, add to table.
		t.tab.addInboundNode(fromNode)
	}
	if packet.Kind() != v5wire.WhoareyouPacket {
		// WHOAREYOU logged separately to report errors.
		t.logcontext = append(t.logcontext[:0], "id", fromID, "addr", addr)
		t.logcontext = packet.AppendLogInfo(t.logcontext)
		t.log.Trace("<< "+packet.Name(), t.logcontext...)
	}
	t.handle(packet, fromID, fromAddr)
	return nil
}

// handleCallResponse dispatches a response packet to the call waiting for it.
func (t *UDPv5) handleCallResponse(fromID enode.ID, fromAddr netip.AddrPort, p v5wire.Packet) bool {
	ac := t.activeCallByNode[fromID]
	if ac == nil || !bytes.Equal(p.RequestID(), ac.reqid) {
		t.log.Debug(fmt.Sprintf("Unsolicited/late %s response", p.Name()), "id", fromID, "addr", fromAddr)
		return false
	}
	if fromAddr != ac.addr {
		t.log.Debug(fmt.Sprintf("%s from wrong endpoint", p.Name()), "id", fromID, "addr", fromAddr)
		return false
	}
	if p.Kind() != ac.responseType {
		t.log.Debug(fmt.Sprintf("Wrong discv5 response type %s", p.Name()), "id", fromID, "addr", fromAddr)
		return false
	}
	t.startResponseTimeout(ac)
	ac.ch <- p
	return true
}

// getNode looks for a node record in table and database.
func (t *UDPv5) getNode(id enode.ID) *enode.Node {
	if n := t.tab.getNode(id); n != nil {
		return n
	}
	if n := t.localNode.Database().Node(id); n != nil {
		return n
	}
	return nil
}

// handle processes incoming packets according to their message type.
func (t *UDPv5) handle(p v5wire.Packet, fromID enode.ID, fromAddr netip.AddrPort) {
	switch p := p.(type) {
	case *v5wire.Unknown:
		t.handleUnknown(p, fromID, fromAddr)
	case *v5wire.Whoareyou:
		t.handleWhoareyou(p, fromID, fromAddr)
	case *v5wire.Ping:
		t.handlePing(p, fromID, fromAddr)
	case *v5wire.Pong:
		if t.handleCallResponse(fromID, fromAddr, p) {
			toAddr := netip.AddrPortFrom(netutil.IPToAddr(p.ToIP), p.ToPort)
			t.localNode.UDPEndpointStatement(fromAddr, toAddr)
		}
	case *v5wire.Findnode:
		t.handleFindnode(p, fromID, fromAddr)
	case *v5wire.Nodes:
		t.handleCallResponse(fromID, fromAddr, p)
	case *v5wire.TalkRequest:
		t.talk.handleRequest(fromID, fromAddr, p)
	case *v5wire.TalkResponse:
		t.handleCallResponse(fromID, fromAddr, p)
	}
}

// handleUnknown initiates a handshake by responding with WHOAREYOU.
func (t *UDPv5) handleUnknown(p *v5wire.Unknown, fromID enode.ID, fromAddr netip.AddrPort) {
	challenge := &v5wire.Whoareyou{Nonce: p.Nonce}
	crand.Read(challenge.IDNonce[:])
	if n := t.getNode(fromID); n != nil {
		challenge.Node = n
		challenge.RecordSeq = n.Seq()
	}
	t.sendResponse(fromID, fromAddr, challenge)
}

var (
	errChallengeNoCall = errors.New("no matching call")
	errChallengeTwice  = errors.New("second handshake")
)

// handleWhoareyou resends the active call as a handshake packet.
func (t *UDPv5) handleWhoareyou(p *v5wire.Whoareyou, fromID enode.ID, fromAddr netip.AddrPort) {
	c, err := t.matchWithCall(fromID, p.Nonce)
	if err != nil {
		t.log.Debug("Invalid "+p.Name(), "addr", fromAddr, "err", err)
		return
	}

	if c.node == nil {
		// Can't perform handshake because we don't have the ENR.
		t.log.Debug("Can't handle "+p.Name(), "addr", fromAddr, "err", "call has no ENR")
		c.err <- errors.New("remote wants handshake, but call has no ENR")
		return
	}
	// Resend the call that was answered by WHOAREYOU.
	t.log.Trace("<< "+p.Name(), "id", c.node.ID(), "addr", fromAddr)
	c.handshakeCount++
	c.challenge = p
	p.Node = c.node
	t.sendCall(c)
}

// matchWithCall checks whether a handshake attempt matches the active call.
func (t *UDPv5) matchWithCall(fromID enode.ID, nonce v5wire.Nonce) (*callV5, error) {
	c := t.activeCallByAuth[nonce]
	if c == nil {
		return nil, errChallengeNoCall
	}
	if c.handshakeCount > 0 {
		return nil, errChallengeTwice
	}
	return c, nil
}

// handlePing sends a PONG response.
func (t *UDPv5) handlePing(p *v5wire.Ping, fromID enode.ID, fromAddr netip.AddrPort) {
	var remoteIP net.IP
	// Handle IPv4 mapped IPv6 addresses in the event the local node is binded
	// to an ipv6 interface.
	if fromAddr.Addr().Is4() || fromAddr.Addr().Is4In6() {
		ip4 := fromAddr.Addr().As4()
		remoteIP = ip4[:]
	} else {
		remoteIP = fromAddr.Addr().AsSlice()
	}
	t.sendResponse(fromID, fromAddr, &v5wire.Pong{
		ReqID:  p.ReqID,
		ToIP:   remoteIP,
		ToPort: fromAddr.Port(),
		ENRSeq: t.localNode.Node().Seq(),
	})
}

// handleFindnode returns nodes to the requester.
func (t *UDPv5) handleFindnode(p *v5wire.Findnode, fromID enode.ID, fromAddr netip.AddrPort) {
	nodes := t.collectTableNodes(fromAddr.Addr(), p.Distances, findnodeResultLimit)
	for _, resp := range packNodes(p.ReqID, nodes) {
		t.sendResponse(fromID, fromAddr, resp)
	}
}

// collectTableNodes creates a FINDNODE result set for the given distances.
<<<<<<< HEAD
func (t *UDPv5) collectTableNodes(rip net.IP, distances []uint, limit int) []*enode.Node {
=======
func (t *UDPv5) collectTableNodes(rip netip.Addr, distances []uint, limit int) []*enode.Node {
>>>>>>> 0dd173a7
	var bn []*enode.Node
	var nodes []*enode.Node
	var processed = make(map[uint]struct{})
	for _, dist := range distances {
		// Reject duplicate / invalid distances.
		_, seen := processed[dist]
		if seen || dist > 256 {
			continue
		}
		processed[dist] = struct{}{}

		for _, n := range t.tab.appendLiveNodes(dist, bn[:0]) {
			// Apply some pre-checks to avoid sending invalid nodes.
			// Note liveness is checked by appendLiveNodes.
<<<<<<< HEAD
			if netutil.CheckRelayIP(rip, n.IP()) != nil {
=======
			if netutil.CheckRelayAddr(rip, n.IPAddr()) != nil {
>>>>>>> 0dd173a7
				continue
			}
			nodes = append(nodes, n)
			if len(nodes) >= limit {
				return nodes
			}
		}
	}
	return nodes
}

// packNodes creates NODES response packets for the given node list.
func packNodes(reqid []byte, nodes []*enode.Node) []*v5wire.Nodes {
	if len(nodes) == 0 {
		return []*v5wire.Nodes{{ReqID: reqid, RespCount: 1}}
	}

	// This limit represents the available space for nodes in output packets. Maximum
	// packet size is 1280, and out of this ~80 bytes will be taken up by the packet
	// frame. So limiting to 1000 bytes here leaves 200 bytes for other fields of the
	// NODES message, which is a lot.
	const sizeLimit = 1000

	var resp []*v5wire.Nodes
	for len(nodes) > 0 {
		p := &v5wire.Nodes{ReqID: reqid}
		size := uint64(0)
		for len(nodes) > 0 {
			r := nodes[0].Record()
			if size += r.Size(); size > sizeLimit {
				break
			}
			p.Nodes = append(p.Nodes, r)
			nodes = nodes[1:]
		}
		resp = append(resp, p)
	}
	for _, msg := range resp {
		msg.RespCount = uint8(len(resp))
	}
	return resp
}<|MERGE_RESOLUTION|>--- conflicted
+++ resolved
@@ -25,10 +25,7 @@
 	"fmt"
 	"io"
 	"net"
-<<<<<<< HEAD
-=======
 	"net/netip"
->>>>>>> 0dd173a7
 	"slices"
 	"sync"
 	"time"
@@ -853,11 +850,7 @@
 }
 
 // collectTableNodes creates a FINDNODE result set for the given distances.
-<<<<<<< HEAD
-func (t *UDPv5) collectTableNodes(rip net.IP, distances []uint, limit int) []*enode.Node {
-=======
 func (t *UDPv5) collectTableNodes(rip netip.Addr, distances []uint, limit int) []*enode.Node {
->>>>>>> 0dd173a7
 	var bn []*enode.Node
 	var nodes []*enode.Node
 	var processed = make(map[uint]struct{})
@@ -872,11 +865,7 @@
 		for _, n := range t.tab.appendLiveNodes(dist, bn[:0]) {
 			// Apply some pre-checks to avoid sending invalid nodes.
 			// Note liveness is checked by appendLiveNodes.
-<<<<<<< HEAD
-			if netutil.CheckRelayIP(rip, n.IP()) != nil {
-=======
 			if netutil.CheckRelayAddr(rip, n.IPAddr()) != nil {
->>>>>>> 0dd173a7
 				continue
 			}
 			nodes = append(nodes, n)
