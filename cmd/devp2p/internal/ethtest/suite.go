--- conflicted
+++ resolved
@@ -388,20 +388,12 @@
 		version = eth.ProtocolVersions[0]
 	)
 	handshakes := []*protoHandshake{
-<<<<<<< HEAD
 		{
 			Version: 5,
 			Caps: []p2p.Cap{
 				{Name: string(randBuf(2)), Version: version},
 			},
 			ID: pub0,
-=======
-		{
-			Version: 5,
-			Caps: []p2p.Cap{
-				{Name: string(randBuf(2)), Version: version},
-			},
-			ID: pub0,
 		},
 		{
 			Version: 5,
@@ -409,34 +401,19 @@
 				{Name: "eth", Version: version},
 			},
 			ID: append(pub0, byte(0)),
->>>>>>> eb00f169
 		},
 		{
 			Version: 5,
 			Caps: []p2p.Cap{
 				{Name: "eth", Version: version},
 			},
-<<<<<<< HEAD
-			ID: append(pub0, byte(0)),
-=======
 			ID: append(pub0, pub0...),
->>>>>>> eb00f169
 		},
 		{
 			Version: 5,
 			Caps: []p2p.Cap{
 				{Name: "eth", Version: version},
 			},
-<<<<<<< HEAD
-			ID: append(pub0, pub0...),
-		},
-		{
-			Version: 5,
-			Caps: []p2p.Cap{
-				{Name: "eth", Version: version},
-			},
-=======
->>>>>>> eb00f169
 			ID: randBuf(2),
 		},
 		{
@@ -872,9 +849,6 @@
 		if code, _, err := conn.Read(); err != nil {
 			t.Fatalf("expected disconnect on blob violation, got err: %v", err)
 		} else if code != discMsg {
-<<<<<<< HEAD
-			t.Fatalf("expected disconnect on blob violation, got msg code: %d", code)
-=======
 			if code == protoOffset(ethProto)+eth.NewPooledTransactionHashesMsg {
 				// sometimes we'll get a blob transaction hashes announcement before the disconnect
 				// because blob transactions are scheduled to be fetched right away.
@@ -885,7 +859,6 @@
 			if code != discMsg {
 				t.Fatalf("expected disconnect on blob violation, got msg code: %d", code)
 			}
->>>>>>> eb00f169
 		}
 		conn.Close()
 	}
