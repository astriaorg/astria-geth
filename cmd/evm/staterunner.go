// Copyright 2017 The go-ethereum Authors
// This file is part of go-ethereum.
//
// go-ethereum is free software: you can redistribute it and/or modify
// it under the terms of the GNU General Public License as published by
// the Free Software Foundation, either version 3 of the License, or
// (at your option) any later version.
//
// go-ethereum is distributed in the hope that it will be useful,
// but WITHOUT ANY WARRANTY; without even the implied warranty of
// MERCHANTABILITY or FITNESS FOR A PARTICULAR PURPOSE. See the
// GNU General Public License for more details.
//
// You should have received a copy of the GNU General Public License
// along with go-ethereum. If not, see <http://www.gnu.org/licenses/>.

package main

import (
	"bufio"
	"encoding/json"
	"fmt"
	"os"

	"github.com/ethereum/go-ethereum/common"
	"github.com/ethereum/go-ethereum/core/rawdb"
	"github.com/ethereum/go-ethereum/core/state"
	"github.com/ethereum/go-ethereum/core/vm"
	"github.com/ethereum/go-ethereum/eth/tracers/logger"
	"github.com/ethereum/go-ethereum/tests"
	"github.com/urfave/cli/v2"
)

var stateTestCommand = &cli.Command{
	Action:    stateTestCmd,
	Name:      "statetest",
	Usage:     "Executes the given state tests. Filenames can be fed via standard input (batch mode) or as an argument (one-off execution).",
	ArgsUsage: "<file>",
}

// StatetestResult contains the execution status after running a state test, any
// error that might have occurred and a dump of the final state if requested.
type StatetestResult struct {
	Name  string       `json:"name"`
	Pass  bool         `json:"pass"`
	Root  *common.Hash `json:"stateRoot,omitempty"`
	Fork  string       `json:"fork"`
	Error string       `json:"error,omitempty"`
	State *state.Dump  `json:"state,omitempty"`
}

func stateTestCmd(ctx *cli.Context) error {
	// Configure the EVM logger
	config := &logger.Config{
		EnableMemory:     !ctx.Bool(DisableMemoryFlag.Name),
		DisableStack:     ctx.Bool(DisableStackFlag.Name),
		DisableStorage:   ctx.Bool(DisableStorageFlag.Name),
		EnableReturnData: !ctx.Bool(DisableReturnDataFlag.Name),
	}
	var cfg vm.Config
	switch {
	case ctx.Bool(MachineFlag.Name):
		cfg.Tracer = logger.NewJSONLogger(config, os.Stderr)

	case ctx.Bool(DebugFlag.Name):
		cfg.Tracer = logger.NewStructLogger(config).Hooks()
	}
	// Load the test content from the input file
	if len(ctx.Args().First()) != 0 {
		return runStateTest(ctx.Args().First(), cfg, ctx.Bool(DumpFlag.Name))
	}
	// Read filenames from stdin and execute back-to-back
	scanner := bufio.NewScanner(os.Stdin)
	for scanner.Scan() {
		fname := scanner.Text()
		if len(fname) == 0 {
			return nil
		}
		if err := runStateTest(fname, cfg, ctx.Bool(DumpFlag.Name)); err != nil {
			return err
		}
	}
	return nil
}

// runStateTest loads the state-test given by fname, and executes the test.
func runStateTest(fname string, cfg vm.Config, dump bool) error {
	src, err := os.ReadFile(fname)
	if err != nil {
		return err
	}
	var testsByName map[string]tests.StateTest
	if err := json.Unmarshal(src, &testsByName); err != nil {
		return err
	}

	// Iterate over all the tests, run them and aggregate the results
	results := make([]StatetestResult, 0, len(testsByName))
	for key, test := range testsByName {
		for _, st := range test.Subtests() {
			// Run the test and aggregate the result
			result := &StatetestResult{Name: key, Fork: st.Fork, Pass: true}
			test.Run(st, cfg, false, rawdb.HashScheme, func(err error, tstate *tests.StateTestState) {
				var root common.Hash
				if tstate.StateDB != nil {
					root = tstate.StateDB.IntermediateRoot(false)
					result.Root = &root
					fmt.Fprintf(os.Stderr, "{\"stateRoot\": \"%#x\"}\n", root)
					if dump { // Dump any state to aid debugging
<<<<<<< HEAD
						cpy, _ := state.New(root, tstate.StateDB.Database(), nil)
=======
						cpy, _ := state.New(root, tstate.StateDB.Database())
>>>>>>> c350d3ac
						dump := cpy.RawDump(nil)
						result.State = &dump
					}
				}
				if err != nil {
					// Test failed, mark as so
					result.Pass, result.Error = false, err.Error()
				}
			})
			results = append(results, *result)
		}
	}
	out, _ := json.MarshalIndent(results, "", "  ")
	fmt.Println(string(out))
	return nil
}<|MERGE_RESOLUTION|>--- conflicted
+++ resolved
@@ -107,11 +107,7 @@
 					result.Root = &root
 					fmt.Fprintf(os.Stderr, "{\"stateRoot\": \"%#x\"}\n", root)
 					if dump { // Dump any state to aid debugging
-<<<<<<< HEAD
-						cpy, _ := state.New(root, tstate.StateDB.Database(), nil)
-=======
 						cpy, _ := state.New(root, tstate.StateDB.Database())
->>>>>>> c350d3ac
 						dump := cpy.RawDump(nil)
 						result.State = &dump
 					}
