--- conflicted
+++ resolved
@@ -198,9 +198,6 @@
 		evm := vm.NewEVM(vmContext, vm.TxContext{}, statedb, chainConfig, vmConfig)
 		core.ProcessBeaconBlockRoot(*beaconRoot, evm, statedb)
 	}
-<<<<<<< HEAD
-
-=======
 	if pre.Env.BlockHashes != nil && chainConfig.IsPrague(new(big.Int).SetUint64(pre.Env.Number), pre.Env.Timestamp) {
 		var (
 			prevNumber = pre.Env.Number - 1
@@ -209,7 +206,6 @@
 		)
 		core.ProcessParentBlockHash(prevHash, evm, statedb)
 	}
->>>>>>> c350d3ac
 	for i := 0; txIt.Next(); i++ {
 		tx, err := txIt.Tx()
 		if err != nil {
@@ -319,13 +315,9 @@
 				if tracer.Hooks.OnTxEnd != nil {
 					tracer.Hooks.OnTxEnd(receipt, nil)
 				}
-<<<<<<< HEAD
-				writeTraceResult(tracer, traceOutput)
-=======
 				if err = writeTraceResult(tracer, traceOutput); err != nil {
 					log.Warn("Error writing tracer output", "err", err)
 				}
->>>>>>> c350d3ac
 			}
 		}
 
@@ -351,11 +343,7 @@
 			reward := big.NewInt(8)
 			reward.Sub(reward, new(big.Int).SetUint64(ommer.Delta))
 			reward.Mul(reward, blockReward)
-<<<<<<< HEAD
-			reward.Div(reward, big.NewInt(8))
-=======
 			reward.Rsh(reward, 3)
->>>>>>> c350d3ac
 			statedb.AddBalance(ommer.Address, uint256.MustFromBig(reward), tracing.BalanceIncreaseRewardMineUncle)
 		}
 		statedb.AddBalance(pre.Env.Coinbase, uint256.MustFromBig(minerReward), tracing.BalanceIncreaseRewardMineBlock)
@@ -424,14 +412,9 @@
 }
 
 func MakePreState(db ethdb.Database, accounts types.GenesisAlloc) *state.StateDB {
-<<<<<<< HEAD
-	sdb := state.NewDatabaseWithConfig(db, &triedb.Config{Preimages: true})
-	statedb, _ := state.New(types.EmptyRootHash, sdb, nil)
-=======
 	tdb := triedb.NewDatabase(db, &triedb.Config{Preimages: true})
 	sdb := state.NewDatabase(tdb, nil)
 	statedb, _ := state.New(types.EmptyRootHash, sdb)
->>>>>>> c350d3ac
 	for addr, a := range accounts {
 		statedb.SetCode(addr, a.Code)
 		statedb.SetNonce(addr, a.Nonce)
