// Copyright 2017 The go-ethereum Authors
// This file is part of go-ethereum.
//
// go-ethereum is free software: you can redistribute it and/or modify
// it under the terms of the GNU General Public License as published by
// the Free Software Foundation, either version 3 of the License, or
// (at your option) any later version.
//
// go-ethereum is distributed in the hope that it will be useful,
// but WITHOUT ANY WARRANTY; without even the implied warranty of
// MERCHANTABILITY or FITNESS FOR A PARTICULAR PURPOSE. See the
// GNU General Public License for more details.
//
// You should have received a copy of the GNU General Public License
// along with go-ethereum. If not, see <http://www.gnu.org/licenses/>.

package main

import (
	"bytes"
	"encoding/json"
	"fmt"
	"io"
	"math/big"
	"os"
	goruntime "runtime"
	"testing"
	"time"

	"github.com/ethereum/go-ethereum/cmd/evm/internal/compiler"
	"github.com/ethereum/go-ethereum/cmd/utils"
	"github.com/ethereum/go-ethereum/common"
	"github.com/ethereum/go-ethereum/core"
	"github.com/ethereum/go-ethereum/core/rawdb"
	"github.com/ethereum/go-ethereum/core/state"
	"github.com/ethereum/go-ethereum/core/tracing"
	"github.com/ethereum/go-ethereum/core/vm"
	"github.com/ethereum/go-ethereum/core/vm/runtime"
	"github.com/ethereum/go-ethereum/eth/tracers/logger"
	"github.com/ethereum/go-ethereum/internal/flags"
	"github.com/ethereum/go-ethereum/params"
	"github.com/ethereum/go-ethereum/triedb"
	"github.com/ethereum/go-ethereum/triedb/hashdb"
	"github.com/urfave/cli/v2"
)

var runCommand = &cli.Command{
	Action:      runCmd,
	Name:        "run",
	Usage:       "Run arbitrary evm binary",
	ArgsUsage:   "<code>",
	Description: `The run command runs arbitrary EVM code.`,
	Flags:       flags.Merge(vmFlags, traceFlags),
}

// readGenesis will read the given JSON format genesis file and return
// the initialized Genesis structure
func readGenesis(genesisPath string) *core.Genesis {
	// Make sure we have a valid genesis JSON
	//genesisPath := ctx.Args().First()
	if len(genesisPath) == 0 {
		utils.Fatalf("Must supply path to genesis JSON file")
	}
	file, err := os.Open(genesisPath)
	if err != nil {
		utils.Fatalf("Failed to read genesis file: %v", err)
	}
	defer file.Close()

	genesis := new(core.Genesis)
	if err := json.NewDecoder(file).Decode(genesis); err != nil {
		utils.Fatalf("invalid genesis file: %v", err)
	}
	return genesis
}

type execStats struct {
	time           time.Duration // The execution time.
	allocs         int64         // The number of heap allocations during execution.
	bytesAllocated int64         // The cumulative number of bytes allocated during execution.
}

func timedExec(bench bool, execFunc func() ([]byte, uint64, error)) (output []byte, gasLeft uint64, stats execStats, err error) {
	if bench {
		result := testing.Benchmark(func(b *testing.B) {
			for i := 0; i < b.N; i++ {
				output, gasLeft, err = execFunc()
			}
		})

		// Get the average execution time from the benchmarking result.
		// There are other useful stats here that could be reported.
		stats.time = time.Duration(result.NsPerOp())
		stats.allocs = result.AllocsPerOp()
		stats.bytesAllocated = result.AllocedBytesPerOp()
	} else {
		var memStatsBefore, memStatsAfter goruntime.MemStats
		goruntime.ReadMemStats(&memStatsBefore)
		startTime := time.Now()
		output, gasLeft, err = execFunc()
		stats.time = time.Since(startTime)
		goruntime.ReadMemStats(&memStatsAfter)
		stats.allocs = int64(memStatsAfter.Mallocs - memStatsBefore.Mallocs)
		stats.bytesAllocated = int64(memStatsAfter.TotalAlloc - memStatsBefore.TotalAlloc)
	}

	return output, gasLeft, stats, err
}

func runCmd(ctx *cli.Context) error {
	logconfig := &logger.Config{
		EnableMemory:     !ctx.Bool(DisableMemoryFlag.Name),
		DisableStack:     ctx.Bool(DisableStackFlag.Name),
		DisableStorage:   ctx.Bool(DisableStorageFlag.Name),
		EnableReturnData: !ctx.Bool(DisableReturnDataFlag.Name),
		Debug:            ctx.Bool(DebugFlag.Name),
	}

	var (
		tracer      *tracing.Hooks
		debugLogger *logger.StructLogger
		statedb     *state.StateDB
		chainConfig *params.ChainConfig
		sender      = common.BytesToAddress([]byte("sender"))
		receiver    = common.BytesToAddress([]byte("receiver"))
		preimages   = ctx.Bool(DumpFlag.Name)
		blobHashes  []common.Hash  // TODO (MariusVanDerWijden) implement blob hashes in state tests
		blobBaseFee = new(big.Int) // TODO (MariusVanDerWijden) implement blob fee in state tests
	)
	if ctx.Bool(MachineFlag.Name) {
		tracer = logger.NewJSONLogger(logconfig, os.Stdout)
	} else if ctx.Bool(DebugFlag.Name) {
		debugLogger = logger.NewStructLogger(logconfig)
		tracer = debugLogger.Hooks()
	} else {
		debugLogger = logger.NewStructLogger(logconfig)
	}

	initialGas := ctx.Uint64(GasFlag.Name)
	genesisConfig := new(core.Genesis)
	genesisConfig.GasLimit = initialGas
	if ctx.String(GenesisFlag.Name) != "" {
		genesisConfig = readGenesis(ctx.String(GenesisFlag.Name))
		if genesisConfig.GasLimit != 0 {
			initialGas = genesisConfig.GasLimit
		}
	} else {
		genesisConfig.Config = params.AllDevChainProtocolChanges
	}

	db := rawdb.NewMemoryDatabase()
	triedb := triedb.NewDatabase(db, &triedb.Config{
		Preimages: preimages,
		HashDB:    hashdb.Defaults,
	})
	defer triedb.Close()
	genesis := genesisConfig.MustCommit(db, triedb)
	sdb := state.NewDatabase(triedb, nil)
	statedb, _ = state.New(genesis.Root(), sdb)
	chainConfig = genesisConfig.Config

	if ctx.String(SenderFlag.Name) != "" {
		sender = common.HexToAddress(ctx.String(SenderFlag.Name))
	}

	if ctx.String(ReceiverFlag.Name) != "" {
		receiver = common.HexToAddress(ctx.String(ReceiverFlag.Name))
	}

	var code []byte
	codeFileFlag := ctx.String(CodeFileFlag.Name)
	codeFlag := ctx.String(CodeFlag.Name)

	// The '--code' or '--codefile' flag overrides code in state
	if codeFileFlag != "" || codeFlag != "" {
		var hexcode []byte
		if codeFileFlag != "" {
			var err error
			// If - is specified, it means that code comes from stdin
			if codeFileFlag == "-" {
				//Try reading from stdin
				if hexcode, err = io.ReadAll(os.Stdin); err != nil {
					fmt.Printf("Could not load code from stdin: %v\n", err)
					os.Exit(1)
				}
			} else {
				// Codefile with hex assembly
				if hexcode, err = os.ReadFile(codeFileFlag); err != nil {
					fmt.Printf("Could not load code from file: %v\n", err)
					os.Exit(1)
				}
			}
		} else {
			hexcode = []byte(codeFlag)
		}
		hexcode = bytes.TrimSpace(hexcode)
		if len(hexcode)%2 != 0 {
			fmt.Printf("Invalid input length for hex data (%d)\n", len(hexcode))
			os.Exit(1)
		}
		code = common.FromHex(string(hexcode))
	} else if fn := ctx.Args().First(); len(fn) > 0 {
		// EASM-file to compile
		src, err := os.ReadFile(fn)
		if err != nil {
			return err
		}
		bin, err := compiler.Compile(fn, src, false)
		if err != nil {
			return err
		}
		code = common.Hex2Bytes(bin)
	}
	runtimeConfig := runtime.Config{
		Origin:      sender,
		State:       statedb,
		GasLimit:    initialGas,
		GasPrice:    flags.GlobalBig(ctx, PriceFlag.Name),
		Value:       flags.GlobalBig(ctx, ValueFlag.Name),
		Difficulty:  genesisConfig.Difficulty,
		Time:        genesisConfig.Timestamp,
		Coinbase:    genesisConfig.Coinbase,
		BlockNumber: new(big.Int).SetUint64(genesisConfig.Number),
		BaseFee:     genesisConfig.BaseFee,
		BlobHashes:  blobHashes,
		BlobBaseFee: blobBaseFee,
		EVMConfig: vm.Config{
			Tracer: tracer,
		},
	}

	if chainConfig != nil {
		runtimeConfig.ChainConfig = chainConfig
	} else {
		runtimeConfig.ChainConfig = params.AllEthashProtocolChanges
	}

	var hexInput []byte
	if inputFileFlag := ctx.String(InputFileFlag.Name); inputFileFlag != "" {
		var err error
		if hexInput, err = os.ReadFile(inputFileFlag); err != nil {
			fmt.Printf("could not load input from file: %v\n", err)
			os.Exit(1)
		}
	} else {
		hexInput = []byte(ctx.String(InputFlag.Name))
	}
	hexInput = bytes.TrimSpace(hexInput)
	if len(hexInput)%2 != 0 {
		fmt.Println("input length must be even")
		os.Exit(1)
	}
	input := common.FromHex(string(hexInput))

	var execFunc func() ([]byte, uint64, error)
	if ctx.Bool(CreateFlag.Name) {
		input = append(code, input...)
		execFunc = func() ([]byte, uint64, error) {
			output, _, gasLeft, err := runtime.Create(input, &runtimeConfig)
			return output, gasLeft, err
		}
	} else {
		if len(code) > 0 {
			statedb.SetCode(receiver, code)
		}
		execFunc = func() ([]byte, uint64, error) {
			return runtime.Call(receiver, input, &runtimeConfig)
		}
	}

	bench := ctx.Bool(BenchFlag.Name)
	output, leftOverGas, stats, err := timedExec(bench, execFunc)

	if ctx.Bool(DumpFlag.Name) {
		root, err := statedb.Commit(genesisConfig.Number, true)
		if err != nil {
			fmt.Printf("Failed to commit changes %v\n", err)
			return err
		}
<<<<<<< HEAD
		dumpdb, err := state.New(root, sdb, nil)
=======
		dumpdb, err := state.New(root, sdb)
>>>>>>> c350d3ac
		if err != nil {
			fmt.Printf("Failed to open statedb %v\n", err)
			return err
		}
		fmt.Println(string(dumpdb.Dump(nil)))
	}

	if ctx.Bool(DebugFlag.Name) {
		if debugLogger != nil {
			fmt.Fprintln(os.Stderr, "#### TRACE ####")
			logger.WriteTrace(os.Stderr, debugLogger.StructLogs())
		}
		fmt.Fprintln(os.Stderr, "#### LOGS ####")
		logger.WriteLogs(os.Stderr, statedb.Logs())
	}

	if bench || ctx.Bool(StatDumpFlag.Name) {
		fmt.Fprintf(os.Stderr, `EVM gas used:    %d
execution time:  %v
allocations:     %d
allocated bytes: %d
`, initialGas-leftOverGas, stats.time, stats.allocs, stats.bytesAllocated)
	}
	if tracer == nil {
		fmt.Printf("%#x\n", output)
		if err != nil {
			fmt.Printf(" error: %v\n", err)
		}
	}

	return nil
}<|MERGE_RESOLUTION|>--- conflicted
+++ resolved
@@ -277,11 +277,7 @@
 			fmt.Printf("Failed to commit changes %v\n", err)
 			return err
 		}
-<<<<<<< HEAD
-		dumpdb, err := state.New(root, sdb, nil)
-=======
 		dumpdb, err := state.New(root, sdb)
->>>>>>> c350d3ac
 		if err != nil {
 			fmt.Printf("Failed to open statedb %v\n", err)
 			return err
