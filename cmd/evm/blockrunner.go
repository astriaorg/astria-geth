--- conflicted
+++ resolved
@@ -20,6 +20,7 @@
 	"encoding/json"
 	"errors"
 	"fmt"
+	"github.com/urfave/cli/v2"
 	"os"
 	"regexp"
 	"sort"
@@ -29,7 +30,6 @@
 	"github.com/ethereum/go-ethereum/core/tracing"
 	"github.com/ethereum/go-ethereum/eth/tracers/logger"
 	"github.com/ethereum/go-ethereum/tests"
-	"github.com/urfave/cli/v2"
 )
 
 var RunFlag = &cli.StringFlag{
@@ -86,11 +86,7 @@
 			continue
 		}
 		test := tests[name]
-<<<<<<< HEAD
-		if err := test.Run(false, rawdb.HashScheme, tracer, func(res error, chain *core.BlockChain) {
-=======
 		if err := test.Run(false, rawdb.HashScheme, false, tracer, func(res error, chain *core.BlockChain) {
->>>>>>> eb00f169
 			if ctx.Bool(DumpFlag.Name) {
 				if state, _ := chain.State(); state != nil {
 					fmt.Println(string(state.Dump(nil)))
