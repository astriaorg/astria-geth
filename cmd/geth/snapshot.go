--- conflicted
+++ resolved
@@ -544,11 +544,7 @@
 	db := utils.MakeChainDatabase(ctx, stack, true)
 	defer db.Close()
 
-<<<<<<< HEAD
-	conf, root, err := parseDumpConfig(ctx, stack, db)
-=======
 	conf, root, err := parseDumpConfig(ctx, db)
->>>>>>> c350d3ac
 	if err != nil {
 		return err
 	}
