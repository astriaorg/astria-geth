// Copyright 2014 The go-ethereum Authors
// This file is part of go-ethereum.
//
// go-ethereum is free software: you can redistribute it and/or modify
// it under the terms of the GNU General Public License as published by
// the Free Software Foundation, either version 3 of the License, or
// (at your option) any later version.
//
// go-ethereum is distributed in the hope that it will be useful,
// but WITHOUT ANY WARRANTY; without even the implied warranty of
// MERCHANTABILITY or FITNESS FOR A PARTICULAR PURPOSE. See the
// GNU General Public License for more details.
//
// You should have received a copy of the GNU General Public License
// along with go-ethereum. If not, see <http://www.gnu.org/licenses/>.

// geth is a command-line client for Ethereum.
package main

import (
	"fmt"
	"os"
	"sort"
	"strconv"
	"strings"
	"time"

	"github.com/ethereum/go-ethereum/accounts"
	"github.com/ethereum/go-ethereum/accounts/keystore"
	"github.com/ethereum/go-ethereum/cmd/utils"
	"github.com/ethereum/go-ethereum/common"
	"github.com/ethereum/go-ethereum/console/prompt"
	"github.com/ethereum/go-ethereum/eth/downloader"
	"github.com/ethereum/go-ethereum/ethclient"
	"github.com/ethereum/go-ethereum/internal/debug"
	"github.com/ethereum/go-ethereum/internal/flags"
	"github.com/ethereum/go-ethereum/log"
	"github.com/ethereum/go-ethereum/metrics"
	"github.com/ethereum/go-ethereum/node"
	"go.uber.org/automaxprocs/maxprocs"

	// Force-load the tracer engines to trigger registration
	_ "github.com/ethereum/go-ethereum/eth/tracers/js"
	_ "github.com/ethereum/go-ethereum/eth/tracers/live"
	_ "github.com/ethereum/go-ethereum/eth/tracers/native"

	"github.com/urfave/cli/v2"
)

const (
	clientIdentifier = "geth" // Client identifier to advertise over the network
)

var (
	// flags that configure the node
	nodeFlags = flags.Merge([]cli.Flag{
		utils.IdentityFlag,
		utils.UnlockedAccountFlag,
		utils.PasswordFileFlag,
		utils.BootnodesFlag,
		utils.MinFreeDiskSpaceFlag,
		utils.KeyStoreDirFlag,
		utils.ExternalSignerFlag,
		utils.NoUSBFlag, // deprecated
		utils.USBFlag,
		utils.SmartCardDaemonPathFlag,
		utils.OverrideCancun,
		utils.OverrideVerkle,
		utils.EnablePersonal,
		utils.TxPoolLocalsFlag,
		utils.TxPoolNoLocalsFlag,
		utils.TxPoolJournalFlag,
		utils.TxPoolRejournalFlag,
		utils.TxPoolPriceLimitFlag,
		utils.TxPoolPriceBumpFlag,
		utils.TxPoolAccountSlotsFlag,
		utils.TxPoolGlobalSlotsFlag,
		utils.TxPoolAccountQueueFlag,
		utils.TxPoolGlobalQueueFlag,
		utils.TxPoolLifetimeFlag,
		utils.BlobPoolDataDirFlag,
		utils.BlobPoolDataCapFlag,
		utils.BlobPoolPriceBumpFlag,
		utils.SyncModeFlag,
		utils.SyncTargetFlag,
		utils.ExitWhenSyncedFlag,
		utils.GCModeFlag,
		utils.SnapshotFlag,
		utils.TxLookupLimitFlag, // deprecated
		utils.TransactionHistoryFlag,
		utils.StateHistoryFlag,
		utils.LightServeFlag,    // deprecated
		utils.LightIngressFlag,  // deprecated
		utils.LightEgressFlag,   // deprecated
		utils.LightMaxPeersFlag, // deprecated
		utils.LightNoPruneFlag,  // deprecated
		utils.LightKDFFlag,
		utils.LightNoSyncServeFlag, // deprecated
		utils.EthRequiredBlocksFlag,
		utils.LegacyWhitelistFlag, // deprecated
		utils.BloomFilterSizeFlag,
		utils.CacheFlag,
		utils.CacheDatabaseFlag,
		utils.CacheTrieFlag,
		utils.CacheTrieJournalFlag,   // deprecated
		utils.CacheTrieRejournalFlag, // deprecated
		utils.CacheGCFlag,
		utils.CacheSnapshotFlag,
		utils.CacheNoPrefetchFlag,
		utils.CachePreimagesFlag,
		utils.CacheLogSizeFlag,
		utils.FDLimitFlag,
		utils.CryptoKZGFlag,
		utils.ListenPortFlag,
		utils.DiscoveryPortFlag,
		utils.MaxPeersFlag,
		utils.MaxPendingPeersFlag,
		utils.MiningEnabledFlag, // deprecated
		utils.MinerGasLimitFlag,
		utils.MinerGasPriceFlag,
		utils.MinerEtherbaseFlag, // deprecated
		utils.MinerExtraDataFlag,
		utils.MinerRecommitIntervalFlag,
		utils.MinerPendingFeeRecipientFlag,
		utils.MinerNewPayloadTimeoutFlag, // deprecated
		utils.NATFlag,
		utils.NoDiscoverFlag,
		utils.DiscoveryV4Flag,
		utils.DiscoveryV5Flag,
		utils.LegacyDiscoveryV5Flag, // deprecated
		utils.NetrestrictFlag,
		utils.NodeKeyFileFlag,
		utils.NodeKeyHexFlag,
		utils.DNSDiscoveryFlag,
		utils.DeveloperFlag,
		utils.DeveloperGasLimitFlag,
		utils.DeveloperPeriodFlag,
		utils.VMEnableDebugFlag,
		utils.VMTraceFlag,
		utils.VMTraceJsonConfigFlag,
		utils.NetworkIdFlag,
		utils.EthStatsURLFlag,
		utils.NoCompactionFlag,
		utils.GpoBlocksFlag,
		utils.GpoPercentileFlag,
		utils.GpoMaxGasPriceFlag,
		utils.GpoIgnoreGasPriceFlag,
		configFileFlag,
		utils.LogDebugFlag,
		utils.LogBacktraceAtFlag,
		utils.BeaconApiFlag,
		utils.BeaconApiHeaderFlag,
		utils.BeaconThresholdFlag,
		utils.BeaconNoFilterFlag,
		utils.BeaconConfigFlag,
		utils.BeaconGenesisRootFlag,
		utils.BeaconGenesisTimeFlag,
		utils.BeaconCheckpointFlag,
<<<<<<< HEAD
=======
		utils.CollectWitnessFlag,
>>>>>>> c350d3ac
	}, utils.NetworkFlags, utils.DatabaseFlags)

	rpcFlags = []cli.Flag{
		utils.HTTPEnabledFlag,
		utils.HTTPListenAddrFlag,
		utils.HTTPPortFlag,
		utils.HTTPCORSDomainFlag,
		utils.AuthListenFlag,
		utils.AuthPortFlag,
		utils.AuthVirtualHostsFlag,
		utils.JWTSecretFlag,
		utils.HTTPVirtualHostsFlag,
		utils.GraphQLEnabledFlag,
		utils.GraphQLCORSDomainFlag,
		utils.GraphQLVirtualHostsFlag,
		utils.HTTPApiFlag,
		utils.HTTPPathPrefixFlag,
		utils.WSEnabledFlag,
		utils.WSListenAddrFlag,
		utils.WSPortFlag,
		utils.WSApiFlag,
		utils.WSAllowedOriginsFlag,
		utils.WSPathPrefixFlag,
		utils.IPCDisabledFlag,
		utils.IPCPathFlag,
		utils.InsecureUnlockAllowedFlag,
		utils.RPCGlobalGasCapFlag,
		utils.RPCGlobalEVMTimeoutFlag,
		utils.RPCGlobalTxFeeCapFlag,
		utils.AllowUnprotectedTxs,
		utils.BatchRequestLimit,
		utils.BatchResponseMaxSize,
		utils.GRPCEnabledFlag,
		utils.GRPCHostFlag,
		utils.GRPCPortFlag,
	}

	metricsFlags = []cli.Flag{
		utils.MetricsEnabledFlag,
		utils.MetricsEnabledExpensiveFlag,
		utils.MetricsHTTPFlag,
		utils.MetricsPortFlag,
		utils.MetricsEnableInfluxDBFlag,
		utils.MetricsInfluxDBEndpointFlag,
		utils.MetricsInfluxDBDatabaseFlag,
		utils.MetricsInfluxDBUsernameFlag,
		utils.MetricsInfluxDBPasswordFlag,
		utils.MetricsInfluxDBTagsFlag,
		utils.MetricsEnableInfluxDBV2Flag,
		utils.MetricsInfluxDBTokenFlag,
		utils.MetricsInfluxDBBucketFlag,
		utils.MetricsInfluxDBOrganizationFlag,
	}
)

var app = flags.NewApp("the go-ethereum command line interface")

func init() {
	// Initialize the CLI app and start Geth
	app.Action = geth
	app.Commands = []*cli.Command{
		// See chaincmd.go:
		initCommand,
		importCommand,
		exportCommand,
		importHistoryCommand,
		exportHistoryCommand,
		importPreimagesCommand,
		removedbCommand,
		dumpCommand,
		dumpGenesisCommand,
		// See accountcmd.go:
		accountCommand,
		walletCommand,
		// See consolecmd.go:
		consoleCommand,
		attachCommand,
		javascriptCommand,
		// See misccmd.go:
		versionCommand,
		versionCheckCommand,
		licenseCommand,
		// See config.go
		dumpConfigCommand,
		// see dbcmd.go
		dbCommand,
		// See cmd/utils/flags_legacy.go
		utils.ShowDeprecated,
		// See snapshot.go
		snapshotCommand,
		// See verkle.go
		verkleCommand,
	}
	if logTestCommand != nil {
		app.Commands = append(app.Commands, logTestCommand)
	}
	sort.Sort(cli.CommandsByName(app.Commands))

	app.Flags = flags.Merge(
		nodeFlags,
		rpcFlags,
		consoleFlags,
		debug.Flags,
		metricsFlags,
	)
	flags.AutoEnvVars(app.Flags, "GETH")

	app.Before = func(ctx *cli.Context) error {
		maxprocs.Set() // Automatically set GOMAXPROCS to match Linux container CPU quota.
		flags.MigrateGlobalFlags(ctx)
		if err := debug.Setup(ctx); err != nil {
			return err
		}
		flags.CheckEnvVars(ctx, app.Flags, "GETH")
		return nil
	}
	app.After = func(ctx *cli.Context) error {
		debug.Exit()
		prompt.Stdin.Close() // Resets terminal mode.
		return nil
	}
}

func main() {
	if err := app.Run(os.Args); err != nil {
		fmt.Fprintln(os.Stderr, err)
		os.Exit(1)
	}
}

// prepare manipulates memory cache allowance and setups metric system.
// This function should be called before launching devp2p stack.
func prepare(ctx *cli.Context) {
	// If we're running a known preset, log it for convenience.
	switch {
	case ctx.IsSet(utils.SepoliaFlag.Name):
		log.Info("Starting Geth on Sepolia testnet...")

	case ctx.IsSet(utils.HoleskyFlag.Name):
		log.Info("Starting Geth on Holesky testnet...")

	case ctx.IsSet(utils.DeveloperFlag.Name):
		log.Info("Starting Geth in ephemeral dev mode...")
		log.Warn(`You are running Geth in --dev mode. Please note the following:

  1. This mode is only intended for fast, iterative development without assumptions on
     security or persistence.
  2. The database is created in memory unless specified otherwise. Therefore, shutting down
     your computer or losing power will wipe your entire block data and chain state for
     your dev environment.
  3. A random, pre-allocated developer account will be available and unlocked as
     eth.coinbase, which can be used for testing. The random dev account is temporary,
     stored on a ramdisk, and will be lost if your machine is restarted.
  4. Mining is enabled by default. However, the client will only seal blocks if transactions
     are pending in the mempool. The miner's minimum accepted gas price is 1.
  5. Networking is disabled; there is no listen-address, the maximum number of peers is set
     to 0, and discovery is disabled.
`)

	case !ctx.IsSet(utils.NetworkIdFlag.Name):
		log.Info("Starting Geth on Ethereum mainnet...")
	}
	// If we're a full node on mainnet without --cache specified, bump default cache allowance
	if !ctx.IsSet(utils.CacheFlag.Name) && !ctx.IsSet(utils.NetworkIdFlag.Name) {
		// Make sure we're not on any supported preconfigured testnet either
		if !ctx.IsSet(utils.HoleskyFlag.Name) &&
			!ctx.IsSet(utils.SepoliaFlag.Name) &&
			!ctx.IsSet(utils.DeveloperFlag.Name) {
			// Nope, we're really on mainnet. Bump that cache up!
			log.Info("Bumping default cache on mainnet", "provided", ctx.Int(utils.CacheFlag.Name), "updated", 4096)
			ctx.Set(utils.CacheFlag.Name, strconv.Itoa(4096))
		}
	}

	// Start metrics export if enabled
	utils.SetupMetrics(ctx)

	// Start system runtime metrics collection
	go metrics.CollectProcessMetrics(3 * time.Second)
}

// geth is the main entry point into the system if no special subcommand is run.
// It creates a default node based on the command line arguments and runs it in
// blocking mode, waiting for it to be shut down.
func geth(ctx *cli.Context) error {
	if args := ctx.Args().Slice(); len(args) > 0 {
		return fmt.Errorf("invalid command: %q", args[0])
	}

	prepare(ctx)
	stack := makeFullNode(ctx)
	defer stack.Close()

	startNode(ctx, stack, false)
	stack.Wait()
	return nil
}

// startNode boots up the system node and all registered protocols, after which
// it unlocks any requested accounts, and starts the RPC/IPC interfaces and the
// miner.
func startNode(ctx *cli.Context, stack *node.Node, isConsole bool) {
<<<<<<< HEAD
	debug.Memsize.Add("node", stack)

=======
>>>>>>> c350d3ac
	// Start up the node itself
	utils.StartNode(ctx, stack, isConsole)

	// Unlock any account specifically requested
	unlockAccounts(ctx, stack)

	// Register wallet event handlers to open and auto-derive wallets
	events := make(chan accounts.WalletEvent, 16)
	stack.AccountManager().Subscribe(events)

	// Create a client to interact with local geth node.
	rpcClient := stack.Attach()
	ethClient := ethclient.NewClient(rpcClient)

	go func() {
		// Open any wallets already attached
		for _, wallet := range stack.AccountManager().Wallets() {
			if err := wallet.Open(""); err != nil {
				log.Warn("Failed to open wallet", "url", wallet.URL(), "err", err)
			}
		}
		// Listen for wallet event till termination
		for event := range events {
			switch event.Kind {
			case accounts.WalletArrived:
				if err := event.Wallet.Open(""); err != nil {
					log.Warn("New wallet appeared, failed to open", "url", event.Wallet.URL(), "err", err)
				}
			case accounts.WalletOpened:
				status, _ := event.Wallet.Status()
				log.Info("New wallet appeared", "url", event.Wallet.URL(), "status", status)

				var derivationPaths []accounts.DerivationPath
				if event.Wallet.URL().Scheme == "ledger" {
					derivationPaths = append(derivationPaths, accounts.LegacyLedgerBaseDerivationPath)
				}
				derivationPaths = append(derivationPaths, accounts.DefaultBaseDerivationPath)

				event.Wallet.SelfDerive(derivationPaths, ethClient)

			case accounts.WalletDropped:
				log.Info("Old wallet dropped", "url", event.Wallet.URL())
				event.Wallet.Close()
			}
		}
	}()

	// Spawn a standalone goroutine for status synchronization monitoring,
	// close the node when synchronization is complete if user required.
	if ctx.Bool(utils.ExitWhenSyncedFlag.Name) {
		go func() {
			sub := stack.EventMux().Subscribe(downloader.DoneEvent{})
			defer sub.Unsubscribe()
			for {
				event := <-sub.Chan()
				if event == nil {
					continue
				}
				done, ok := event.Data.(downloader.DoneEvent)
				if !ok {
					continue
				}
				if timestamp := time.Unix(int64(done.Latest.Time), 0); time.Since(timestamp) < 10*time.Minute {
					log.Info("Synchronisation completed", "latestnum", done.Latest.Number, "latesthash", done.Latest.Hash(),
						"age", common.PrettyAge(timestamp))
					stack.Close()
				}
			}
		}()
	}
}

// unlockAccounts unlocks any account specifically requested.
func unlockAccounts(ctx *cli.Context, stack *node.Node) {
	var unlocks []string
	inputs := strings.Split(ctx.String(utils.UnlockedAccountFlag.Name), ",")
	for _, input := range inputs {
		if trimmed := strings.TrimSpace(input); trimmed != "" {
			unlocks = append(unlocks, trimmed)
		}
	}
	// Short circuit if there is no account to unlock.
	if len(unlocks) == 0 {
		return
	}
	// If insecure account unlocking is not allowed if node's APIs are exposed to external.
	// Print warning log to user and skip unlocking.
	if !stack.Config().InsecureUnlockAllowed && stack.Config().ExtRPCEnabled() {
		utils.Fatalf("Account unlock with HTTP access is forbidden!")
	}
	backends := stack.AccountManager().Backends(keystore.KeyStoreType)
	if len(backends) == 0 {
		log.Warn("Failed to unlock accounts, keystore is not available")
		return
	}
	ks := backends[0].(*keystore.KeyStore)
	passwords := utils.MakePasswordList(ctx)
	for i, account := range unlocks {
		unlockAccount(ks, account, i, passwords)
	}
}<|MERGE_RESOLUTION|>--- conflicted
+++ resolved
@@ -156,10 +156,7 @@
 		utils.BeaconGenesisRootFlag,
 		utils.BeaconGenesisTimeFlag,
 		utils.BeaconCheckpointFlag,
-<<<<<<< HEAD
-=======
 		utils.CollectWitnessFlag,
->>>>>>> c350d3ac
 	}, utils.NetworkFlags, utils.DatabaseFlags)
 
 	rpcFlags = []cli.Flag{
@@ -362,11 +359,6 @@
 // it unlocks any requested accounts, and starts the RPC/IPC interfaces and the
 // miner.
 func startNode(ctx *cli.Context, stack *node.Node, isConsole bool) {
-<<<<<<< HEAD
-	debug.Memsize.Add("node", stack)
-
-=======
->>>>>>> c350d3ac
 	// Start up the node itself
 	utils.StartNode(ctx, stack, isConsole)
 
