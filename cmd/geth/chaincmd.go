--- conflicted
+++ resolved
@@ -20,6 +20,7 @@
 	"encoding/json"
 	"errors"
 	"fmt"
+	"github.com/urfave/cli/v2"
 	"os"
 	"runtime"
 	"slices"
@@ -37,17 +38,9 @@
 	"github.com/ethereum/go-ethereum/crypto"
 	"github.com/ethereum/go-ethereum/ethdb"
 	"github.com/ethereum/go-ethereum/internal/era"
-<<<<<<< HEAD
-	"github.com/ethereum/go-ethereum/internal/flags"
 	"github.com/ethereum/go-ethereum/log"
 	"github.com/ethereum/go-ethereum/metrics"
-	"github.com/ethereum/go-ethereum/node"
-=======
-	"github.com/ethereum/go-ethereum/log"
-	"github.com/ethereum/go-ethereum/metrics"
->>>>>>> eb00f169
 	"github.com/ethereum/go-ethereum/params"
-	"github.com/urfave/cli/v2"
 )
 
 var (
@@ -138,11 +131,7 @@
 		Name:      "import-history",
 		Usage:     "Import an Era archive",
 		ArgsUsage: "<dir>",
-<<<<<<< HEAD
-		Flags: flags.Merge([]cli.Flag{
-=======
 		Flags: slices.Concat([]cli.Flag{
->>>>>>> eb00f169
 			utils.TxLookupLimitFlag,
 		},
 			utils.DatabaseFlags,
@@ -158,11 +147,7 @@
 		Name:      "export-history",
 		Usage:     "Export blockchain history to Era archives",
 		ArgsUsage: "<dir> <first> <last>",
-<<<<<<< HEAD
-		Flags:     flags.Merge(utils.DatabaseFlags),
-=======
 		Flags:     slices.Concat(utils.DatabaseFlags),
->>>>>>> eb00f169
 		Description: `
 The export-history command will export blocks and their corresponding receipts
 into Era archives. Eras are typically packaged in steps of 8192 blocks.
@@ -237,16 +222,11 @@
 		overrides.OverrideVerkle = &v
 	}
 
-<<<<<<< HEAD
-		triedb := utils.MakeTrieDatabase(ctx, chaindb, ctx.Bool(utils.CachePreimagesFlag.Name), false, genesis.IsVerkle())
-		defer triedb.Close()
-=======
 	chaindb, err := stack.OpenDatabaseWithFreezer("chaindata", 0, 0, ctx.String(utils.AncientFlag.Name), "", false)
 	if err != nil {
 		utils.Fatalf("Failed to open database: %v", err)
 	}
 	defer chaindb.Close()
->>>>>>> eb00f169
 
 	triedb := utils.MakeTrieDatabase(ctx, chaindb, ctx.Bool(utils.CachePreimagesFlag.Name), false, genesis.IsVerkle())
 	defer triedb.Close()
@@ -294,11 +274,7 @@
 	if err := json.NewEncoder(os.Stdout).Encode(*genesis); err != nil {
 		utils.Fatalf("could not encode stored genesis: %s", err)
 	}
-<<<<<<< HEAD
-	utils.Fatalf("no network preset provided, and no genesis exists in the default datadir")
-=======
-
->>>>>>> eb00f169
+
 	return nil
 }
 
@@ -443,11 +419,6 @@
 			network = "mainnet"
 		case ctx.Bool(utils.SepoliaFlag.Name):
 			network = "sepolia"
-<<<<<<< HEAD
-		case ctx.Bool(utils.GoerliFlag.Name):
-			network = "goerli"
-=======
->>>>>>> eb00f169
 		}
 	} else {
 		// No network flag set, try to determine network based on files
@@ -528,7 +499,6 @@
 	db := utils.MakeChainDatabase(ctx, stack, false)
 	defer db.Close()
 	start := time.Now()
-<<<<<<< HEAD
 
 	if err := utils.ImportPreimages(db, ctx.Args().First()); err != nil {
 		utils.Fatalf("Import error: %v\n", err)
@@ -537,18 +507,7 @@
 	return nil
 }
 
-func parseDumpConfig(ctx *cli.Context, stack *node.Node, db ethdb.Database) (*state.DumpConfig, common.Hash, error) {
-=======
-
-	if err := utils.ImportPreimages(db, ctx.Args().First()); err != nil {
-		utils.Fatalf("Import error: %v\n", err)
-	}
-	fmt.Printf("Import done in %v\n", time.Since(start))
-	return nil
-}
-
 func parseDumpConfig(ctx *cli.Context, db ethdb.Database) (*state.DumpConfig, common.Hash, error) {
->>>>>>> eb00f169
 	var header *types.Header
 	if ctx.NArg() > 1 {
 		return nil, common.Hash{}, fmt.Errorf("expected 1 argument (number or hash), got %d", ctx.NArg())
@@ -612,11 +571,7 @@
 	db := utils.MakeChainDatabase(ctx, stack, true)
 	defer db.Close()
 
-<<<<<<< HEAD
-	conf, root, err := parseDumpConfig(ctx, stack, db)
-=======
 	conf, root, err := parseDumpConfig(ctx, db)
->>>>>>> eb00f169
 	if err != nil {
 		return err
 	}
