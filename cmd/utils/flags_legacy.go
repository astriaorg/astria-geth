// Copyright 2020 The go-ethereum Authors
// This file is part of go-ethereum.
//
// go-ethereum is free software: you can redistribute it and/or modify
// it under the terms of the GNU General Public License as published by
// the Free Software Foundation, either version 3 of the License, or
// (at your option) any later version.
//
// go-ethereum is distributed in the hope that it will be useful,
// but WITHOUT ANY WARRANTY; without even the implied warranty of
// MERCHANTABILITY or FITNESS FOR A PARTICULAR PURPOSE. See the
// GNU General Public License for more details.
//
// You should have received a copy of the GNU General Public License
// along with go-ethereum. If not, see <http://www.gnu.org/licenses/>.

package utils

import (
	"fmt"

	"github.com/ethereum/go-ethereum/eth/ethconfig"
	"github.com/ethereum/go-ethereum/internal/flags"
	"github.com/urfave/cli/v2"
)

var ShowDeprecated = &cli.Command{
	Action:      showDeprecated,
	Name:        "show-deprecated-flags",
	Usage:       "Show flags that have been deprecated",
	ArgsUsage:   " ",
	Description: "Show flags that have been deprecated and will soon be removed",
}

var DeprecatedFlags = []cli.Flag{
	NoUSBFlag,
	LegacyWhitelistFlag,
	CacheTrieJournalFlag,
	CacheTrieRejournalFlag,
	LegacyDiscoveryV5Flag,
	TxLookupLimitFlag,
	LightServeFlag,
	LightIngressFlag,
	LightEgressFlag,
	LightMaxPeersFlag,
	LightNoPruneFlag,
	LightNoSyncServeFlag,
	LogBacktraceAtFlag,
	LogDebugFlag,
	MinerNewPayloadTimeoutFlag,
	MinerEtherbaseFlag,
	MiningEnabledFlag,
}

var (
	// Deprecated May 2020, shown in aliased flags section
	NoUSBFlag = &cli.BoolFlag{
		Name:     "nousb",
		Usage:    "Disables monitoring for and managing USB hardware wallets (deprecated)",
		Category: flags.DeprecatedCategory,
	}
	// Deprecated March 2022
	LegacyWhitelistFlag = &cli.StringFlag{
		Name:     "whitelist",
		Usage:    "Comma separated block number-to-hash mappings to enforce (<number>=<hash>) (deprecated in favor of --eth.requiredblocks)",
		Category: flags.DeprecatedCategory,
	}
	// Deprecated July 2023
	CacheTrieJournalFlag = &cli.StringFlag{
		Name:     "cache.trie.journal",
		Usage:    "Disk journal directory for trie cache to survive node restarts",
		Category: flags.DeprecatedCategory,
	}
	CacheTrieRejournalFlag = &cli.DurationFlag{
		Name:     "cache.trie.rejournal",
		Usage:    "Time interval to regenerate the trie cache journal",
		Category: flags.DeprecatedCategory,
	}
	LegacyDiscoveryV5Flag = &cli.BoolFlag{
		Name:     "v5disc",
		Usage:    "Enables the experimental RLPx V5 (Topic Discovery) mechanism (deprecated, use --discv5 instead)",
		Category: flags.DeprecatedCategory,
	}
	// Deprecated August 2023
	TxLookupLimitFlag = &cli.Uint64Flag{
		Name:     "txlookuplimit",
		Usage:    "Number of recent blocks to maintain transactions index for (default = about one year, 0 = entire chain) (deprecated, use history.transactions instead)",
		Value:    ethconfig.Defaults.TransactionHistory,
		Category: flags.DeprecatedCategory,
	}
	// Light server and client settings, Deprecated November 2023
	LightServeFlag = &cli.IntFlag{
		Name:     "light.serve",
		Usage:    "Maximum percentage of time allowed for serving LES requests (deprecated)",
<<<<<<< HEAD
		Value:    ethconfig.Defaults.LightServ,
=======
>>>>>>> c350d3ac
		Category: flags.DeprecatedCategory,
	}
	LightIngressFlag = &cli.IntFlag{
		Name:     "light.ingress",
		Usage:    "Incoming bandwidth limit for serving light clients (deprecated)",
<<<<<<< HEAD
		Value:    ethconfig.Defaults.LightIngress,
=======
>>>>>>> c350d3ac
		Category: flags.DeprecatedCategory,
	}
	LightEgressFlag = &cli.IntFlag{
		Name:     "light.egress",
		Usage:    "Outgoing bandwidth limit for serving light clients (deprecated)",
<<<<<<< HEAD
		Value:    ethconfig.Defaults.LightEgress,
=======
>>>>>>> c350d3ac
		Category: flags.DeprecatedCategory,
	}
	LightMaxPeersFlag = &cli.IntFlag{
		Name:     "light.maxpeers",
		Usage:    "Maximum number of light clients to serve, or light servers to attach to (deprecated)",
<<<<<<< HEAD
		Value:    ethconfig.Defaults.LightPeers,
=======
>>>>>>> c350d3ac
		Category: flags.DeprecatedCategory,
	}
	LightNoPruneFlag = &cli.BoolFlag{
		Name:     "light.nopruning",
		Usage:    "Disable ancient light chain data pruning (deprecated)",
		Category: flags.DeprecatedCategory,
	}
	LightNoSyncServeFlag = &cli.BoolFlag{
		Name:     "light.nosyncserve",
		Usage:    "Enables serving light clients before syncing (deprecated)",
		Category: flags.DeprecatedCategory,
	}
	// Deprecated November 2023
	LogBacktraceAtFlag = &cli.StringFlag{
		Name:     "log.backtrace",
		Usage:    "Request a stack trace at a specific logging statement (deprecated)",
		Value:    "",
		Category: flags.DeprecatedCategory,
	}
	LogDebugFlag = &cli.BoolFlag{
		Name:     "log.debug",
		Usage:    "Prepends log messages with call-site location (deprecated)",
		Category: flags.DeprecatedCategory,
	}
	// Deprecated February 2024
	MinerNewPayloadTimeoutFlag = &cli.DurationFlag{
		Name:     "miner.newpayload-timeout",
		Usage:    "Specify the maximum time allowance for creating a new payload (deprecated)",
		Value:    ethconfig.Defaults.Miner.Recommit,
		Category: flags.DeprecatedCategory,
	}
	MinerEtherbaseFlag = &cli.StringFlag{
		Name:     "miner.etherbase",
		Usage:    "0x prefixed public address for block mining rewards (deprecated)",
		Category: flags.DeprecatedCategory,
	}
	MiningEnabledFlag = &cli.BoolFlag{
		Name:     "mine",
		Usage:    "Enable mining (deprecated)",
		Category: flags.DeprecatedCategory,
	}
	MetricsEnabledExpensiveFlag = &cli.BoolFlag{
		Name:     "metrics.expensive",
		Usage:    "Enable expensive metrics collection and reporting (deprecated)",
		Category: flags.DeprecatedCategory,
	}
)

// showDeprecated displays deprecated flags that will be soon removed from the codebase.
func showDeprecated(*cli.Context) error {
	fmt.Println("--------------------------------------------------------------------")
	fmt.Println("The following flags are deprecated and will be removed in the future!")
	fmt.Println("--------------------------------------------------------------------")
	fmt.Println()
	for _, flag := range DeprecatedFlags {
		fmt.Println(flag.String())
	}
	fmt.Println()
	return nil
}<|MERGE_RESOLUTION|>--- conflicted
+++ resolved
@@ -92,37 +92,21 @@
 	LightServeFlag = &cli.IntFlag{
 		Name:     "light.serve",
 		Usage:    "Maximum percentage of time allowed for serving LES requests (deprecated)",
-<<<<<<< HEAD
-		Value:    ethconfig.Defaults.LightServ,
-=======
->>>>>>> c350d3ac
 		Category: flags.DeprecatedCategory,
 	}
 	LightIngressFlag = &cli.IntFlag{
 		Name:     "light.ingress",
 		Usage:    "Incoming bandwidth limit for serving light clients (deprecated)",
-<<<<<<< HEAD
-		Value:    ethconfig.Defaults.LightIngress,
-=======
->>>>>>> c350d3ac
 		Category: flags.DeprecatedCategory,
 	}
 	LightEgressFlag = &cli.IntFlag{
 		Name:     "light.egress",
 		Usage:    "Outgoing bandwidth limit for serving light clients (deprecated)",
-<<<<<<< HEAD
-		Value:    ethconfig.Defaults.LightEgress,
-=======
->>>>>>> c350d3ac
 		Category: flags.DeprecatedCategory,
 	}
 	LightMaxPeersFlag = &cli.IntFlag{
 		Name:     "light.maxpeers",
 		Usage:    "Maximum number of light clients to serve, or light servers to attach to (deprecated)",
-<<<<<<< HEAD
-		Value:    ethconfig.Defaults.LightPeers,
-=======
->>>>>>> c350d3ac
 		Category: flags.DeprecatedCategory,
 	}
 	LightNoPruneFlag = &cli.BoolFlag{
