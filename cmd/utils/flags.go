--- conflicted
+++ resolved
@@ -288,11 +288,7 @@
 	}
 	BeaconApiHeaderFlag = &cli.StringSliceFlag{
 		Name:     "beacon.api.header",
-<<<<<<< HEAD
-		Usage:    "Pass custom HTTP header fields to the emote beacon node API in \"key:value\" format. This flag can be given multiple times.",
-=======
 		Usage:    "Pass custom HTTP header fields to the remote beacon node API in \"key:value\" format. This flag can be given multiple times.",
->>>>>>> c350d3ac
 		Category: flags.BeaconCategory,
 	}
 	BeaconThresholdFlag = &cli.IntFlag{
@@ -755,6 +751,7 @@
 		Usage:    "Enables the (deprecated) personal namespace",
 		Category: flags.APICategory,
 	}
+
 	// grpc
 	GRPCEnabledFlag = &cli.BoolFlag{
 		Name:     "grpc",
@@ -1348,19 +1345,11 @@
 func setEtherbase(ctx *cli.Context, cfg *ethconfig.Config) {
 	if ctx.IsSet(MinerEtherbaseFlag.Name) {
 		log.Warn("Option --miner.etherbase is deprecated as the etherbase is set by the consensus client post-merge")
-<<<<<<< HEAD
 		return
 	}
 	if !ctx.IsSet(MinerPendingFeeRecipientFlag.Name) {
 		return
 	}
-=======
-		return
-	}
-	if !ctx.IsSet(MinerPendingFeeRecipientFlag.Name) {
-		return
-	}
->>>>>>> c350d3ac
 	addr := ctx.String(MinerPendingFeeRecipientFlag.Name)
 	if strings.HasPrefix(addr, "0x") || strings.HasPrefix(addr, "0X") {
 		addr = addr[2:]
@@ -1690,11 +1679,7 @@
 // SetEthConfig applies eth-related command line flags to the config.
 func SetEthConfig(ctx *cli.Context, stack *node.Node, cfg *ethconfig.Config) {
 	// Avoid conflicting network flags
-<<<<<<< HEAD
-	CheckExclusive(ctx, MainnetFlag, DeveloperFlag, GoerliFlag, SepoliaFlag, HoleskyFlag)
-=======
 	CheckExclusive(ctx, MainnetFlag, DeveloperFlag, SepoliaFlag, HoleskyFlag)
->>>>>>> c350d3ac
 	CheckExclusive(ctx, DeveloperFlag, ExternalSignerFlag) // Can't use both ephemeral unlocked and external signer
 
 	// Set configurations from CLI flags
@@ -2249,14 +2234,10 @@
 	if ctx.IsSet(CacheFlag.Name) || ctx.IsSet(CacheGCFlag.Name) {
 		cache.TrieDirtyLimit = ctx.Int(CacheFlag.Name) * ctx.Int(CacheGCFlag.Name) / 100
 	}
-<<<<<<< HEAD
-	vmcfg := vm.Config{EnablePreimageRecording: ctx.Bool(VMEnableDebugFlag.Name)}
-=======
 	vmcfg := vm.Config{
 		EnablePreimageRecording: ctx.Bool(VMEnableDebugFlag.Name),
 		EnableWitnessCollection: ctx.Bool(CollectWitnessFlag.Name),
 	}
->>>>>>> c350d3ac
 	if ctx.IsSet(VMTraceFlag.Name) {
 		if name := ctx.String(VMTraceFlag.Name); name != "" {
 			var config json.RawMessage
