// Copyright 2015 The go-ethereum Authors
// This file is part of go-ethereum.
//
// go-ethereum is free software: you can redistribute it and/or modify
// it under the terms of the GNU General Public License as published by
// the Free Software Foundation, either version 3 of the License, or
// (at your option) any later version.
//
// go-ethereum is distributed in the hope that it will be useful,
// but WITHOUT ANY WARRANTY; without even the implied warranty of
// MERCHANTABILITY or FITNESS FOR A PARTICULAR PURPOSE. See the
// GNU General Public License for more details.
//
// You should have received a copy of the GNU General Public License
// along with go-ethereum. If not, see <http://www.gnu.org/licenses/>.

// Package utils contains internal helper functions for go-ethereum commands.
package utils

import (
	"context"
	"crypto/ecdsa"
	"encoding/hex"
	"encoding/json"
	"errors"
	"fmt"
	"math"
	"math/big"
	"net"
	"net/http"
	"os"
	"path/filepath"
	godebug "runtime/debug"
	"strconv"
	"strings"
	"time"

	astriaGrpc "buf.build/gen/go/astria/execution-apis/grpc/go/astria/execution/v1/executionv1grpc"
	"github.com/ethereum/go-ethereum/accounts"
	"github.com/ethereum/go-ethereum/accounts/keystore"
	bparams "github.com/ethereum/go-ethereum/beacon/params"
	"github.com/ethereum/go-ethereum/common"
	"github.com/ethereum/go-ethereum/common/fdlimit"
	"github.com/ethereum/go-ethereum/common/hexutil"
	"github.com/ethereum/go-ethereum/core"
	"github.com/ethereum/go-ethereum/core/rawdb"
	"github.com/ethereum/go-ethereum/core/txpool/blobpool"
	"github.com/ethereum/go-ethereum/core/txpool/legacypool"
	"github.com/ethereum/go-ethereum/core/vm"
	"github.com/ethereum/go-ethereum/crypto"
	"github.com/ethereum/go-ethereum/crypto/kzg4844"
	"github.com/ethereum/go-ethereum/eth"
	"github.com/ethereum/go-ethereum/eth/catalyst"
	"github.com/ethereum/go-ethereum/eth/downloader"
	"github.com/ethereum/go-ethereum/eth/ethconfig"
	"github.com/ethereum/go-ethereum/eth/filters"
	"github.com/ethereum/go-ethereum/eth/gasprice"
	"github.com/ethereum/go-ethereum/eth/tracers"
	"github.com/ethereum/go-ethereum/ethdb"
	"github.com/ethereum/go-ethereum/ethdb/remotedb"
	"github.com/ethereum/go-ethereum/ethstats"
	"github.com/ethereum/go-ethereum/graphql"
	"github.com/ethereum/go-ethereum/internal/ethapi"
	"github.com/ethereum/go-ethereum/internal/flags"
	"github.com/ethereum/go-ethereum/log"
	"github.com/ethereum/go-ethereum/metrics"
	"github.com/ethereum/go-ethereum/metrics/exp"
	"github.com/ethereum/go-ethereum/metrics/influxdb"
	"github.com/ethereum/go-ethereum/miner"
	"github.com/ethereum/go-ethereum/node"
	"github.com/ethereum/go-ethereum/p2p"
	"github.com/ethereum/go-ethereum/p2p/enode"
	"github.com/ethereum/go-ethereum/p2p/nat"
	"github.com/ethereum/go-ethereum/p2p/netutil"
	"github.com/ethereum/go-ethereum/params"
	"github.com/ethereum/go-ethereum/rpc"
	"github.com/ethereum/go-ethereum/triedb"
	"github.com/ethereum/go-ethereum/triedb/hashdb"
	"github.com/ethereum/go-ethereum/triedb/pathdb"
	pcsclite "github.com/gballet/go-libpcsclite"
	gopsutil "github.com/shirou/gopsutil/mem"
	"github.com/urfave/cli/v2"
)

// These are all the command line flags we support.
// If you add to this list, please remember to include the
// flag in the appropriate command definition.
//
// The flags are defined here so their names and help texts
// are the same for all commands.

var (
	// General settings
	DataDirFlag = &flags.DirectoryFlag{
		Name:     "datadir",
		Usage:    "Data directory for the databases and keystore",
		Value:    flags.DirectoryString(node.DefaultDataDir()),
		Category: flags.EthCategory,
	}
	RemoteDBFlag = &cli.StringFlag{
		Name:     "remotedb",
		Usage:    "URL for remote database",
		Category: flags.LoggingCategory,
	}
	DBEngineFlag = &cli.StringFlag{
		Name:     "db.engine",
		Usage:    "Backing database implementation to use ('pebble' or 'leveldb')",
		Value:    node.DefaultConfig.DBEngine,
		Category: flags.EthCategory,
	}
	AncientFlag = &flags.DirectoryFlag{
		Name:     "datadir.ancient",
		Usage:    "Root directory for ancient data (default = inside chaindata)",
		Category: flags.EthCategory,
	}
	MinFreeDiskSpaceFlag = &flags.DirectoryFlag{
		Name:     "datadir.minfreedisk",
		Usage:    "Minimum free disk space in MB, once reached triggers auto shut down (default = --cache.gc converted to MB, 0 = disabled)",
		Category: flags.EthCategory,
	}
	KeyStoreDirFlag = &flags.DirectoryFlag{
		Name:     "keystore",
		Usage:    "Directory for the keystore (default = inside the datadir)",
		Category: flags.AccountCategory,
	}
	USBFlag = &cli.BoolFlag{
		Name:     "usb",
		Usage:    "Enable monitoring and management of USB hardware wallets",
		Category: flags.AccountCategory,
	}
	SmartCardDaemonPathFlag = &cli.StringFlag{
		Name:     "pcscdpath",
		Usage:    "Path to the smartcard daemon (pcscd) socket file",
		Value:    pcsclite.PCSCDSockName,
		Category: flags.AccountCategory,
	}
	NetworkIdFlag = &cli.Uint64Flag{
		Name:     "networkid",
		Usage:    "Explicitly set network id (integer)(For testnets: use --sepolia, --holesky instead)",
		Value:    ethconfig.Defaults.NetworkId,
		Category: flags.EthCategory,
	}
	MainnetFlag = &cli.BoolFlag{
		Name:     "mainnet",
		Usage:    "Ethereum mainnet",
		Category: flags.EthCategory,
	}
	SepoliaFlag = &cli.BoolFlag{
		Name:     "sepolia",
		Usage:    "Sepolia network: pre-configured proof-of-work test network",
		Category: flags.EthCategory,
	}
	HoleskyFlag = &cli.BoolFlag{
		Name:     "holesky",
		Usage:    "Holesky network: pre-configured proof-of-stake test network",
		Category: flags.EthCategory,
	}
	// Dev mode
	DeveloperFlag = &cli.BoolFlag{
		Name:     "dev",
		Usage:    "Ephemeral proof-of-authority network with a pre-funded developer account, mining enabled",
		Category: flags.DevCategory,
	}
	DeveloperPeriodFlag = &cli.Uint64Flag{
		Name:     "dev.period",
		Usage:    "Block period to use in developer mode (0 = mine only if transaction pending)",
		Category: flags.DevCategory,
	}
	DeveloperGasLimitFlag = &cli.Uint64Flag{
		Name:     "dev.gaslimit",
		Usage:    "Initial block gas limit",
		Value:    11500000,
		Category: flags.DevCategory,
	}

	IdentityFlag = &cli.StringFlag{
		Name:     "identity",
		Usage:    "Custom node name",
		Category: flags.NetworkingCategory,
	}
	ExitWhenSyncedFlag = &cli.BoolFlag{
		Name:     "exitwhensynced",
		Usage:    "Exits after block synchronisation completes",
		Category: flags.EthCategory,
	}

	// Dump command options.
	IterativeOutputFlag = &cli.BoolFlag{
		Name:  "iterative",
		Usage: "Print streaming JSON iteratively, delimited by newlines",
		Value: true,
	}
	ExcludeStorageFlag = &cli.BoolFlag{
		Name:  "nostorage",
		Usage: "Exclude storage entries (save db lookups)",
	}
	IncludeIncompletesFlag = &cli.BoolFlag{
		Name:  "incompletes",
		Usage: "Include accounts for which we don't have the address (missing preimage)",
	}
	ExcludeCodeFlag = &cli.BoolFlag{
		Name:  "nocode",
		Usage: "Exclude contract code (save db lookups)",
	}
	StartKeyFlag = &cli.StringFlag{
		Name:  "start",
		Usage: "Start position. Either a hash or address",
		Value: "0x0000000000000000000000000000000000000000000000000000000000000000",
	}
	DumpLimitFlag = &cli.Uint64Flag{
		Name:  "limit",
		Usage: "Max number of elements (0 = no limit)",
		Value: 0,
	}

	SnapshotFlag = &cli.BoolFlag{
		Name:     "snapshot",
		Usage:    `Enables snapshot-database mode (default = enable)`,
		Value:    true,
		Category: flags.EthCategory,
	}
	LightKDFFlag = &cli.BoolFlag{
		Name:     "lightkdf",
		Usage:    "Reduce key-derivation RAM & CPU usage at some expense of KDF strength",
		Category: flags.AccountCategory,
	}
	EthRequiredBlocksFlag = &cli.StringFlag{
		Name:     "eth.requiredblocks",
		Usage:    "Comma separated block number-to-hash mappings to require for peering (<number>=<hash>)",
		Category: flags.EthCategory,
	}
	BloomFilterSizeFlag = &cli.Uint64Flag{
		Name:     "bloomfilter.size",
		Usage:    "Megabytes of memory allocated to bloom-filter for pruning",
		Value:    2048,
		Category: flags.EthCategory,
	}
	OverrideCancun = &cli.Uint64Flag{
		Name:     "override.cancun",
		Usage:    "Manually specify the Cancun fork timestamp, overriding the bundled setting",
		Category: flags.EthCategory,
	}
	OverrideVerkle = &cli.Uint64Flag{
		Name:     "override.verkle",
		Usage:    "Manually specify the Verkle fork timestamp, overriding the bundled setting",
		Category: flags.EthCategory,
	}
	SyncModeFlag = &cli.StringFlag{
		Name:     "syncmode",
		Usage:    `Blockchain sync mode ("snap" or "full")`,
<<<<<<< HEAD
		Value:    &defaultSyncMode,
=======
		Value:    ethconfig.Defaults.SyncMode.String(),
>>>>>>> eb00f169
		Category: flags.StateCategory,
	}
	GCModeFlag = &cli.StringFlag{
		Name:     "gcmode",
		Usage:    `Blockchain garbage collection mode, only relevant in state.scheme=hash ("full", "archive")`,
		Value:    "full",
		Category: flags.StateCategory,
	}
	StateSchemeFlag = &cli.StringFlag{
		Name:     "state.scheme",
		Usage:    "Scheme to use for storing ethereum state ('hash' or 'path')",
		Category: flags.StateCategory,
	}
	StateHistoryFlag = &cli.Uint64Flag{
		Name:     "history.state",
		Usage:    "Number of recent blocks to retain state history for (default = 90,000 blocks, 0 = entire chain)",
		Value:    ethconfig.Defaults.StateHistory,
		Category: flags.StateCategory,
	}
	TransactionHistoryFlag = &cli.Uint64Flag{
		Name:     "history.transactions",
		Usage:    "Number of recent blocks to maintain transactions index for (default = about one year, 0 = entire chain)",
		Value:    ethconfig.Defaults.TransactionHistory,
		Category: flags.StateCategory,
	}
	// Beacon client light sync settings
	BeaconApiFlag = &cli.StringSliceFlag{
		Name:     "beacon.api",
		Usage:    "Beacon node (CL) light client API URL. This flag can be given multiple times.",
		Category: flags.BeaconCategory,
	}
	BeaconApiHeaderFlag = &cli.StringSliceFlag{
		Name:     "beacon.api.header",
<<<<<<< HEAD
		Usage:    "Pass custom HTTP header fields to the emote beacon node API in \"key:value\" format. This flag can be given multiple times.",
=======
		Usage:    "Pass custom HTTP header fields to the remote beacon node API in \"key:value\" format. This flag can be given multiple times.",
>>>>>>> eb00f169
		Category: flags.BeaconCategory,
	}
	BeaconThresholdFlag = &cli.IntFlag{
		Name:     "beacon.threshold",
		Usage:    "Beacon sync committee participation threshold",
		Value:    bparams.SyncCommitteeSupermajority,
		Category: flags.BeaconCategory,
	}
	BeaconNoFilterFlag = &cli.BoolFlag{
		Name:     "beacon.nofilter",
		Usage:    "Disable future slot signature filter",
		Category: flags.BeaconCategory,
	}
	BeaconConfigFlag = &cli.StringFlag{
		Name:     "beacon.config",
		Usage:    "Beacon chain config YAML file",
		Category: flags.BeaconCategory,
	}
	BeaconGenesisRootFlag = &cli.StringFlag{
		Name:     "beacon.genesis.gvroot",
		Usage:    "Beacon chain genesis validators root",
		Category: flags.BeaconCategory,
	}
	BeaconGenesisTimeFlag = &cli.Uint64Flag{
		Name:     "beacon.genesis.time",
		Usage:    "Beacon chain genesis time",
		Category: flags.BeaconCategory,
	}
	BeaconCheckpointFlag = &cli.StringFlag{
		Name:     "beacon.checkpoint",
		Usage:    "Beacon chain weak subjectivity checkpoint block hash",
		Category: flags.BeaconCategory,
	}
	BlsyncApiFlag = &cli.StringFlag{
		Name:     "blsync.engine.api",
		Usage:    "Target EL engine API URL",
		Category: flags.BeaconCategory,
	}
<<<<<<< HEAD
	BlsyncJWTSecretFlag = &cli.StringFlag{
=======
	BlsyncJWTSecretFlag = &flags.DirectoryFlag{
>>>>>>> eb00f169
		Name:     "blsync.jwtsecret",
		Usage:    "Path to a JWT secret to use for target engine API endpoint",
		Category: flags.BeaconCategory,
	}
	// Transaction pool settings
	TxPoolLocalsFlag = &cli.StringFlag{
		Name:     "txpool.locals",
		Usage:    "Comma separated accounts to treat as locals (no flush, priority inclusion)",
		Category: flags.TxPoolCategory,
	}
	TxPoolNoLocalsFlag = &cli.BoolFlag{
		Name:     "txpool.nolocals",
		Usage:    "Disables price exemptions for locally submitted transactions",
		Category: flags.TxPoolCategory,
	}
	TxPoolJournalFlag = &cli.StringFlag{
		Name:     "txpool.journal",
		Usage:    "Disk journal for local transaction to survive node restarts",
		Value:    ethconfig.Defaults.TxPool.Journal,
		Category: flags.TxPoolCategory,
	}
	TxPoolRejournalFlag = &cli.DurationFlag{
		Name:     "txpool.rejournal",
		Usage:    "Time interval to regenerate the local transaction journal",
		Value:    ethconfig.Defaults.TxPool.Rejournal,
		Category: flags.TxPoolCategory,
	}
	TxPoolPriceLimitFlag = &cli.Uint64Flag{
		Name:     "txpool.pricelimit",
		Usage:    "Minimum gas price tip to enforce for acceptance into the pool",
		Value:    ethconfig.Defaults.TxPool.PriceLimit,
		Category: flags.TxPoolCategory,
	}
	TxPoolPriceBumpFlag = &cli.Uint64Flag{
		Name:     "txpool.pricebump",
		Usage:    "Price bump percentage to replace an already existing transaction",
		Value:    ethconfig.Defaults.TxPool.PriceBump,
		Category: flags.TxPoolCategory,
	}
	TxPoolAccountSlotsFlag = &cli.Uint64Flag{
		Name:     "txpool.accountslots",
		Usage:    "Minimum number of executable transaction slots guaranteed per account",
		Value:    ethconfig.Defaults.TxPool.AccountSlots,
		Category: flags.TxPoolCategory,
	}
	TxPoolGlobalSlotsFlag = &cli.Uint64Flag{
		Name:     "txpool.globalslots",
		Usage:    "Maximum number of executable transaction slots for all accounts",
		Value:    ethconfig.Defaults.TxPool.GlobalSlots,
		Category: flags.TxPoolCategory,
	}
	TxPoolAccountQueueFlag = &cli.Uint64Flag{
		Name:     "txpool.accountqueue",
		Usage:    "Maximum number of non-executable transaction slots permitted per account",
		Value:    ethconfig.Defaults.TxPool.AccountQueue,
		Category: flags.TxPoolCategory,
	}
	TxPoolGlobalQueueFlag = &cli.Uint64Flag{
		Name:     "txpool.globalqueue",
		Usage:    "Maximum number of non-executable transaction slots for all accounts",
		Value:    ethconfig.Defaults.TxPool.GlobalQueue,
		Category: flags.TxPoolCategory,
	}
	TxPoolLifetimeFlag = &cli.DurationFlag{
		Name:     "txpool.lifetime",
		Usage:    "Maximum amount of time non-executable transaction are queued",
		Value:    ethconfig.Defaults.TxPool.Lifetime,
		Category: flags.TxPoolCategory,
	}
	// Blob transaction pool settings
	BlobPoolDataDirFlag = &cli.StringFlag{
		Name:     "blobpool.datadir",
		Usage:    "Data directory to store blob transactions in",
		Value:    ethconfig.Defaults.BlobPool.Datadir,
		Category: flags.BlobPoolCategory,
	}
	BlobPoolDataCapFlag = &cli.Uint64Flag{
		Name:     "blobpool.datacap",
		Usage:    "Disk space to allocate for pending blob transactions (soft limit)",
		Value:    ethconfig.Defaults.BlobPool.Datacap,
		Category: flags.BlobPoolCategory,
	}
	BlobPoolPriceBumpFlag = &cli.Uint64Flag{
		Name:     "blobpool.pricebump",
		Usage:    "Price bump percentage to replace an already existing blob transaction",
		Value:    ethconfig.Defaults.BlobPool.PriceBump,
		Category: flags.BlobPoolCategory,
	}
	// Performance tuning settings
	CacheFlag = &cli.IntFlag{
		Name:     "cache",
		Usage:    "Megabytes of memory allocated to internal caching (default = 4096 mainnet full node, 128 light mode)",
		Value:    1024,
		Category: flags.PerfCategory,
	}
	CacheDatabaseFlag = &cli.IntFlag{
		Name:     "cache.database",
		Usage:    "Percentage of cache memory allowance to use for database io",
		Value:    50,
		Category: flags.PerfCategory,
	}
	CacheTrieFlag = &cli.IntFlag{
		Name:     "cache.trie",
		Usage:    "Percentage of cache memory allowance to use for trie caching (default = 15% full mode, 30% archive mode)",
		Value:    15,
		Category: flags.PerfCategory,
	}
	CacheGCFlag = &cli.IntFlag{
		Name:     "cache.gc",
		Usage:    "Percentage of cache memory allowance to use for trie pruning (default = 25% full mode, 0% archive mode)",
		Value:    25,
		Category: flags.PerfCategory,
	}
	CacheSnapshotFlag = &cli.IntFlag{
		Name:     "cache.snapshot",
		Usage:    "Percentage of cache memory allowance to use for snapshot caching (default = 10% full mode, 20% archive mode)",
		Value:    10,
		Category: flags.PerfCategory,
	}
	CacheNoPrefetchFlag = &cli.BoolFlag{
		Name:     "cache.noprefetch",
		Usage:    "Disable heuristic state prefetch during block import (less CPU and disk IO, more time waiting for data)",
		Category: flags.PerfCategory,
	}
	CachePreimagesFlag = &cli.BoolFlag{
		Name:     "cache.preimages",
		Usage:    "Enable recording the SHA3/keccak preimages of trie keys",
		Category: flags.PerfCategory,
	}
	CacheLogSizeFlag = &cli.IntFlag{
		Name:     "cache.blocklogs",
		Usage:    "Size (in number of blocks) of the log cache for filtering",
		Category: flags.PerfCategory,
		Value:    ethconfig.Defaults.FilterLogCacheSize,
	}
	FDLimitFlag = &cli.IntFlag{
		Name:     "fdlimit",
		Usage:    "Raise the open file descriptor resource limit (default = system fd limit)",
		Category: flags.PerfCategory,
	}
	CryptoKZGFlag = &cli.StringFlag{
		Name:     "crypto.kzg",
		Usage:    "KZG library implementation to use; gokzg (recommended) or ckzg",
		Value:    "gokzg",
		Category: flags.PerfCategory,
	}

	// Miner settings
	MinerGasLimitFlag = &cli.Uint64Flag{
		Name:     "miner.gaslimit",
		Usage:    "Target gas ceiling for mined blocks",
		Value:    ethconfig.Defaults.Miner.GasCeil,
		Category: flags.MinerCategory,
	}
	MinerGasPriceFlag = &flags.BigFlag{
		Name:     "miner.gasprice",
		Usage:    "Minimum gas price for mining a transaction",
		Value:    ethconfig.Defaults.Miner.GasPrice,
		Category: flags.MinerCategory,
	}
	MinerExtraDataFlag = &cli.StringFlag{
		Name:     "miner.extradata",
		Usage:    "Block extra data set by the miner (default = client version)",
		Category: flags.MinerCategory,
	}
	MinerRecommitIntervalFlag = &cli.DurationFlag{
		Name:     "miner.recommit",
		Usage:    "Time interval to recreate the block being mined",
		Value:    ethconfig.Defaults.Miner.Recommit,
		Category: flags.MinerCategory,
	}
	MinerPendingFeeRecipientFlag = &cli.StringFlag{
		Name:     "miner.pending.feeRecipient",
		Usage:    "0x prefixed public address for the pending block producer (not used for actual block production)",
		Category: flags.MinerCategory,
	}

	// Account settings
	PasswordFileFlag = &cli.PathFlag{
		Name:      "password",
		Usage:     "Password file to use for non-interactive password input",
		TakesFile: true,
		Category:  flags.AccountCategory,
	}
	ExternalSignerFlag = &cli.StringFlag{
		Name:     "signer",
		Usage:    "External signer (url or path to ipc file)",
		Value:    "",
		Category: flags.AccountCategory,
	}
	// EVM settings
	VMEnableDebugFlag = &cli.BoolFlag{
		Name:     "vmdebug",
		Usage:    "Record information useful for VM and contract debugging",
		Category: flags.VMCategory,
	}
	VMTraceFlag = &cli.StringFlag{
		Name:     "vmtrace",
		Usage:    "Name of tracer which should record internal VM operations (costly)",
		Category: flags.VMCategory,
	}
	VMTraceJsonConfigFlag = &cli.StringFlag{
		Name:     "vmtrace.jsonconfig",
		Usage:    "Tracer configuration (JSON)",
<<<<<<< HEAD
=======
		Value:    "{}",
>>>>>>> eb00f169
		Category: flags.VMCategory,
	}
	// API options.
	RPCGlobalGasCapFlag = &cli.Uint64Flag{
		Name:     "rpc.gascap",
		Usage:    "Sets a cap on gas that can be used in eth_call/estimateGas (0=infinite)",
		Value:    ethconfig.Defaults.RPCGasCap,
		Category: flags.APICategory,
	}
	RPCGlobalEVMTimeoutFlag = &cli.DurationFlag{
		Name:     "rpc.evmtimeout",
		Usage:    "Sets a timeout used for eth_call (0=infinite)",
		Value:    ethconfig.Defaults.RPCEVMTimeout,
		Category: flags.APICategory,
	}
	RPCGlobalTxFeeCapFlag = &cli.Float64Flag{
		Name:     "rpc.txfeecap",
		Usage:    "Sets a cap on transaction fee (in ether) that can be sent via the RPC APIs (0 = no cap)",
		Value:    ethconfig.Defaults.RPCTxFeeCap,
		Category: flags.APICategory,
	}
	// Authenticated RPC HTTP settings
	AuthListenFlag = &cli.StringFlag{
		Name:     "authrpc.addr",
		Usage:    "Listening address for authenticated APIs",
		Value:    node.DefaultConfig.AuthAddr,
		Category: flags.APICategory,
	}
	AuthPortFlag = &cli.IntFlag{
		Name:     "authrpc.port",
		Usage:    "Listening port for authenticated APIs",
		Value:    node.DefaultConfig.AuthPort,
		Category: flags.APICategory,
	}
	AuthVirtualHostsFlag = &cli.StringFlag{
		Name:     "authrpc.vhosts",
		Usage:    "Comma separated list of virtual hostnames from which to accept requests (server enforced). Accepts '*' wildcard.",
		Value:    strings.Join(node.DefaultConfig.AuthVirtualHosts, ","),
		Category: flags.APICategory,
	}
	JWTSecretFlag = &flags.DirectoryFlag{
		Name:     "authrpc.jwtsecret",
		Usage:    "Path to a JWT secret to use for authenticated RPC endpoints",
		Category: flags.APICategory,
	}

	// Logging and debug settings
	EthStatsURLFlag = &cli.StringFlag{
		Name:     "ethstats",
		Usage:    "Reporting URL of a ethstats service (nodename:secret@host:port)",
		Category: flags.MetricsCategory,
	}
	NoCompactionFlag = &cli.BoolFlag{
		Name:     "nocompaction",
		Usage:    "Disables db compaction after import",
		Category: flags.LoggingCategory,
	}

	// MISC settings
	SyncTargetFlag = &cli.StringFlag{
		Name:      "synctarget",
		Usage:     `Hash of the block to full sync to (dev testing feature)`,
		TakesFile: true,
		Category:  flags.MiscCategory,
	}

	// RPC settings
	IPCDisabledFlag = &cli.BoolFlag{
		Name:     "ipcdisable",
		Usage:    "Disable the IPC-RPC server",
		Category: flags.APICategory,
	}
	IPCPathFlag = &flags.DirectoryFlag{
		Name:     "ipcpath",
		Usage:    "Filename for IPC socket/pipe within the datadir (explicit paths escape it)",
		Category: flags.APICategory,
	}
	HTTPEnabledFlag = &cli.BoolFlag{
		Name:     "http",
		Usage:    "Enable the HTTP-RPC server",
		Category: flags.APICategory,
	}
	HTTPListenAddrFlag = &cli.StringFlag{
		Name:     "http.addr",
		Usage:    "HTTP-RPC server listening interface",
		Value:    node.DefaultHTTPHost,
		Category: flags.APICategory,
	}
	HTTPPortFlag = &cli.IntFlag{
		Name:     "http.port",
		Usage:    "HTTP-RPC server listening port",
		Value:    node.DefaultHTTPPort,
		Category: flags.APICategory,
	}
	HTTPCORSDomainFlag = &cli.StringFlag{
		Name:     "http.corsdomain",
		Usage:    "Comma separated list of domains from which to accept cross origin requests (browser enforced)",
		Value:    "",
		Category: flags.APICategory,
	}
	HTTPVirtualHostsFlag = &cli.StringFlag{
		Name:     "http.vhosts",
		Usage:    "Comma separated list of virtual hostnames from which to accept requests (server enforced). Accepts '*' wildcard.",
		Value:    strings.Join(node.DefaultConfig.HTTPVirtualHosts, ","),
		Category: flags.APICategory,
	}
	HTTPApiFlag = &cli.StringFlag{
		Name:     "http.api",
		Usage:    "API's offered over the HTTP-RPC interface",
		Value:    "",
		Category: flags.APICategory,
	}
	HTTPPathPrefixFlag = &cli.StringFlag{
		Name:     "http.rpcprefix",
		Usage:    "HTTP path prefix on which JSON-RPC is served. Use '/' to serve on all paths.",
		Value:    "",
		Category: flags.APICategory,
	}
	GraphQLEnabledFlag = &cli.BoolFlag{
		Name:     "graphql",
		Usage:    "Enable GraphQL on the HTTP-RPC server. Note that GraphQL can only be started if an HTTP server is started as well.",
		Category: flags.APICategory,
	}
	GraphQLCORSDomainFlag = &cli.StringFlag{
		Name:     "graphql.corsdomain",
		Usage:    "Comma separated list of domains from which to accept cross origin requests (browser enforced)",
		Value:    "",
		Category: flags.APICategory,
	}
	GraphQLVirtualHostsFlag = &cli.StringFlag{
		Name:     "graphql.vhosts",
		Usage:    "Comma separated list of virtual hostnames from which to accept requests (server enforced). Accepts '*' wildcard.",
		Value:    strings.Join(node.DefaultConfig.GraphQLVirtualHosts, ","),
		Category: flags.APICategory,
	}
	WSEnabledFlag = &cli.BoolFlag{
		Name:     "ws",
		Usage:    "Enable the WS-RPC server",
		Category: flags.APICategory,
	}
	WSListenAddrFlag = &cli.StringFlag{
		Name:     "ws.addr",
		Usage:    "WS-RPC server listening interface",
		Value:    node.DefaultWSHost,
		Category: flags.APICategory,
	}
	WSPortFlag = &cli.IntFlag{
		Name:     "ws.port",
		Usage:    "WS-RPC server listening port",
		Value:    node.DefaultWSPort,
		Category: flags.APICategory,
	}
	WSApiFlag = &cli.StringFlag{
		Name:     "ws.api",
		Usage:    "API's offered over the WS-RPC interface",
		Value:    "",
		Category: flags.APICategory,
	}
	WSAllowedOriginsFlag = &cli.StringFlag{
		Name:     "ws.origins",
		Usage:    "Origins from which to accept websockets requests",
		Value:    "",
		Category: flags.APICategory,
	}
	WSPathPrefixFlag = &cli.StringFlag{
		Name:     "ws.rpcprefix",
		Usage:    "HTTP path prefix on which JSON-RPC is served. Use '/' to serve on all paths.",
		Value:    "",
		Category: flags.APICategory,
	}
	ExecFlag = &cli.StringFlag{
		Name:     "exec",
		Usage:    "Execute JavaScript statement",
		Category: flags.APICategory,
	}
	PreloadJSFlag = &cli.StringFlag{
		Name:     "preload",
		Usage:    "Comma separated list of JavaScript files to preload into the console",
		Category: flags.APICategory,
	}
	AllowUnprotectedTxs = &cli.BoolFlag{
		Name:     "rpc.allow-unprotected-txs",
		Usage:    "Allow for unprotected (non EIP155 signed) transactions to be submitted via RPC",
		Category: flags.APICategory,
	}
	BatchRequestLimit = &cli.IntFlag{
		Name:     "rpc.batch-request-limit",
		Usage:    "Maximum number of requests in a batch",
		Value:    node.DefaultConfig.BatchRequestLimit,
		Category: flags.APICategory,
	}
	BatchResponseMaxSize = &cli.IntFlag{
		Name:     "rpc.batch-response-max-size",
		Usage:    "Maximum number of bytes returned from a batched call",
		Value:    node.DefaultConfig.BatchResponseMaxSize,
		Category: flags.APICategory,
	}
<<<<<<< HEAD
	EnablePersonal = &cli.BoolFlag{
		Name:     "rpc.enabledeprecatedpersonal",
		Usage:    "Enables the (deprecated) personal namespace",
		Category: flags.APICategory,
	}
	// grpc
	GRPCEnabledFlag = &cli.BoolFlag{
		Name:     "grpc",
		Usage:    "Enable the gRPC server",
		Category: flags.APICategory,
	}
	GRPCHostFlag = &cli.StringFlag{
		Name:     "grpc.addr",
		Usage:    "gRPC server listening interface",
		Value:    node.DefaultGRPCHost,
		Category: flags.APICategory,
	}
	GRPCPortFlag = &cli.IntFlag{
		Name:     "grpc.port",
		Usage:    "gRPC server listening port",
		Value:    node.DefaultGRPCPort,
		Category: flags.APICategory,
	}
=======
>>>>>>> eb00f169

	// Network Settings
	MaxPeersFlag = &cli.IntFlag{
		Name:     "maxpeers",
		Usage:    "Maximum number of network peers (network disabled if set to 0)",
		Value:    node.DefaultConfig.P2P.MaxPeers,
		Category: flags.NetworkingCategory,
	}
	MaxPendingPeersFlag = &cli.IntFlag{
		Name:     "maxpendpeers",
		Usage:    "Maximum number of pending connection attempts (defaults used if set to 0)",
		Value:    node.DefaultConfig.P2P.MaxPendingPeers,
		Category: flags.NetworkingCategory,
	}
	ListenPortFlag = &cli.IntFlag{
		Name:     "port",
		Usage:    "Network listening port",
		Value:    30303,
		Category: flags.NetworkingCategory,
	}
	BootnodesFlag = &cli.StringFlag{
		Name:     "bootnodes",
		Usage:    "Comma separated enode URLs for P2P discovery bootstrap",
		Value:    "",
		Category: flags.NetworkingCategory,
	}
	NodeKeyFileFlag = &cli.StringFlag{
		Name:     "nodekey",
		Usage:    "P2P node key file",
		Category: flags.NetworkingCategory,
	}
	NodeKeyHexFlag = &cli.StringFlag{
		Name:     "nodekeyhex",
		Usage:    "P2P node key as hex (for testing)",
		Category: flags.NetworkingCategory,
	}
	NATFlag = &cli.StringFlag{
		Name:     "nat",
		Usage:    "NAT port mapping mechanism (any|none|upnp|pmp|pmp:<IP>|extip:<IP>)",
		Value:    "any",
		Category: flags.NetworkingCategory,
	}
	NoDiscoverFlag = &cli.BoolFlag{
		Name:     "nodiscover",
		Usage:    "Disables the peer discovery mechanism (manual peer addition)",
		Category: flags.NetworkingCategory,
	}
	DiscoveryV4Flag = &cli.BoolFlag{
		Name:     "discovery.v4",
		Aliases:  []string{"discv4"},
		Usage:    "Enables the V4 discovery mechanism",
		Category: flags.NetworkingCategory,
		Value:    true,
	}
	DiscoveryV5Flag = &cli.BoolFlag{
		Name:     "discovery.v5",
		Aliases:  []string{"discv5"},
		Usage:    "Enables the V5 discovery mechanism",
		Category: flags.NetworkingCategory,
		Value:    true,
	}
	NetrestrictFlag = &cli.StringFlag{
		Name:     "netrestrict",
		Usage:    "Restricts network communication to the given IP networks (CIDR masks)",
		Category: flags.NetworkingCategory,
	}
	DNSDiscoveryFlag = &cli.StringFlag{
		Name:     "discovery.dns",
		Usage:    "Sets DNS discovery entry points (use \"\" to disable DNS)",
		Category: flags.NetworkingCategory,
	}
	DiscoveryPortFlag = &cli.IntFlag{
		Name:     "discovery.port",
		Usage:    "Use a custom UDP port for P2P discovery",
		Value:    30303,
		Category: flags.NetworkingCategory,
	}

	// Console
	JSpathFlag = &flags.DirectoryFlag{
		Name:     "jspath",
		Usage:    "JavaScript root path for `loadScript`",
		Value:    flags.DirectoryString("."),
		Category: flags.APICategory,
	}
	HttpHeaderFlag = &cli.StringSliceFlag{
		Name:     "header",
		Aliases:  []string{"H"},
		Usage:    "Pass custom headers to the RPC server when using --" + RemoteDBFlag.Name + " or the geth attach console. This flag can be given multiple times.",
		Category: flags.APICategory,
	}

	// Gas price oracle settings
	GpoBlocksFlag = &cli.IntFlag{
		Name:     "gpo.blocks",
		Usage:    "Number of recent blocks to check for gas prices",
		Value:    ethconfig.Defaults.GPO.Blocks,
		Category: flags.GasPriceCategory,
	}
	GpoPercentileFlag = &cli.IntFlag{
		Name:     "gpo.percentile",
		Usage:    "Suggested gas price is the given percentile of a set of recent transaction gas prices",
		Value:    ethconfig.Defaults.GPO.Percentile,
		Category: flags.GasPriceCategory,
	}
	GpoMaxGasPriceFlag = &cli.Int64Flag{
		Name:     "gpo.maxprice",
		Usage:    "Maximum transaction priority fee (or gasprice before London fork) to be recommended by gpo",
		Value:    ethconfig.Defaults.GPO.MaxPrice.Int64(),
		Category: flags.GasPriceCategory,
	}
	GpoIgnoreGasPriceFlag = &cli.Int64Flag{
		Name:     "gpo.ignoreprice",
		Usage:    "Gas price below which gpo will ignore transactions",
		Value:    ethconfig.Defaults.GPO.IgnorePrice.Int64(),
		Category: flags.GasPriceCategory,
	}

	// Metrics flags
	MetricsEnabledFlag = &cli.BoolFlag{
		Name:     "metrics",
		Usage:    "Enable metrics collection and reporting",
		Category: flags.MetricsCategory,
	}
	// MetricsHTTPFlag defines the endpoint for a stand-alone metrics HTTP endpoint.
	// Since the pprof service enables sensitive/vulnerable behavior, this allows a user
	// to enable a public-OK metrics endpoint without having to worry about ALSO exposing
	// other profiling behavior or information.
	MetricsHTTPFlag = &cli.StringFlag{
		Name:     "metrics.addr",
		Usage:    `Enable stand-alone metrics HTTP server listening interface.`,
		Category: flags.MetricsCategory,
	}
	MetricsPortFlag = &cli.IntFlag{
		Name: "metrics.port",
		Usage: `Metrics HTTP server listening port.
Please note that --` + MetricsHTTPFlag.Name + ` must be set to start the server.`,
		Value:    metrics.DefaultConfig.Port,
		Category: flags.MetricsCategory,
	}
	MetricsEnableInfluxDBFlag = &cli.BoolFlag{
		Name:     "metrics.influxdb",
		Usage:    "Enable metrics export/push to an external InfluxDB database",
		Category: flags.MetricsCategory,
	}
	MetricsInfluxDBEndpointFlag = &cli.StringFlag{
		Name:     "metrics.influxdb.endpoint",
		Usage:    "InfluxDB API endpoint to report metrics to",
		Value:    metrics.DefaultConfig.InfluxDBEndpoint,
		Category: flags.MetricsCategory,
	}
	MetricsInfluxDBDatabaseFlag = &cli.StringFlag{
		Name:     "metrics.influxdb.database",
		Usage:    "InfluxDB database name to push reported metrics to",
		Value:    metrics.DefaultConfig.InfluxDBDatabase,
		Category: flags.MetricsCategory,
	}
	MetricsInfluxDBUsernameFlag = &cli.StringFlag{
		Name:     "metrics.influxdb.username",
		Usage:    "Username to authorize access to the database",
		Value:    metrics.DefaultConfig.InfluxDBUsername,
		Category: flags.MetricsCategory,
	}
	MetricsInfluxDBPasswordFlag = &cli.StringFlag{
		Name:     "metrics.influxdb.password",
		Usage:    "Password to authorize access to the database",
		Value:    metrics.DefaultConfig.InfluxDBPassword,
		Category: flags.MetricsCategory,
	}
	// Tags are part of every measurement sent to InfluxDB. Queries on tags are faster in InfluxDB.
	// For example `host` tag could be used so that we can group all nodes and average a measurement
	// across all of them, but also so that we can select a specific node and inspect its measurements.
	// https://docs.influxdata.com/influxdb/v1.4/concepts/key_concepts/#tag-key
	MetricsInfluxDBTagsFlag = &cli.StringFlag{
		Name:     "metrics.influxdb.tags",
		Usage:    "Comma-separated InfluxDB tags (key/values) attached to all measurements",
		Value:    metrics.DefaultConfig.InfluxDBTags,
		Category: flags.MetricsCategory,
	}

	MetricsEnableInfluxDBV2Flag = &cli.BoolFlag{
		Name:     "metrics.influxdbv2",
		Usage:    "Enable metrics export/push to an external InfluxDB v2 database",
		Category: flags.MetricsCategory,
	}

	MetricsInfluxDBTokenFlag = &cli.StringFlag{
		Name:     "metrics.influxdb.token",
		Usage:    "Token to authorize access to the database (v2 only)",
		Value:    metrics.DefaultConfig.InfluxDBToken,
		Category: flags.MetricsCategory,
	}

	MetricsInfluxDBBucketFlag = &cli.StringFlag{
		Name:     "metrics.influxdb.bucket",
		Usage:    "InfluxDB bucket name to push reported metrics to (v2 only)",
		Value:    metrics.DefaultConfig.InfluxDBBucket,
		Category: flags.MetricsCategory,
	}

	MetricsInfluxDBOrganizationFlag = &cli.StringFlag{
		Name:     "metrics.influxdb.organization",
		Usage:    "InfluxDB organization name (v2 only)",
		Value:    metrics.DefaultConfig.InfluxDBOrganization,
		Category: flags.MetricsCategory,
	}
)

var (
	// TestnetFlags is the flag group of all built-in supported testnets.
	TestnetFlags = []cli.Flag{
		SepoliaFlag,
		HoleskyFlag,
	}
	// NetworkFlags is the flag group of all built-in supported networks.
	NetworkFlags = append([]cli.Flag{MainnetFlag}, TestnetFlags...)

	// DatabaseFlags is the flag group of all database flags.
	DatabaseFlags = []cli.Flag{
		DataDirFlag,
		AncientFlag,
		RemoteDBFlag,
		DBEngineFlag,
		StateSchemeFlag,
		HttpHeaderFlag,
	}
)

// MakeDataDir retrieves the currently requested data directory, terminating
// if none (or the empty string) is specified. If the node is starting a testnet,
// then a subdirectory of the specified datadir will be used.
func MakeDataDir(ctx *cli.Context) string {
	if path := ctx.String(DataDirFlag.Name); path != "" {
		if ctx.Bool(SepoliaFlag.Name) {
			return filepath.Join(path, "sepolia")
		}
		if ctx.Bool(HoleskyFlag.Name) {
			return filepath.Join(path, "holesky")
		}
		return path
	}
	Fatalf("Cannot determine default data directory, please set manually (--datadir)")
	return ""
}

// setNodeKey creates a node key from set command line flags, either loading it
// from a file or as a specified hex value. If neither flags were provided, this
// method returns nil and an ephemeral key is to be generated.
func setNodeKey(ctx *cli.Context, cfg *p2p.Config) {
	var (
		hex  = ctx.String(NodeKeyHexFlag.Name)
		file = ctx.String(NodeKeyFileFlag.Name)
		key  *ecdsa.PrivateKey
		err  error
	)
	switch {
	case file != "" && hex != "":
		Fatalf("Options %q and %q are mutually exclusive", NodeKeyFileFlag.Name, NodeKeyHexFlag.Name)
	case file != "":
		if key, err = crypto.LoadECDSA(file); err != nil {
			Fatalf("Option %q: %v", NodeKeyFileFlag.Name, err)
		}
		cfg.PrivateKey = key
	case hex != "":
		if key, err = crypto.HexToECDSA(hex); err != nil {
			Fatalf("Option %q: %v", NodeKeyHexFlag.Name, err)
		}
		cfg.PrivateKey = key
	}
}

// setNodeUserIdent creates the user identifier from CLI flags.
func setNodeUserIdent(ctx *cli.Context, cfg *node.Config) {
	if identity := ctx.String(IdentityFlag.Name); len(identity) > 0 {
		cfg.UserIdent = identity
	}
}

// setBootstrapNodes creates a list of bootstrap nodes from the command line
// flags, reverting to pre-configured ones if none have been specified.
// Priority order for bootnodes configuration:
//
// 1. --bootnodes flag
// 2. Config file
// 3. Network preset flags (e.g. --holesky)
// 4. default to mainnet nodes
func setBootstrapNodes(ctx *cli.Context, cfg *p2p.Config) {
	urls := params.MainnetBootnodes
	if ctx.IsSet(BootnodesFlag.Name) {
		urls = SplitAndTrim(ctx.String(BootnodesFlag.Name))
	} else {
		if cfg.BootstrapNodes != nil {
			return // Already set by config file, don't apply defaults.
		}
		switch {
		case ctx.Bool(HoleskyFlag.Name):
			urls = params.HoleskyBootnodes
		case ctx.Bool(SepoliaFlag.Name):
			urls = params.SepoliaBootnodes
		}
	}
	cfg.BootstrapNodes = mustParseBootnodes(urls)
}

func mustParseBootnodes(urls []string) []*enode.Node {
	nodes := make([]*enode.Node, 0, len(urls))
	for _, url := range urls {
		if url != "" {
			node, err := enode.Parse(enode.ValidSchemes, url)
			if err != nil {
				log.Crit("Bootstrap URL invalid", "enode", url, "err", err)
				return nil
			}
			nodes = append(nodes, node)
		}
	}
	return nodes
}

// setBootstrapNodesV5 creates a list of bootstrap nodes from the command line
// flags, reverting to pre-configured ones if none have been specified.
func setBootstrapNodesV5(ctx *cli.Context, cfg *p2p.Config) {
	urls := params.V5Bootnodes
	switch {
	case ctx.IsSet(BootnodesFlag.Name):
		urls = SplitAndTrim(ctx.String(BootnodesFlag.Name))
	case cfg.BootstrapNodesV5 != nil:
		return // already set, don't apply defaults.
	}

	cfg.BootstrapNodesV5 = make([]*enode.Node, 0, len(urls))
	for _, url := range urls {
		if url != "" {
			node, err := enode.Parse(enode.ValidSchemes, url)
			if err != nil {
				log.Error("Bootstrap URL invalid", "enode", url, "err", err)
				continue
			}
			cfg.BootstrapNodesV5 = append(cfg.BootstrapNodesV5, node)
		}
	}
}

// setListenAddress creates TCP/UDP listening address strings from set command
// line flags
func setListenAddress(ctx *cli.Context, cfg *p2p.Config) {
	if ctx.IsSet(ListenPortFlag.Name) {
		cfg.ListenAddr = fmt.Sprintf(":%d", ctx.Int(ListenPortFlag.Name))
	}
	if ctx.IsSet(DiscoveryPortFlag.Name) {
		cfg.DiscAddr = fmt.Sprintf(":%d", ctx.Int(DiscoveryPortFlag.Name))
	}
}

// setNAT creates a port mapper from command line flags.
func setNAT(ctx *cli.Context, cfg *p2p.Config) {
	if ctx.IsSet(NATFlag.Name) {
		natif, err := nat.Parse(ctx.String(NATFlag.Name))
		if err != nil {
			Fatalf("Option %s: %v", NATFlag.Name, err)
		}
		cfg.NAT = natif
	}
}

// SplitAndTrim splits input separated by a comma
// and trims excessive white space from the substrings.
func SplitAndTrim(input string) (ret []string) {
	l := strings.Split(input, ",")
	for _, r := range l {
		if r = strings.TrimSpace(r); r != "" {
			ret = append(ret, r)
		}
	}
	return ret
}

// setHTTP creates the HTTP RPC listener interface string from the set
// command line flags, returning empty if the HTTP endpoint is disabled.
func setHTTP(ctx *cli.Context, cfg *node.Config) {
	if ctx.Bool(HTTPEnabledFlag.Name) {
		if cfg.HTTPHost == "" {
			cfg.HTTPHost = "127.0.0.1"
		}
		if ctx.IsSet(HTTPListenAddrFlag.Name) {
			cfg.HTTPHost = ctx.String(HTTPListenAddrFlag.Name)
		}
	}

	if ctx.IsSet(HTTPPortFlag.Name) {
		cfg.HTTPPort = ctx.Int(HTTPPortFlag.Name)
	}

	if ctx.IsSet(AuthListenFlag.Name) {
		cfg.AuthAddr = ctx.String(AuthListenFlag.Name)
	}

	if ctx.IsSet(AuthPortFlag.Name) {
		cfg.AuthPort = ctx.Int(AuthPortFlag.Name)
	}

	if ctx.IsSet(AuthVirtualHostsFlag.Name) {
		cfg.AuthVirtualHosts = SplitAndTrim(ctx.String(AuthVirtualHostsFlag.Name))
	}

	if ctx.IsSet(HTTPCORSDomainFlag.Name) {
		cfg.HTTPCors = SplitAndTrim(ctx.String(HTTPCORSDomainFlag.Name))
	}

	if ctx.IsSet(HTTPApiFlag.Name) {
		cfg.HTTPModules = SplitAndTrim(ctx.String(HTTPApiFlag.Name))
	}

	if ctx.IsSet(HTTPVirtualHostsFlag.Name) {
		cfg.HTTPVirtualHosts = SplitAndTrim(ctx.String(HTTPVirtualHostsFlag.Name))
	}

	if ctx.IsSet(HTTPPathPrefixFlag.Name) {
		cfg.HTTPPathPrefix = ctx.String(HTTPPathPrefixFlag.Name)
	}
	if ctx.IsSet(AllowUnprotectedTxs.Name) {
		cfg.AllowUnprotectedTxs = ctx.Bool(AllowUnprotectedTxs.Name)
	}

	if ctx.IsSet(BatchRequestLimit.Name) {
		cfg.BatchRequestLimit = ctx.Int(BatchRequestLimit.Name)
	}

	if ctx.IsSet(BatchResponseMaxSize.Name) {
		cfg.BatchResponseMaxSize = ctx.Int(BatchResponseMaxSize.Name)
	}
}

// setGRPC creates the gRPC RPC listener interface string from the set command
// line flags, returning empty if the gRPC endpoint is disabled.
func setGRPC(ctx *cli.Context, cfg *node.Config) {
	if ctx.Bool(GRPCEnabledFlag.Name) {
		if ctx.IsSet(GRPCHostFlag.Name) {
			cfg.GRPCHost = ctx.String(GRPCHostFlag.Name)
		}
		if ctx.IsSet(GRPCPortFlag.Name) {
			cfg.GRPCPort = ctx.Int(GRPCPortFlag.Name)
		}
	}
}

// setGraphQL creates the GraphQL listener interface string from the set
// command line flags, returning empty if the GraphQL endpoint is disabled.
func setGraphQL(ctx *cli.Context, cfg *node.Config) {
	if ctx.IsSet(GraphQLCORSDomainFlag.Name) {
		cfg.GraphQLCors = SplitAndTrim(ctx.String(GraphQLCORSDomainFlag.Name))
	}
	if ctx.IsSet(GraphQLVirtualHostsFlag.Name) {
		cfg.GraphQLVirtualHosts = SplitAndTrim(ctx.String(GraphQLVirtualHostsFlag.Name))
	}
}

// setWS creates the WebSocket RPC listener interface string from the set
// command line flags, returning empty if the HTTP endpoint is disabled.
func setWS(ctx *cli.Context, cfg *node.Config) {
	if ctx.Bool(WSEnabledFlag.Name) {
		if cfg.WSHost == "" {
			cfg.WSHost = "127.0.0.1"
		}
		if ctx.IsSet(WSListenAddrFlag.Name) {
			cfg.WSHost = ctx.String(WSListenAddrFlag.Name)
		}
	}
	if ctx.IsSet(WSPortFlag.Name) {
		cfg.WSPort = ctx.Int(WSPortFlag.Name)
	}

	if ctx.IsSet(WSAllowedOriginsFlag.Name) {
		cfg.WSOrigins = SplitAndTrim(ctx.String(WSAllowedOriginsFlag.Name))
	}

	if ctx.IsSet(WSApiFlag.Name) {
		cfg.WSModules = SplitAndTrim(ctx.String(WSApiFlag.Name))
	}

	if ctx.IsSet(WSPathPrefixFlag.Name) {
		cfg.WSPathPrefix = ctx.String(WSPathPrefixFlag.Name)
	}
}

// setIPC creates an IPC path configuration from the set command line flags,
// returning an empty string if IPC was explicitly disabled, or the set path.
func setIPC(ctx *cli.Context, cfg *node.Config) {
	CheckExclusive(ctx, IPCDisabledFlag, IPCPathFlag)
	switch {
	case ctx.Bool(IPCDisabledFlag.Name):
		cfg.IPCPath = ""
	case ctx.IsSet(IPCPathFlag.Name):
		cfg.IPCPath = ctx.String(IPCPathFlag.Name)
	}
}

// setLes shows the deprecation warnings for LES flags.
func setLes(ctx *cli.Context, cfg *ethconfig.Config) {
	if ctx.IsSet(LightServeFlag.Name) {
		log.Warn("The light server has been deprecated, please remove this flag", "flag", LightServeFlag.Name)
	}
	if ctx.IsSet(LightIngressFlag.Name) {
		log.Warn("The light server has been deprecated, please remove this flag", "flag", LightIngressFlag.Name)
	}
	if ctx.IsSet(LightEgressFlag.Name) {
		log.Warn("The light server has been deprecated, please remove this flag", "flag", LightEgressFlag.Name)
	}
	if ctx.IsSet(LightMaxPeersFlag.Name) {
		log.Warn("The light server has been deprecated, please remove this flag", "flag", LightMaxPeersFlag.Name)
	}
	if ctx.IsSet(LightNoPruneFlag.Name) {
		log.Warn("The light server has been deprecated, please remove this flag", "flag", LightNoPruneFlag.Name)
	}
	if ctx.IsSet(LightNoSyncServeFlag.Name) {
		log.Warn("The light server has been deprecated, please remove this flag", "flag", LightNoSyncServeFlag.Name)
	}
}

// MakeDatabaseHandles raises out the number of allowed file handles per process
// for Geth and returns half of the allowance to assign to the database.
func MakeDatabaseHandles(max int) int {
	limit, err := fdlimit.Maximum()
	if err != nil {
		Fatalf("Failed to retrieve file descriptor allowance: %v", err)
	}
	switch {
	case max == 0:
		// User didn't specify a meaningful value, use system limits
	case max < 128:
		// User specified something unhealthy, just use system defaults
		log.Error("File descriptor limit invalid (<128)", "had", max, "updated", limit)
	case max > limit:
		// User requested more than the OS allows, notify that we can't allocate it
		log.Warn("Requested file descriptors denied by OS", "req", max, "limit", limit)
	default:
		// User limit is meaningful and within allowed range, use that
		limit = max
	}
	raised, err := fdlimit.Raise(uint64(limit))
	if err != nil {
		Fatalf("Failed to raise file descriptor allowance: %v", err)
	}
	return int(raised / 2) // Leave half for networking and other stuff
}

// setEtherbase retrieves the etherbase from the directly specified command line flags.
func setEtherbase(ctx *cli.Context, cfg *ethconfig.Config) {
	if ctx.IsSet(MinerEtherbaseFlag.Name) {
		log.Warn("Option --miner.etherbase is deprecated as the etherbase is set by the consensus client post-merge")
<<<<<<< HEAD
		return
	}
	if !ctx.IsSet(MinerPendingFeeRecipientFlag.Name) {
		return
	}
=======
	}
	if !ctx.IsSet(MinerPendingFeeRecipientFlag.Name) {
		return
	}
>>>>>>> eb00f169
	addr := ctx.String(MinerPendingFeeRecipientFlag.Name)
	if strings.HasPrefix(addr, "0x") || strings.HasPrefix(addr, "0X") {
		addr = addr[2:]
	}
	b, err := hex.DecodeString(addr)
	if err != nil || len(b) != common.AddressLength {
		Fatalf("-%s: invalid pending block producer address %q", MinerPendingFeeRecipientFlag.Name, addr)
		return
	}
	cfg.Miner.PendingFeeRecipient = common.BytesToAddress(b)
<<<<<<< HEAD
}

// MakePasswordList reads password lines from the file specified by the global --password flag.
func MakePasswordList(ctx *cli.Context) []string {
	path := ctx.Path(PasswordFileFlag.Name)
	if path == "" {
		return nil
	}
	text, err := os.ReadFile(path)
	if err != nil {
		Fatalf("Failed to read password file: %v", err)
	}
	lines := strings.Split(string(text), "\n")
	// Sanitise DOS line endings.
	for i := range lines {
		lines[i] = strings.TrimRight(lines[i], "\r")
	}
	return lines
=======
>>>>>>> eb00f169
}

func SetP2PConfig(ctx *cli.Context, cfg *p2p.Config) {
	setNodeKey(ctx, cfg)
	setNAT(ctx, cfg)
	setListenAddress(ctx, cfg)
	setBootstrapNodes(ctx, cfg)
	setBootstrapNodesV5(ctx, cfg)

	if ctx.IsSet(MaxPeersFlag.Name) {
		cfg.MaxPeers = ctx.Int(MaxPeersFlag.Name)
	}
	ethPeers := cfg.MaxPeers
	log.Info("Maximum peer count", "ETH", ethPeers, "total", cfg.MaxPeers)

	if ctx.IsSet(MaxPendingPeersFlag.Name) {
		cfg.MaxPendingPeers = ctx.Int(MaxPendingPeersFlag.Name)
	}
	if ctx.IsSet(NoDiscoverFlag.Name) {
		cfg.NoDiscovery = true
	}

	CheckExclusive(ctx, DiscoveryV4Flag, NoDiscoverFlag)
	CheckExclusive(ctx, DiscoveryV5Flag, NoDiscoverFlag)
	cfg.DiscoveryV4 = ctx.Bool(DiscoveryV4Flag.Name)
	cfg.DiscoveryV5 = ctx.Bool(DiscoveryV5Flag.Name)

	if netrestrict := ctx.String(NetrestrictFlag.Name); netrestrict != "" {
		list, err := netutil.ParseNetlist(netrestrict)
		if err != nil {
			Fatalf("Option %q: %v", NetrestrictFlag.Name, err)
		}
		cfg.NetRestrict = list
	}

	if ctx.Bool(DeveloperFlag.Name) {
		// --dev mode can't use p2p networking.
		cfg.MaxPeers = 0
		cfg.ListenAddr = ""
		cfg.NoDial = true
		cfg.NoDiscovery = true
		cfg.DiscoveryV5 = false
	}
}

// SetNodeConfig applies node-related command line flags to the config.
func SetNodeConfig(ctx *cli.Context, cfg *node.Config) {
	SetP2PConfig(ctx, &cfg.P2P)
	setIPC(ctx, cfg)
	setHTTP(ctx, cfg)
	setGRPC(ctx, cfg)
	setGraphQL(ctx, cfg)
	setWS(ctx, cfg)
	setNodeUserIdent(ctx, cfg)
	SetDataDir(ctx, cfg)
	setSmartCard(ctx, cfg)

	if ctx.IsSet(JWTSecretFlag.Name) {
		cfg.JWTSecret = ctx.String(JWTSecretFlag.Name)
	}
	if ctx.IsSet(EnablePersonal.Name) {
		log.Warn(fmt.Sprintf("Option --%s is deprecated. The 'personal' RPC namespace has been removed.", EnablePersonal.Name))
	}

	if ctx.IsSet(ExternalSignerFlag.Name) {
		cfg.ExternalSigner = ctx.String(ExternalSignerFlag.Name)
	}

	if ctx.IsSet(KeyStoreDirFlag.Name) {
		cfg.KeyStoreDir = ctx.String(KeyStoreDirFlag.Name)
	}
	if ctx.IsSet(DeveloperFlag.Name) {
		cfg.UseLightweightKDF = true
	}
	if ctx.IsSet(LightKDFFlag.Name) {
		cfg.UseLightweightKDF = ctx.Bool(LightKDFFlag.Name)
	}
	if ctx.IsSet(NoUSBFlag.Name) || cfg.NoUSB {
		log.Warn("Option nousb is deprecated and USB is deactivated by default. Use --usb to enable")
	}
	if ctx.IsSet(USBFlag.Name) {
		cfg.USB = ctx.Bool(USBFlag.Name)
	}
	if ctx.IsSet(InsecureUnlockAllowedFlag.Name) {
		log.Warn(fmt.Sprintf("Option %q is deprecated and has no effect", InsecureUnlockAllowedFlag.Name))
	}
	if ctx.IsSet(DBEngineFlag.Name) {
		dbEngine := ctx.String(DBEngineFlag.Name)
		if dbEngine != "leveldb" && dbEngine != "pebble" {
			Fatalf("Invalid choice for db.engine '%s', allowed 'leveldb' or 'pebble'", dbEngine)
		}
		log.Info(fmt.Sprintf("Using %s as db engine", dbEngine))
		cfg.DBEngine = dbEngine
	}
	// deprecation notice for log debug flags (TODO: find a more appropriate place to put these?)
	if ctx.IsSet(LogBacktraceAtFlag.Name) {
		log.Warn("log.backtrace flag is deprecated")
	}
	if ctx.IsSet(LogDebugFlag.Name) {
		log.Warn("log.debug flag is deprecated")
	}
}

func setSmartCard(ctx *cli.Context, cfg *node.Config) {
	// Skip enabling smartcards if no path is set
	path := ctx.String(SmartCardDaemonPathFlag.Name)
	if path == "" {
		return
	}
	// Sanity check that the smartcard path is valid
	fi, err := os.Stat(path)
	if err != nil {
		log.Info("Smartcard socket not found, disabling", "err", err)
		return
	}
	if fi.Mode()&os.ModeType != os.ModeSocket {
		log.Error("Invalid smartcard daemon path", "path", path, "type", fi.Mode().String())
		return
	}
	// Smartcard daemon path exists and is a socket, enable it
	cfg.SmartCardDaemonPath = path
}

func SetDataDir(ctx *cli.Context, cfg *node.Config) {
	switch {
	case ctx.IsSet(DataDirFlag.Name):
		cfg.DataDir = ctx.String(DataDirFlag.Name)
	case ctx.Bool(DeveloperFlag.Name):
		cfg.DataDir = "" // unless explicitly requested, use memory databases
	case ctx.Bool(SepoliaFlag.Name) && cfg.DataDir == node.DefaultDataDir():
		cfg.DataDir = filepath.Join(node.DefaultDataDir(), "sepolia")
	case ctx.Bool(HoleskyFlag.Name) && cfg.DataDir == node.DefaultDataDir():
		cfg.DataDir = filepath.Join(node.DefaultDataDir(), "holesky")
	}
}

func setGPO(ctx *cli.Context, cfg *gasprice.Config) {
	if ctx.IsSet(GpoBlocksFlag.Name) {
		cfg.Blocks = ctx.Int(GpoBlocksFlag.Name)
	}
	if ctx.IsSet(GpoPercentileFlag.Name) {
		cfg.Percentile = ctx.Int(GpoPercentileFlag.Name)
	}
	if ctx.IsSet(GpoMaxGasPriceFlag.Name) {
		cfg.MaxPrice = big.NewInt(ctx.Int64(GpoMaxGasPriceFlag.Name))
	}
	if ctx.IsSet(GpoIgnoreGasPriceFlag.Name) {
		cfg.IgnorePrice = big.NewInt(ctx.Int64(GpoIgnoreGasPriceFlag.Name))
	}
}

func setTxPool(ctx *cli.Context, cfg *legacypool.Config) {
	if ctx.IsSet(TxPoolLocalsFlag.Name) {
		locals := strings.Split(ctx.String(TxPoolLocalsFlag.Name), ",")
		for _, account := range locals {
			if trimmed := strings.TrimSpace(account); !common.IsHexAddress(trimmed) {
				Fatalf("Invalid account in --txpool.locals: %s", trimmed)
			} else {
				cfg.Locals = append(cfg.Locals, common.HexToAddress(account))
			}
		}
	}
	if ctx.IsSet(TxPoolNoLocalsFlag.Name) {
		cfg.NoLocals = ctx.Bool(TxPoolNoLocalsFlag.Name)
	}
	if ctx.IsSet(TxPoolJournalFlag.Name) {
		cfg.Journal = ctx.String(TxPoolJournalFlag.Name)
	}
	if ctx.IsSet(TxPoolRejournalFlag.Name) {
		cfg.Rejournal = ctx.Duration(TxPoolRejournalFlag.Name)
	}
	if ctx.IsSet(TxPoolPriceLimitFlag.Name) {
		cfg.PriceLimit = ctx.Uint64(TxPoolPriceLimitFlag.Name)
	}
	if ctx.IsSet(TxPoolPriceBumpFlag.Name) {
		cfg.PriceBump = ctx.Uint64(TxPoolPriceBumpFlag.Name)
	}
	if ctx.IsSet(TxPoolAccountSlotsFlag.Name) {
		cfg.AccountSlots = ctx.Uint64(TxPoolAccountSlotsFlag.Name)
	}
	if ctx.IsSet(TxPoolGlobalSlotsFlag.Name) {
		cfg.GlobalSlots = ctx.Uint64(TxPoolGlobalSlotsFlag.Name)
	}
	if ctx.IsSet(TxPoolAccountQueueFlag.Name) {
		cfg.AccountQueue = ctx.Uint64(TxPoolAccountQueueFlag.Name)
	}
	if ctx.IsSet(TxPoolGlobalQueueFlag.Name) {
		cfg.GlobalQueue = ctx.Uint64(TxPoolGlobalQueueFlag.Name)
	}
	if ctx.IsSet(TxPoolLifetimeFlag.Name) {
		cfg.Lifetime = ctx.Duration(TxPoolLifetimeFlag.Name)
	}
}

func setBlobPool(ctx *cli.Context, cfg *blobpool.Config) {
	if ctx.IsSet(BlobPoolDataDirFlag.Name) {
		cfg.Datadir = ctx.String(BlobPoolDataDirFlag.Name)
	}
	if ctx.IsSet(BlobPoolDataCapFlag.Name) {
		cfg.Datacap = ctx.Uint64(BlobPoolDataCapFlag.Name)
	}
	if ctx.IsSet(BlobPoolPriceBumpFlag.Name) {
		cfg.PriceBump = ctx.Uint64(BlobPoolPriceBumpFlag.Name)
	}
}

func setMiner(ctx *cli.Context, cfg *miner.Config) {
	if ctx.Bool(MiningEnabledFlag.Name) {
		log.Warn("The flag --mine is deprecated and will be removed")
	}
	if ctx.IsSet(MinerExtraDataFlag.Name) {
		cfg.ExtraData = []byte(ctx.String(MinerExtraDataFlag.Name))
	}
	if ctx.IsSet(MinerGasLimitFlag.Name) {
		cfg.GasCeil = ctx.Uint64(MinerGasLimitFlag.Name)
	}
	if ctx.IsSet(MinerGasPriceFlag.Name) {
		cfg.GasPrice = flags.GlobalBig(ctx, MinerGasPriceFlag.Name)
	}
	if ctx.IsSet(MinerRecommitIntervalFlag.Name) {
		cfg.Recommit = ctx.Duration(MinerRecommitIntervalFlag.Name)
	}
	if ctx.IsSet(MinerNewPayloadTimeoutFlag.Name) {
		log.Warn("The flag --miner.newpayload-timeout is deprecated and will be removed, please use --miner.recommit")
		cfg.Recommit = ctx.Duration(MinerNewPayloadTimeoutFlag.Name)
	}
}

func setRequiredBlocks(ctx *cli.Context, cfg *ethconfig.Config) {
	requiredBlocks := ctx.String(EthRequiredBlocksFlag.Name)
	if requiredBlocks == "" {
		if ctx.IsSet(LegacyWhitelistFlag.Name) {
			log.Warn("The flag --whitelist is deprecated and will be removed, please use --eth.requiredblocks")
			requiredBlocks = ctx.String(LegacyWhitelistFlag.Name)
		} else {
			return
		}
	}
	cfg.RequiredBlocks = make(map[uint64]common.Hash)
	for _, entry := range strings.Split(requiredBlocks, ",") {
		parts := strings.Split(entry, "=")
		if len(parts) != 2 {
			Fatalf("Invalid required block entry: %s", entry)
		}
		number, err := strconv.ParseUint(parts[0], 0, 64)
		if err != nil {
			Fatalf("Invalid required block number %s: %v", parts[0], err)
		}
		var hash common.Hash
		if err = hash.UnmarshalText([]byte(parts[1])); err != nil {
			Fatalf("Invalid required block hash %s: %v", parts[1], err)
		}
		cfg.RequiredBlocks[number] = hash
	}
}

// CheckExclusive verifies that only a single instance of the provided flags was
// set by the user. Each flag might optionally be followed by a string type to
// specialize it further.
func CheckExclusive(ctx *cli.Context, args ...interface{}) {
	set := make([]string, 0, 1)
	for i := 0; i < len(args); i++ {
		// Make sure the next argument is a flag and skip if not set
		flag, ok := args[i].(cli.Flag)
		if !ok {
			panic(fmt.Sprintf("invalid argument, not cli.Flag type: %T", args[i]))
		}
		// Check if next arg extends current and expand its name if so
		name := flag.Names()[0]

		if i+1 < len(args) {
			switch option := args[i+1].(type) {
			case string:
				// Extended flag check, make sure value set doesn't conflict with passed in option
				if ctx.String(flag.Names()[0]) == option {
					name += "=" + option
					set = append(set, "--"+name)
				}
				// shift arguments and continue
				i++
				continue

			case cli.Flag:
			default:
				panic(fmt.Sprintf("invalid argument, not cli.Flag or string extension: %T", args[i+1]))
			}
		}
		// Mark the flag if it's set
		if ctx.IsSet(flag.Names()[0]) {
			set = append(set, "--"+name)
		}
	}
	if len(set) > 1 {
		Fatalf("Flags %v can't be used at the same time", strings.Join(set, ", "))
	}
}

// SetEthConfig applies eth-related command line flags to the config.
func SetEthConfig(ctx *cli.Context, stack *node.Node, cfg *ethconfig.Config) {
	// Avoid conflicting network flags
<<<<<<< HEAD
	CheckExclusive(ctx, MainnetFlag, DeveloperFlag, GoerliFlag, SepoliaFlag, HoleskyFlag)
=======
	CheckExclusive(ctx, MainnetFlag, DeveloperFlag, SepoliaFlag, HoleskyFlag)
>>>>>>> eb00f169
	CheckExclusive(ctx, DeveloperFlag, ExternalSignerFlag) // Can't use both ephemeral unlocked and external signer

	// Set configurations from CLI flags
	setEtherbase(ctx, cfg)
	setGPO(ctx, &cfg.GPO)
	setTxPool(ctx, &cfg.TxPool)
	setBlobPool(ctx, &cfg.BlobPool)
	setMiner(ctx, &cfg.Miner)
	setRequiredBlocks(ctx, cfg)
	setLes(ctx, cfg)

	// Cap the cache allowance and tune the garbage collector
	mem, err := gopsutil.VirtualMemory()
	if err == nil {
		if 32<<(^uintptr(0)>>63) == 32 && mem.Total > 2*1024*1024*1024 {
			log.Warn("Lowering memory allowance on 32bit arch", "available", mem.Total/1024/1024, "addressable", 2*1024)
			mem.Total = 2 * 1024 * 1024 * 1024
		}
		allowance := int(mem.Total / 1024 / 1024 / 3)
		if cache := ctx.Int(CacheFlag.Name); cache > allowance {
			log.Warn("Sanitizing cache to Go's GC limits", "provided", cache, "updated", allowance)
			ctx.Set(CacheFlag.Name, strconv.Itoa(allowance))
		}
	}
	// Ensure Go's GC ignores the database cache for trigger percentage
	cache := ctx.Int(CacheFlag.Name)
	gogc := math.Max(20, math.Min(100, 100/(float64(cache)/1024)))

	log.Debug("Sanitizing Go's GC trigger", "percent", int(gogc))
	godebug.SetGCPercent(int(gogc))

	if ctx.IsSet(SyncTargetFlag.Name) {
		cfg.SyncMode = downloader.FullSync // dev sync target forces full sync
	} else if ctx.IsSet(SyncModeFlag.Name) {
		if err = cfg.SyncMode.UnmarshalText([]byte(ctx.String(SyncModeFlag.Name))); err != nil {
			Fatalf("invalid --syncmode flag: %v", err)
		}
	}
	if ctx.IsSet(NetworkIdFlag.Name) {
		cfg.NetworkId = ctx.Uint64(NetworkIdFlag.Name)
	}
	if ctx.IsSet(CacheFlag.Name) || ctx.IsSet(CacheDatabaseFlag.Name) {
		cfg.DatabaseCache = ctx.Int(CacheFlag.Name) * ctx.Int(CacheDatabaseFlag.Name) / 100
	}
	cfg.DatabaseHandles = MakeDatabaseHandles(ctx.Int(FDLimitFlag.Name))
	if ctx.IsSet(AncientFlag.Name) {
		cfg.DatabaseFreezer = ctx.String(AncientFlag.Name)
	}

	if gcmode := ctx.String(GCModeFlag.Name); gcmode != "full" && gcmode != "archive" {
		Fatalf("--%s must be either 'full' or 'archive'", GCModeFlag.Name)
	}
	if ctx.IsSet(GCModeFlag.Name) {
		cfg.NoPruning = ctx.String(GCModeFlag.Name) == "archive"
	}
	if ctx.IsSet(CacheNoPrefetchFlag.Name) {
		cfg.NoPrefetch = ctx.Bool(CacheNoPrefetchFlag.Name)
	}
	// Read the value from the flag no matter if it's set or not.
	cfg.Preimages = ctx.Bool(CachePreimagesFlag.Name)
	if cfg.NoPruning && !cfg.Preimages {
		cfg.Preimages = true
		log.Info("Enabling recording of key preimages since archive mode is used")
	}
	if ctx.IsSet(StateHistoryFlag.Name) {
		cfg.StateHistory = ctx.Uint64(StateHistoryFlag.Name)
	}
	if ctx.IsSet(StateSchemeFlag.Name) {
		cfg.StateScheme = ctx.String(StateSchemeFlag.Name)
	}
	// Parse transaction history flag, if user is still using legacy config
	// file with 'TxLookupLimit' configured, copy the value to 'TransactionHistory'.
	if cfg.TransactionHistory == ethconfig.Defaults.TransactionHistory && cfg.TxLookupLimit != ethconfig.Defaults.TxLookupLimit {
		log.Warn("The config option 'TxLookupLimit' is deprecated and will be removed, please use 'TransactionHistory'")
		cfg.TransactionHistory = cfg.TxLookupLimit
	}
	if ctx.IsSet(TransactionHistoryFlag.Name) {
		cfg.TransactionHistory = ctx.Uint64(TransactionHistoryFlag.Name)
	} else if ctx.IsSet(TxLookupLimitFlag.Name) {
		log.Warn("The flag --txlookuplimit is deprecated and will be removed, please use --history.transactions")
		cfg.TransactionHistory = ctx.Uint64(TxLookupLimitFlag.Name)
	}
	if ctx.String(GCModeFlag.Name) == "archive" && cfg.TransactionHistory != 0 {
		cfg.TransactionHistory = 0
		log.Warn("Disabled transaction unindexing for archive node")

		cfg.StateScheme = rawdb.HashScheme
		log.Warn("Forcing hash state-scheme for archive mode")
	}
	if ctx.IsSet(CacheFlag.Name) || ctx.IsSet(CacheTrieFlag.Name) {
		cfg.TrieCleanCache = ctx.Int(CacheFlag.Name) * ctx.Int(CacheTrieFlag.Name) / 100
	}
	if ctx.IsSet(CacheFlag.Name) || ctx.IsSet(CacheGCFlag.Name) {
		cfg.TrieDirtyCache = ctx.Int(CacheFlag.Name) * ctx.Int(CacheGCFlag.Name) / 100
	}
	if ctx.IsSet(CacheFlag.Name) || ctx.IsSet(CacheSnapshotFlag.Name) {
		cfg.SnapshotCache = ctx.Int(CacheFlag.Name) * ctx.Int(CacheSnapshotFlag.Name) / 100
	}
	if ctx.IsSet(CacheLogSizeFlag.Name) {
		cfg.FilterLogCacheSize = ctx.Int(CacheLogSizeFlag.Name)
	}
	if !ctx.Bool(SnapshotFlag.Name) || cfg.SnapshotCache == 0 {
		// If snap-sync is requested, this flag is also required
		if cfg.SyncMode == downloader.SnapSync {
			if !ctx.Bool(SnapshotFlag.Name) {
				log.Warn("Snap sync requested, enabling --snapshot")
			}
			if cfg.SnapshotCache == 0 {
				log.Warn("Snap sync requested, resetting --cache.snapshot")
				cfg.SnapshotCache = ctx.Int(CacheFlag.Name) * CacheSnapshotFlag.Value / 100
			}
		} else {
			cfg.TrieCleanCache += cfg.SnapshotCache
			cfg.SnapshotCache = 0 // Disabled
		}
	}
	if ctx.IsSet(VMEnableDebugFlag.Name) {
		// TODO(fjl): force-enable this in --dev mode
		cfg.EnablePreimageRecording = ctx.Bool(VMEnableDebugFlag.Name)
	}

	if ctx.IsSet(RPCGlobalGasCapFlag.Name) {
		cfg.RPCGasCap = ctx.Uint64(RPCGlobalGasCapFlag.Name)
	}
	if cfg.RPCGasCap != 0 {
		log.Info("Set global gas cap", "cap", cfg.RPCGasCap)
	} else {
		log.Info("Global gas cap disabled")
	}
	if ctx.IsSet(RPCGlobalEVMTimeoutFlag.Name) {
		cfg.RPCEVMTimeout = ctx.Duration(RPCGlobalEVMTimeoutFlag.Name)
	}
	if ctx.IsSet(RPCGlobalTxFeeCapFlag.Name) {
		cfg.RPCTxFeeCap = ctx.Float64(RPCGlobalTxFeeCapFlag.Name)
	}
	if ctx.IsSet(NoDiscoverFlag.Name) {
		cfg.EthDiscoveryURLs, cfg.SnapDiscoveryURLs = []string{}, []string{}
	} else if ctx.IsSet(DNSDiscoveryFlag.Name) {
		urls := ctx.String(DNSDiscoveryFlag.Name)
		if urls == "" {
			cfg.EthDiscoveryURLs = []string{}
		} else {
			cfg.EthDiscoveryURLs = SplitAndTrim(urls)
		}
	}
	// Override any default configs for hard coded networks.
	switch {
	case ctx.Bool(MainnetFlag.Name):
		if !ctx.IsSet(NetworkIdFlag.Name) {
			cfg.NetworkId = 1
		}
		cfg.Genesis = core.DefaultGenesisBlock()
		SetDNSDiscoveryDefaults(cfg, params.MainnetGenesisHash)
	case ctx.Bool(HoleskyFlag.Name):
		if !ctx.IsSet(NetworkIdFlag.Name) {
			cfg.NetworkId = 17000
		}
		cfg.Genesis = core.DefaultHoleskyGenesisBlock()
		SetDNSDiscoveryDefaults(cfg, params.HoleskyGenesisHash)
	case ctx.Bool(SepoliaFlag.Name):
		if !ctx.IsSet(NetworkIdFlag.Name) {
			cfg.NetworkId = 11155111
		}
		cfg.Genesis = core.DefaultSepoliaGenesisBlock()
		SetDNSDiscoveryDefaults(cfg, params.SepoliaGenesisHash)
	case ctx.Bool(DeveloperFlag.Name):
		if !ctx.IsSet(NetworkIdFlag.Name) {
			cfg.NetworkId = 1337
		}
		cfg.SyncMode = downloader.FullSync
		// Create new developer account or reuse existing one
		var (
			developer  accounts.Account
			passphrase string
			err        error
		)
		if path := ctx.Path(PasswordFileFlag.Name); path != "" {
			if text, err := os.ReadFile(path); err != nil {
				Fatalf("Failed to read password file: %v", err)
			} else {
				if lines := strings.Split(string(text), "\n"); len(lines) > 0 {
					passphrase = strings.TrimRight(lines[0], "\r") // Sanitise DOS line endings.
				}
			}
		}
		// Unlock the developer account by local keystore.
		var ks *keystore.KeyStore
		if keystores := stack.AccountManager().Backends(keystore.KeyStoreType); len(keystores) > 0 {
			ks = keystores[0].(*keystore.KeyStore)
		}
		if ks == nil {
			Fatalf("Keystore is not available")
		}

		// Figure out the dev account address.
		// setEtherbase has been called above, configuring the miner address from command line flags.
		if cfg.Miner.PendingFeeRecipient != (common.Address{}) {
			developer = accounts.Account{Address: cfg.Miner.PendingFeeRecipient}
		} else if accs := ks.Accounts(); len(accs) > 0 {
			developer = ks.Accounts()[0]
		} else {
			developer, err = ks.NewAccount(passphrase)
			if err != nil {
				Fatalf("Failed to create developer account: %v", err)
			}
		}
		// Make sure the address is configured as fee recipient, otherwise
		// the miner will fail to start.
		cfg.Miner.PendingFeeRecipient = developer.Address

		if err := ks.Unlock(developer, passphrase); err != nil {
			Fatalf("Failed to unlock developer account: %v", err)
		}
		log.Info("Using developer account", "address", developer.Address)

		// Create a new developer genesis block or reuse existing one
		cfg.Genesis = core.DeveloperGenesisBlock(ctx.Uint64(DeveloperGasLimitFlag.Name), &developer.Address)
		if ctx.IsSet(DataDirFlag.Name) {
			chaindb := tryMakeReadOnlyDatabase(ctx, stack)
			if rawdb.ReadCanonicalHash(chaindb, 0) != (common.Hash{}) {
				cfg.Genesis = nil // fallback to db content

				//validate genesis has PoS enabled in block 0
				genesis, err := core.ReadGenesis(chaindb)
				if err != nil {
					Fatalf("Could not read genesis from database: %v", err)
				}
<<<<<<< HEAD
				if !genesis.Config.TerminalTotalDifficultyPassed {
					Fatalf("Bad developer-mode genesis configuration: terminalTotalDifficultyPassed must be true")
				}
=======
>>>>>>> eb00f169
				if genesis.Config.TerminalTotalDifficulty == nil {
					Fatalf("Bad developer-mode genesis configuration: terminalTotalDifficulty must be specified")
				} else if genesis.Config.TerminalTotalDifficulty.Cmp(big.NewInt(0)) != 0 {
					Fatalf("Bad developer-mode genesis configuration: terminalTotalDifficulty must be 0")
				}
				if genesis.Difficulty.Cmp(big.NewInt(0)) != 0 {
					Fatalf("Bad developer-mode genesis configuration: difficulty must be 0")
				}
			}
			chaindb.Close()
		}
		if !ctx.IsSet(MinerGasPriceFlag.Name) {
			cfg.Miner.GasPrice = big.NewInt(1)
		}
	default:
		if cfg.NetworkId == 1 {
			SetDNSDiscoveryDefaults(cfg, params.MainnetGenesisHash)
		}
	}
	// Set any dangling config values
	if ctx.String(CryptoKZGFlag.Name) != "gokzg" && ctx.String(CryptoKZGFlag.Name) != "ckzg" {
		Fatalf("--%s flag must be 'gokzg' or 'ckzg'", CryptoKZGFlag.Name)
	}
	log.Info("Initializing the KZG library", "backend", ctx.String(CryptoKZGFlag.Name))
	if err := kzg4844.UseCKZG(ctx.String(CryptoKZGFlag.Name) == "ckzg"); err != nil {
		Fatalf("Failed to set KZG library implementation to %s: %v", ctx.String(CryptoKZGFlag.Name), err)
	}
	// VM tracing config.
	if ctx.IsSet(VMTraceFlag.Name) {
		if name := ctx.String(VMTraceFlag.Name); name != "" {
<<<<<<< HEAD
			var config string
			if ctx.IsSet(VMTraceJsonConfigFlag.Name) {
				config = ctx.String(VMTraceJsonConfigFlag.Name)
			}

			cfg.VMTrace = name
			cfg.VMTraceJsonConfig = config
		}
	}
=======
			cfg.VMTrace = name
			cfg.VMTraceJsonConfig = ctx.String(VMTraceJsonConfigFlag.Name)
		}
	}
}

// MakeBeaconLightConfig constructs a beacon light client config based on the
// related command line flags.
func MakeBeaconLightConfig(ctx *cli.Context) bparams.ClientConfig {
	var config bparams.ClientConfig
	customConfig := ctx.IsSet(BeaconConfigFlag.Name)
	CheckExclusive(ctx, MainnetFlag, SepoliaFlag, HoleskyFlag, BeaconConfigFlag)
	switch {
	case ctx.Bool(MainnetFlag.Name):
		config.ChainConfig = *bparams.MainnetLightConfig
	case ctx.Bool(SepoliaFlag.Name):
		config.ChainConfig = *bparams.SepoliaLightConfig
	case ctx.Bool(HoleskyFlag.Name):
		config.ChainConfig = *bparams.HoleskyLightConfig
	default:
		if !customConfig {
			config.ChainConfig = *bparams.MainnetLightConfig
		}
	}
	// Genesis root and time should always be specified together with custom chain config
	if customConfig {
		if !ctx.IsSet(BeaconGenesisRootFlag.Name) {
			Fatalf("Custom beacon chain config is specified but genesis root is missing")
		}
		if !ctx.IsSet(BeaconGenesisTimeFlag.Name) {
			Fatalf("Custom beacon chain config is specified but genesis time is missing")
		}
		if !ctx.IsSet(BeaconCheckpointFlag.Name) {
			Fatalf("Custom beacon chain config is specified but checkpoint is missing")
		}
		config.ChainConfig = bparams.ChainConfig{
			GenesisTime: ctx.Uint64(BeaconGenesisTimeFlag.Name),
		}
		if c, err := hexutil.Decode(ctx.String(BeaconGenesisRootFlag.Name)); err == nil && len(c) <= 32 {
			copy(config.GenesisValidatorsRoot[:len(c)], c)
		} else {
			Fatalf("Invalid hex string", "beacon.genesis.gvroot", ctx.String(BeaconGenesisRootFlag.Name), "error", err)
		}
		configFile := ctx.String(BeaconConfigFlag.Name)
		if err := config.ChainConfig.LoadForks(configFile); err != nil {
			Fatalf("Could not load beacon chain config", "file", configFile, "error", err)
		}
		log.Info("Using custom beacon chain config", "file", configFile)
	} else {
		if ctx.IsSet(BeaconGenesisRootFlag.Name) {
			Fatalf("Genesis root is specified but custom beacon chain config is missing")
		}
		if ctx.IsSet(BeaconGenesisTimeFlag.Name) {
			Fatalf("Genesis time is specified but custom beacon chain config is missing")
		}
	}
	// Checkpoint is required with custom chain config and is optional with pre-defined config
	if ctx.IsSet(BeaconCheckpointFlag.Name) {
		if c, err := hexutil.Decode(ctx.String(BeaconCheckpointFlag.Name)); err == nil && len(c) <= 32 {
			copy(config.Checkpoint[:len(c)], c)
		} else {
			Fatalf("Invalid hex string", "beacon.checkpoint", ctx.String(BeaconCheckpointFlag.Name), "error", err)
		}
	}
	config.Apis = ctx.StringSlice(BeaconApiFlag.Name)
	if config.Apis == nil {
		Fatalf("Beacon node light client API URL not specified")
	}
	config.CustomHeader = make(map[string]string)
	for _, s := range ctx.StringSlice(BeaconApiHeaderFlag.Name) {
		kv := strings.Split(s, ":")
		if len(kv) != 2 {
			Fatalf("Invalid custom API header entry: %s", s)
		}
		config.CustomHeader[strings.TrimSpace(kv[0])] = strings.TrimSpace(kv[1])
	}
	config.Threshold = ctx.Int(BeaconThresholdFlag.Name)
	config.NoFilter = ctx.Bool(BeaconNoFilterFlag.Name)
	return config
>>>>>>> eb00f169
}

// SetDNSDiscoveryDefaults configures DNS discovery with the given URL if
// no URLs are set.
func SetDNSDiscoveryDefaults(cfg *ethconfig.Config, genesis common.Hash) {
	if cfg.EthDiscoveryURLs != nil {
		return // already set through flags/config
	}
	protocol := "all"
	if url := params.KnownDNSNetwork(genesis, protocol); url != "" {
		cfg.EthDiscoveryURLs = []string{url}
		cfg.SnapDiscoveryURLs = cfg.EthDiscoveryURLs
	}
}

// RegisterEthService adds an Ethereum client to the stack.
// The second return value is the full node instance.
<<<<<<< HEAD
func RegisterEthService(stack *node.Node, cfg *ethconfig.Config) (ethapi.Backend, *eth.Ethereum) {
=======
func RegisterEthService(stack *node.Node, cfg *ethconfig.Config) (*eth.EthAPIBackend, *eth.Ethereum) {
>>>>>>> eb00f169
	backend, err := eth.New(stack, cfg)
	if err != nil {
		Fatalf("Failed to register the Ethereum service: %v", err)
	}
	stack.RegisterAPIs(tracers.APIs(backend.APIBackend))
	return backend.APIBackend, backend
}

// RegisterEthStatsService configures the Ethereum Stats daemon and adds it to the node.
func RegisterEthStatsService(stack *node.Node, backend *eth.EthAPIBackend, url string) {
	if err := ethstats.New(stack, backend, backend.Engine(), url); err != nil {
		Fatalf("Failed to register the Ethereum Stats service: %v", err)
	}
}

// RegisterGraphQLService adds the GraphQL API to the node.
func RegisterGraphQLService(stack *node.Node, backend ethapi.Backend, filterSystem *filters.FilterSystem, cfg *node.Config) {
	err := graphql.New(stack, backend, filterSystem, cfg.GraphQLCors, cfg.GraphQLVirtualHosts)
	if err != nil {
		Fatalf("Failed to register the GraphQL service: %v", err)
	}
}

// RegisterGRPCExecutionService adds the gRPC API to the node.
// It was done this way so that our grpc execution server can access the ethapi.Backend
func RegisterGRPCExecutionService(stack *node.Node, execServ astriaGrpc.ExecutionServiceServer, cfg *node.Config) {
	if err := node.NewGRPCServerHandler(stack, execServ, cfg); err != nil {
		Fatalf("Failed to register the gRPC service: %v", err)
	}
}

// RegisterFilterAPI adds the eth log filtering RPC API to the node.
func RegisterFilterAPI(stack *node.Node, backend ethapi.Backend, ethcfg *ethconfig.Config) *filters.FilterSystem {
	filterSystem := filters.NewFilterSystem(backend, filters.Config{
		LogCacheSize: ethcfg.FilterLogCacheSize,
	})
	stack.RegisterAPIs([]rpc.API{{
		Namespace: "eth",
		Service:   filters.NewFilterAPI(filterSystem),
	}})
	return filterSystem
}

// RegisterFullSyncTester adds the full-sync tester service into node.
func RegisterFullSyncTester(stack *node.Node, eth *eth.Ethereum, target common.Hash) {
	catalyst.RegisterFullSyncTester(stack, eth, target)
	log.Info("Registered full-sync tester", "hash", target)
}

func SetupMetrics(ctx *cli.Context) {
	if metrics.Enabled {
		log.Info("Enabling metrics collection")

		var (
			enableExport   = ctx.Bool(MetricsEnableInfluxDBFlag.Name)
			enableExportV2 = ctx.Bool(MetricsEnableInfluxDBV2Flag.Name)
		)

		if enableExport || enableExportV2 {
			CheckExclusive(ctx, MetricsEnableInfluxDBFlag, MetricsEnableInfluxDBV2Flag)

			v1FlagIsSet := ctx.IsSet(MetricsInfluxDBUsernameFlag.Name) ||
				ctx.IsSet(MetricsInfluxDBPasswordFlag.Name)

			v2FlagIsSet := ctx.IsSet(MetricsInfluxDBTokenFlag.Name) ||
				ctx.IsSet(MetricsInfluxDBOrganizationFlag.Name) ||
				ctx.IsSet(MetricsInfluxDBBucketFlag.Name)

			if enableExport && v2FlagIsSet {
				Fatalf("Flags --influxdb.metrics.organization, --influxdb.metrics.token, --influxdb.metrics.bucket are only available for influxdb-v2")
			} else if enableExportV2 && v1FlagIsSet {
				Fatalf("Flags --influxdb.metrics.username, --influxdb.metrics.password are only available for influxdb-v1")
			}
		}

		var (
			endpoint = ctx.String(MetricsInfluxDBEndpointFlag.Name)
			database = ctx.String(MetricsInfluxDBDatabaseFlag.Name)
			username = ctx.String(MetricsInfluxDBUsernameFlag.Name)
			password = ctx.String(MetricsInfluxDBPasswordFlag.Name)

			token        = ctx.String(MetricsInfluxDBTokenFlag.Name)
			bucket       = ctx.String(MetricsInfluxDBBucketFlag.Name)
			organization = ctx.String(MetricsInfluxDBOrganizationFlag.Name)
		)

		if enableExport {
			tagsMap := SplitTagsFlag(ctx.String(MetricsInfluxDBTagsFlag.Name))

			log.Info("Enabling metrics export to InfluxDB")

			go influxdb.InfluxDBWithTags(metrics.DefaultRegistry, 10*time.Second, endpoint, database, username, password, "geth.", tagsMap)
		} else if enableExportV2 {
			tagsMap := SplitTagsFlag(ctx.String(MetricsInfluxDBTagsFlag.Name))

			log.Info("Enabling metrics export to InfluxDB (v2)")

			go influxdb.InfluxDBV2WithTags(metrics.DefaultRegistry, 10*time.Second, endpoint, token, bucket, organization, "geth.", tagsMap)
		}

		if ctx.IsSet(MetricsHTTPFlag.Name) {
			address := net.JoinHostPort(ctx.String(MetricsHTTPFlag.Name), fmt.Sprintf("%d", ctx.Int(MetricsPortFlag.Name)))
			log.Info("Enabling stand-alone metrics HTTP endpoint", "address", address)
			exp.Setup(address)
		} else if ctx.IsSet(MetricsPortFlag.Name) {
			log.Warn(fmt.Sprintf("--%s specified without --%s, metrics server will not start.", MetricsPortFlag.Name, MetricsHTTPFlag.Name))
		}
	}
}

func SplitTagsFlag(tagsFlag string) map[string]string {
	tags := strings.Split(tagsFlag, ",")
	tagsMap := map[string]string{}

	for _, t := range tags {
		if t != "" {
			kv := strings.Split(t, "=")

			if len(kv) == 2 {
				tagsMap[kv[0]] = kv[1]
			}
		}
	}

	return tagsMap
}

// MakeChainDatabase opens a database using the flags passed to the client and will hard crash if it fails.
func MakeChainDatabase(ctx *cli.Context, stack *node.Node, readonly bool) ethdb.Database {
	var (
		cache   = ctx.Int(CacheFlag.Name) * ctx.Int(CacheDatabaseFlag.Name) / 100
		handles = MakeDatabaseHandles(ctx.Int(FDLimitFlag.Name))
		err     error
		chainDb ethdb.Database
	)
	switch {
	case ctx.IsSet(RemoteDBFlag.Name):
		log.Info("Using remote db", "url", ctx.String(RemoteDBFlag.Name), "headers", len(ctx.StringSlice(HttpHeaderFlag.Name)))
		client, err := DialRPCWithHeaders(ctx.String(RemoteDBFlag.Name), ctx.StringSlice(HttpHeaderFlag.Name))
		if err != nil {
			break
		}
		chainDb = remotedb.New(client)
	default:
		chainDb, err = stack.OpenDatabaseWithFreezer("chaindata", cache, handles, ctx.String(AncientFlag.Name), "", readonly)
	}
	if err != nil {
		Fatalf("Could not open database: %v", err)
	}
	return chainDb
}

// tryMakeReadOnlyDatabase try to open the chain database in read-only mode,
// or fallback to write mode if the database is not initialized.
func tryMakeReadOnlyDatabase(ctx *cli.Context, stack *node.Node) ethdb.Database {
	// If the database doesn't exist we need to open it in write-mode to allow
	// the engine to create files.
	readonly := true
	if rawdb.PreexistingDatabase(stack.ResolvePath("chaindata")) == "" {
		readonly = false
	}
	return MakeChainDatabase(ctx, stack, readonly)
}

func IsNetworkPreset(ctx *cli.Context) bool {
	for _, flag := range NetworkFlags {
		bFlag, _ := flag.(*cli.BoolFlag)
		if ctx.IsSet(bFlag.Name) {
			return true
		}
	}
	return false
}

func DialRPCWithHeaders(endpoint string, headers []string) (*rpc.Client, error) {
	if endpoint == "" {
		return nil, errors.New("endpoint must be specified")
	}
	if strings.HasPrefix(endpoint, "rpc:") || strings.HasPrefix(endpoint, "ipc:") {
		// Backwards compatibility with geth < 1.5 which required
		// these prefixes.
		endpoint = endpoint[4:]
	}
	var opts []rpc.ClientOption
	if len(headers) > 0 {
		customHeaders := make(http.Header)
		for _, h := range headers {
			kv := strings.Split(h, ":")
			if len(kv) != 2 {
				return nil, fmt.Errorf("invalid http header directive: %q", h)
			}
			customHeaders.Add(kv[0], kv[1])
		}
		opts = append(opts, rpc.WithHeaders(customHeaders))
	}
	return rpc.DialOptions(context.Background(), endpoint, opts...)
}

func MakeGenesis(ctx *cli.Context) *core.Genesis {
	var genesis *core.Genesis
	switch {
	case ctx.Bool(MainnetFlag.Name):
		genesis = core.DefaultGenesisBlock()
	case ctx.Bool(HoleskyFlag.Name):
		genesis = core.DefaultHoleskyGenesisBlock()
	case ctx.Bool(SepoliaFlag.Name):
		genesis = core.DefaultSepoliaGenesisBlock()
	case ctx.Bool(DeveloperFlag.Name):
		Fatalf("Developer chains are ephemeral")
	}
	return genesis
}

// MakeChain creates a chain manager from set command line flags.
func MakeChain(ctx *cli.Context, stack *node.Node, readonly bool) (*core.BlockChain, ethdb.Database) {
	var (
		gspec   = MakeGenesis(ctx)
		chainDb = MakeChainDatabase(ctx, stack, readonly)
	)
	config, err := core.LoadChainConfig(chainDb, gspec)
	if err != nil {
		Fatalf("%v", err)
	}
	engine, err := ethconfig.CreateConsensusEngine(config, chainDb)
	if err != nil {
		Fatalf("%v", err)
	}
	if gcmode := ctx.String(GCModeFlag.Name); gcmode != "full" && gcmode != "archive" {
		Fatalf("--%s must be either 'full' or 'archive'", GCModeFlag.Name)
	}
	scheme, err := rawdb.ParseStateScheme(ctx.String(StateSchemeFlag.Name), chainDb)
	if err != nil {
		Fatalf("%v", err)
	}
	cache := &core.CacheConfig{
		TrieCleanLimit:      ethconfig.Defaults.TrieCleanCache,
		TrieCleanNoPrefetch: ctx.Bool(CacheNoPrefetchFlag.Name),
		TrieDirtyLimit:      ethconfig.Defaults.TrieDirtyCache,
		TrieDirtyDisabled:   ctx.String(GCModeFlag.Name) == "archive",
		TrieTimeLimit:       ethconfig.Defaults.TrieTimeout,
		SnapshotLimit:       ethconfig.Defaults.SnapshotCache,
		Preimages:           ctx.Bool(CachePreimagesFlag.Name),
		StateScheme:         scheme,
		StateHistory:        ctx.Uint64(StateHistoryFlag.Name),
	}
	if cache.TrieDirtyDisabled && !cache.Preimages {
		cache.Preimages = true
		log.Info("Enabling recording of key preimages since archive mode is used")
	}
	if !ctx.Bool(SnapshotFlag.Name) {
		cache.SnapshotLimit = 0 // Disabled
	}
	// If we're in readonly, do not bother generating snapshot data.
	if readonly {
		cache.SnapshotNoBuild = true
	}

	if ctx.IsSet(CacheFlag.Name) || ctx.IsSet(CacheTrieFlag.Name) {
		cache.TrieCleanLimit = ctx.Int(CacheFlag.Name) * ctx.Int(CacheTrieFlag.Name) / 100
	}
	if ctx.IsSet(CacheFlag.Name) || ctx.IsSet(CacheGCFlag.Name) {
		cache.TrieDirtyLimit = ctx.Int(CacheFlag.Name) * ctx.Int(CacheGCFlag.Name) / 100
	}
<<<<<<< HEAD
	vmcfg := vm.Config{EnablePreimageRecording: ctx.Bool(VMEnableDebugFlag.Name)}
	if ctx.IsSet(VMTraceFlag.Name) {
		if name := ctx.String(VMTraceFlag.Name); name != "" {
			var config json.RawMessage
			if ctx.IsSet(VMTraceJsonConfigFlag.Name) {
				config = json.RawMessage(ctx.String(VMTraceJsonConfigFlag.Name))
			}
=======
	vmcfg := vm.Config{
		EnablePreimageRecording: ctx.Bool(VMEnableDebugFlag.Name),
	}
	if ctx.IsSet(VMTraceFlag.Name) {
		if name := ctx.String(VMTraceFlag.Name); name != "" {
			config := json.RawMessage(ctx.String(VMTraceJsonConfigFlag.Name))
>>>>>>> eb00f169
			t, err := tracers.LiveDirectory.New(name, config)
			if err != nil {
				Fatalf("Failed to create tracer %q: %v", name, err)
			}
			vmcfg.Tracer = t
		}
	}
	// Disable transaction indexing/unindexing by default.
	chain, err := core.NewBlockChain(chainDb, cache, gspec, nil, engine, vmcfg, nil)
	if err != nil {
		Fatalf("Can't create BlockChain: %v", err)
	}

	return chain, chainDb
}

// MakeConsolePreloads retrieves the absolute paths for the console JavaScript
// scripts to preload before starting.
func MakeConsolePreloads(ctx *cli.Context) []string {
	// Skip preloading if there's nothing to preload
	if ctx.String(PreloadJSFlag.Name) == "" {
		return nil
	}
	// Otherwise resolve absolute paths and return them
	var preloads []string

	for _, file := range strings.Split(ctx.String(PreloadJSFlag.Name), ",") {
		preloads = append(preloads, strings.TrimSpace(file))
	}
	return preloads
}

// MakeTrieDatabase constructs a trie database based on the configured scheme.
func MakeTrieDatabase(ctx *cli.Context, disk ethdb.Database, preimage bool, readOnly bool, isVerkle bool) *triedb.Database {
	config := &triedb.Config{
		Preimages: preimage,
		IsVerkle:  isVerkle,
	}
	scheme, err := rawdb.ParseStateScheme(ctx.String(StateSchemeFlag.Name), disk)
	if err != nil {
		Fatalf("%v", err)
	}
	if scheme == rawdb.HashScheme {
		// Read-only mode is not implemented in hash mode,
		// ignore the parameter silently. TODO(rjl493456442)
		// please config it if read mode is implemented.
		config.HashDB = hashdb.Defaults
		return triedb.NewDatabase(disk, config)
	}
	if readOnly {
		config.PathDB = pathdb.ReadOnly
	} else {
		config.PathDB = pathdb.Defaults
	}
	return triedb.NewDatabase(disk, config)
}<|MERGE_RESOLUTION|>--- conflicted
+++ resolved
@@ -24,6 +24,7 @@
 	"encoding/json"
 	"errors"
 	"fmt"
+	"github.com/urfave/cli/v2"
 	"math"
 	"math/big"
 	"net"
@@ -79,7 +80,6 @@
 	"github.com/ethereum/go-ethereum/triedb/pathdb"
 	pcsclite "github.com/gballet/go-libpcsclite"
 	gopsutil "github.com/shirou/gopsutil/mem"
-	"github.com/urfave/cli/v2"
 )
 
 // These are all the command line flags we support.
@@ -248,11 +248,7 @@
 	SyncModeFlag = &cli.StringFlag{
 		Name:     "syncmode",
 		Usage:    `Blockchain sync mode ("snap" or "full")`,
-<<<<<<< HEAD
-		Value:    &defaultSyncMode,
-=======
 		Value:    ethconfig.Defaults.SyncMode.String(),
->>>>>>> eb00f169
 		Category: flags.StateCategory,
 	}
 	GCModeFlag = &cli.StringFlag{
@@ -286,11 +282,7 @@
 	}
 	BeaconApiHeaderFlag = &cli.StringSliceFlag{
 		Name:     "beacon.api.header",
-<<<<<<< HEAD
-		Usage:    "Pass custom HTTP header fields to the emote beacon node API in \"key:value\" format. This flag can be given multiple times.",
-=======
 		Usage:    "Pass custom HTTP header fields to the remote beacon node API in \"key:value\" format. This flag can be given multiple times.",
->>>>>>> eb00f169
 		Category: flags.BeaconCategory,
 	}
 	BeaconThresholdFlag = &cli.IntFlag{
@@ -329,11 +321,7 @@
 		Usage:    "Target EL engine API URL",
 		Category: flags.BeaconCategory,
 	}
-<<<<<<< HEAD
-	BlsyncJWTSecretFlag = &cli.StringFlag{
-=======
 	BlsyncJWTSecretFlag = &flags.DirectoryFlag{
->>>>>>> eb00f169
 		Name:     "blsync.jwtsecret",
 		Usage:    "Path to a JWT secret to use for target engine API endpoint",
 		Category: flags.BeaconCategory,
@@ -538,10 +526,7 @@
 	VMTraceJsonConfigFlag = &cli.StringFlag{
 		Name:     "vmtrace.jsonconfig",
 		Usage:    "Tracer configuration (JSON)",
-<<<<<<< HEAD
-=======
 		Value:    "{}",
->>>>>>> eb00f169
 		Category: flags.VMCategory,
 	}
 	// API options.
@@ -739,7 +724,6 @@
 		Value:    node.DefaultConfig.BatchResponseMaxSize,
 		Category: flags.APICategory,
 	}
-<<<<<<< HEAD
 	EnablePersonal = &cli.BoolFlag{
 		Name:     "rpc.enabledeprecatedpersonal",
 		Usage:    "Enables the (deprecated) personal namespace",
@@ -763,8 +747,6 @@
 		Value:    node.DefaultGRPCPort,
 		Category: flags.APICategory,
 	}
-=======
->>>>>>> eb00f169
 
 	// Network Settings
 	MaxPeersFlag = &cli.IntFlag{
@@ -1315,18 +1297,10 @@
 func setEtherbase(ctx *cli.Context, cfg *ethconfig.Config) {
 	if ctx.IsSet(MinerEtherbaseFlag.Name) {
 		log.Warn("Option --miner.etherbase is deprecated as the etherbase is set by the consensus client post-merge")
-<<<<<<< HEAD
-		return
 	}
 	if !ctx.IsSet(MinerPendingFeeRecipientFlag.Name) {
 		return
 	}
-=======
-	}
-	if !ctx.IsSet(MinerPendingFeeRecipientFlag.Name) {
-		return
-	}
->>>>>>> eb00f169
 	addr := ctx.String(MinerPendingFeeRecipientFlag.Name)
 	if strings.HasPrefix(addr, "0x") || strings.HasPrefix(addr, "0X") {
 		addr = addr[2:]
@@ -1337,27 +1311,6 @@
 		return
 	}
 	cfg.Miner.PendingFeeRecipient = common.BytesToAddress(b)
-<<<<<<< HEAD
-}
-
-// MakePasswordList reads password lines from the file specified by the global --password flag.
-func MakePasswordList(ctx *cli.Context) []string {
-	path := ctx.Path(PasswordFileFlag.Name)
-	if path == "" {
-		return nil
-	}
-	text, err := os.ReadFile(path)
-	if err != nil {
-		Fatalf("Failed to read password file: %v", err)
-	}
-	lines := strings.Split(string(text), "\n")
-	// Sanitise DOS line endings.
-	for i := range lines {
-		lines[i] = strings.TrimRight(lines[i], "\r")
-	}
-	return lines
-=======
->>>>>>> eb00f169
 }
 
 func SetP2PConfig(ctx *cli.Context, cfg *p2p.Config) {
@@ -1658,11 +1611,7 @@
 // SetEthConfig applies eth-related command line flags to the config.
 func SetEthConfig(ctx *cli.Context, stack *node.Node, cfg *ethconfig.Config) {
 	// Avoid conflicting network flags
-<<<<<<< HEAD
-	CheckExclusive(ctx, MainnetFlag, DeveloperFlag, GoerliFlag, SepoliaFlag, HoleskyFlag)
-=======
 	CheckExclusive(ctx, MainnetFlag, DeveloperFlag, SepoliaFlag, HoleskyFlag)
->>>>>>> eb00f169
 	CheckExclusive(ctx, DeveloperFlag, ExternalSignerFlag) // Can't use both ephemeral unlocked and external signer
 
 	// Set configurations from CLI flags
@@ -1890,12 +1839,6 @@
 				if err != nil {
 					Fatalf("Could not read genesis from database: %v", err)
 				}
-<<<<<<< HEAD
-				if !genesis.Config.TerminalTotalDifficultyPassed {
-					Fatalf("Bad developer-mode genesis configuration: terminalTotalDifficultyPassed must be true")
-				}
-=======
->>>>>>> eb00f169
 				if genesis.Config.TerminalTotalDifficulty == nil {
 					Fatalf("Bad developer-mode genesis configuration: terminalTotalDifficulty must be specified")
 				} else if genesis.Config.TerminalTotalDifficulty.Cmp(big.NewInt(0)) != 0 {
@@ -1926,17 +1869,6 @@
 	// VM tracing config.
 	if ctx.IsSet(VMTraceFlag.Name) {
 		if name := ctx.String(VMTraceFlag.Name); name != "" {
-<<<<<<< HEAD
-			var config string
-			if ctx.IsSet(VMTraceJsonConfigFlag.Name) {
-				config = ctx.String(VMTraceJsonConfigFlag.Name)
-			}
-
-			cfg.VMTrace = name
-			cfg.VMTraceJsonConfig = config
-		}
-	}
-=======
 			cfg.VMTrace = name
 			cfg.VMTraceJsonConfig = ctx.String(VMTraceJsonConfigFlag.Name)
 		}
@@ -2016,7 +1948,6 @@
 	config.Threshold = ctx.Int(BeaconThresholdFlag.Name)
 	config.NoFilter = ctx.Bool(BeaconNoFilterFlag.Name)
 	return config
->>>>>>> eb00f169
 }
 
 // SetDNSDiscoveryDefaults configures DNS discovery with the given URL if
@@ -2034,11 +1965,7 @@
 
 // RegisterEthService adds an Ethereum client to the stack.
 // The second return value is the full node instance.
-<<<<<<< HEAD
-func RegisterEthService(stack *node.Node, cfg *ethconfig.Config) (ethapi.Backend, *eth.Ethereum) {
-=======
 func RegisterEthService(stack *node.Node, cfg *ethconfig.Config) (*eth.EthAPIBackend, *eth.Ethereum) {
->>>>>>> eb00f169
 	backend, err := eth.New(stack, cfg)
 	if err != nil {
 		Fatalf("Failed to register the Ethereum service: %v", err)
@@ -2302,22 +2229,12 @@
 	if ctx.IsSet(CacheFlag.Name) || ctx.IsSet(CacheGCFlag.Name) {
 		cache.TrieDirtyLimit = ctx.Int(CacheFlag.Name) * ctx.Int(CacheGCFlag.Name) / 100
 	}
-<<<<<<< HEAD
-	vmcfg := vm.Config{EnablePreimageRecording: ctx.Bool(VMEnableDebugFlag.Name)}
-	if ctx.IsSet(VMTraceFlag.Name) {
-		if name := ctx.String(VMTraceFlag.Name); name != "" {
-			var config json.RawMessage
-			if ctx.IsSet(VMTraceJsonConfigFlag.Name) {
-				config = json.RawMessage(ctx.String(VMTraceJsonConfigFlag.Name))
-			}
-=======
 	vmcfg := vm.Config{
 		EnablePreimageRecording: ctx.Bool(VMEnableDebugFlag.Name),
 	}
 	if ctx.IsSet(VMTraceFlag.Name) {
 		if name := ctx.String(VMTraceFlag.Name); name != "" {
 			config := json.RawMessage(ctx.String(VMTraceJsonConfigFlag.Name))
->>>>>>> eb00f169
 			t, err := tracers.LiveDirectory.New(name, config)
 			if err != nil {
 				Fatalf("Failed to create tracer %q: %v", name, err)
