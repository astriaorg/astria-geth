--- conflicted
+++ resolved
@@ -262,10 +262,6 @@
 		start    = time.Now()
 		reported = time.Now()
 		imported = 0
-<<<<<<< HEAD
-		forker   = core.NewForkChoice(chain, nil)
-=======
->>>>>>> c350d3ac
 		h        = sha256.New()
 		buf      = bytes.NewBuffer(nil)
 	)
@@ -308,11 +304,7 @@
 				if err != nil {
 					return fmt.Errorf("error reading receipts %d: %w", it.Number(), err)
 				}
-<<<<<<< HEAD
-				if status, err := chain.HeaderChain().InsertHeaderChain([]*types.Header{block.Header()}, start, forker); err != nil {
-=======
 				if status, err := chain.HeaderChain().InsertHeaderChain([]*types.Header{block.Header()}, start); err != nil {
->>>>>>> c350d3ac
 					return fmt.Errorf("error inserting header %d: %w", it.Number(), err)
 				} else if status != core.CanonStatTy {
 					return fmt.Errorf("error inserting header %d, not canon: %v", it.Number(), status)
