--- conflicted
+++ resolved
@@ -64,14 +64,9 @@
 	t.Parallel()
 
 	var (
-<<<<<<< HEAD
-		statedb = state.NewDatabaseWithConfig(rawdb.NewMemoryDatabase(), &triedb.Config{Preimages: true})
-		sdb, _  = state.New(types.EmptyRootHash, statedb, nil)
-=======
 		mdb     = rawdb.NewMemoryDatabase()
 		statedb = state.NewDatabase(triedb.NewDatabase(mdb, &triedb.Config{Preimages: true}), nil)
 		sdb, _  = state.New(types.EmptyRootHash, statedb)
->>>>>>> eb00f169
 		addrs   = [AccountRangeMaxResults * 2]common.Address{}
 		m       = map[common.Address]bool{}
 	)
@@ -167,15 +162,10 @@
 
 	// Create a state where account 0x010000... has a few storage entries.
 	var (
-<<<<<<< HEAD
-		db     = state.NewDatabaseWithConfig(rawdb.NewMemoryDatabase(), &triedb.Config{Preimages: true})
-		sdb, _ = state.New(types.EmptyRootHash, db, nil)
-=======
 		mdb    = rawdb.NewMemoryDatabase()
 		tdb    = triedb.NewDatabase(mdb, &triedb.Config{Preimages: true})
 		db     = state.NewDatabase(tdb, nil)
 		sdb, _ = state.New(types.EmptyRootHash, db)
->>>>>>> eb00f169
 		addr   = common.Address{0x01}
 		keys   = []common.Hash{ // hashes of Keys of storage
 			common.HexToHash("340dd630ad21bf010b4e676dbfa9ba9a02175262d1fa356232cfde6cb5b47ef2"),
