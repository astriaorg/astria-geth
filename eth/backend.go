--- conflicted
+++ resolved
@@ -19,10 +19,6 @@
 
 import (
 	"encoding/json"
-<<<<<<< HEAD
-	"errors"
-=======
->>>>>>> c350d3ac
 	"fmt"
 	"math/big"
 	"sync"
@@ -70,18 +66,8 @@
 	txPool     *txpool.TxPool
 	blockchain *core.BlockChain
 
-<<<<<<< HEAD
-	// Handlers
-	txPool *txpool.TxPool
-
-	blockchain         *core.BlockChain
-	handler            *handler
-	ethDialCandidates  enode.Iterator
-	snapDialCandidates enode.Iterator
-=======
 	handler *handler
 	discmix *enode.FairMix
->>>>>>> c350d3ac
 
 	// DB interfaces
 	chainDb ethdb.Database // Block chain database
@@ -113,12 +99,6 @@
 // whose lifecycle will be managed by the provided node.
 func New(stack *node.Node, config *ethconfig.Config) (*Ethereum, error) {
 	// Ensure configuration values are compatible and sane
-<<<<<<< HEAD
-	if config.SyncMode == downloader.LightSync {
-		return nil, errors.New("can't run eth.Ethereum in light sync mode, light mode has been deprecated")
-	}
-=======
->>>>>>> c350d3ac
 	if !config.SyncMode.IsValid() {
 		return nil, fmt.Errorf("invalid sync mode %d", config.SyncMode)
 	}
@@ -221,11 +201,7 @@
 		}
 		t, err := tracers.LiveDirectory.New(config.VMTrace, traceConfig)
 		if err != nil {
-<<<<<<< HEAD
-			return nil, fmt.Errorf("Failed to create tracer %s: %v", config.VMTrace, err)
-=======
 			return nil, fmt.Errorf("failed to create tracer %s: %v", config.VMTrace, err)
->>>>>>> c350d3ac
 		}
 		vmConfig.Tracer = t
 	}
@@ -237,15 +213,7 @@
 	if config.OverrideVerkle != nil {
 		overrides.OverrideVerkle = config.OverrideVerkle
 	}
-<<<<<<< HEAD
-	// TODO (MariusVanDerWijden) get rid of shouldPreserve in a follow-up PR
-	shouldPreserve := func(header *types.Header) bool {
-		return false
-	}
-	eth.blockchain, err = core.NewBlockChain(chainDb, cacheConfig, config.Genesis, &overrides, eth.engine, vmConfig, shouldPreserve, &config.TransactionHistory)
-=======
 	eth.blockchain, err = core.NewBlockChain(chainDb, cacheConfig, config.Genesis, &overrides, eth.engine, vmConfig, &config.TransactionHistory)
->>>>>>> c350d3ac
 	if err != nil {
 		return nil, err
 	}
@@ -282,11 +250,7 @@
 	}
 
 	eth.miner = miner.New(eth, config.Miner, eth.engine)
-<<<<<<< HEAD
 	eth.miner.SetExtra(chainConfig.AstriaExtraData())
-=======
-	eth.miner.SetExtra(makeExtraData(config.Miner.ExtraData))
->>>>>>> c350d3ac
 
 	eth.APIBackend = &EthAPIBackend{stack.Config().ExtRPCEnabled(), stack.Config().AllowUnprotectedTxs, eth, nil}
 	if eth.APIBackend.allowUnprotectedTxs {
