--- conflicted
+++ resolved
@@ -345,10 +345,6 @@
 		last  = task.res.hashes[len(task.res.hashes)-1]
 	)
 	for hash, subTasks := range task.SubTasks {
-<<<<<<< HEAD
-		subTasks := subTasks // closure
-=======
->>>>>>> eb00f169
 		if hash.Cmp(last) <= 0 {
 			tasks[hash] = subTasks
 		}
@@ -775,16 +771,6 @@
 				}
 				task.StorageCompleted = nil
 
-<<<<<<< HEAD
-				// Restore the completed storages
-				task.stateCompleted = make(map[common.Hash]struct{})
-				for _, hash := range task.StorageCompleted {
-					task.stateCompleted[hash] = struct{}{}
-				}
-				task.StorageCompleted = nil
-
-=======
->>>>>>> eb00f169
 				// Allocate batch for account trie generation
 				task.genBatch = ethdb.HookedBatch{
 					Batch: s.db.NewBatch(),
@@ -2441,8 +2427,6 @@
 				panic(err) // Really shouldn't ever happen
 			}
 			task.genTrie.update(hash[:], full)
-<<<<<<< HEAD
-=======
 		} else {
 			// If the storage task is incomplete, explicitly delete the corresponding
 			// account item from the account trie to ensure that all nodes along the
@@ -2450,7 +2434,6 @@
 			if err := task.genTrie.delete(hash[:]); err != nil {
 				panic(err) // Really shouldn't ever happen
 			}
->>>>>>> eb00f169
 		}
 	}
 	// Flush anything written just now and update the stats
