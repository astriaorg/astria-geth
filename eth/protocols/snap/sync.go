--- conflicted
+++ resolved
@@ -2432,8 +2432,6 @@
 				panic(err) // Really shouldn't ever happen
 			}
 			task.genTrie.update(hash[:], full)
-<<<<<<< HEAD
-=======
 		} else {
 			// If the storage task is incomplete, explicitly delete the corresponding
 			// account item from the account trie to ensure that all nodes along the
@@ -2441,7 +2439,6 @@
 			if err := task.genTrie.delete(hash[:]); err != nil {
 				panic(err) // Really shouldn't ever happen
 			}
->>>>>>> c350d3ac
 		}
 	}
 	// Flush anything written just now and update the stats
