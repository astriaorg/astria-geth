// Copyright 2015 The go-ethereum Authors
// This file is part of the go-ethereum library.
//
// The go-ethereum library is free software: you can redistribute it and/or modify
// it under the terms of the GNU Lesser General Public License as published by
// the Free Software Foundation, either version 3 of the License, or
// (at your option) any later version.
//
// The go-ethereum library is distributed in the hope that it will be useful,
// but WITHOUT ANY WARRANTY; without even the implied warranty of
// MERCHANTABILITY or FITNESS FOR A PARTICULAR PURPOSE. See the
// GNU Lesser General Public License for more details.
//
// You should have received a copy of the GNU Lesser General Public License
// along with the go-ethereum library. If not, see <http://www.gnu.org/licenses/>.

package eth

import (
	"errors"
	"math"
	"math/big"
	"sync"
	"sync/atomic"
	"time"

	"github.com/ethereum/go-ethereum/common"
	"github.com/ethereum/go-ethereum/core"
	"github.com/ethereum/go-ethereum/core/forkid"
	"github.com/ethereum/go-ethereum/core/txpool"
	"github.com/ethereum/go-ethereum/core/types"
	"github.com/ethereum/go-ethereum/crypto"
	"github.com/ethereum/go-ethereum/eth/downloader"
	"github.com/ethereum/go-ethereum/eth/fetcher"
	"github.com/ethereum/go-ethereum/eth/protocols/eth"
	"github.com/ethereum/go-ethereum/eth/protocols/snap"
	"github.com/ethereum/go-ethereum/ethdb"
	"github.com/ethereum/go-ethereum/event"
	"github.com/ethereum/go-ethereum/log"
	"github.com/ethereum/go-ethereum/metrics"
	"github.com/ethereum/go-ethereum/p2p"
	"github.com/ethereum/go-ethereum/p2p/enode"
<<<<<<< HEAD
	"github.com/ethereum/go-ethereum/triedb/pathdb"
=======
>>>>>>> eb00f169
)

const (
	// txChanSize is the size of channel listening to NewTxsEvent.
	// The number is referenced from the size of tx pool.
	txChanSize = 4096

	// txMaxBroadcastSize is the max size of a transaction that will be broadcasted.
	// All transactions with a higher size will be announced and need to be fetched
	// by the peer.
	txMaxBroadcastSize = 4096
)

var syncChallengeTimeout = 15 * time.Second // Time allowance for a node to reply to the sync progress challenge

// txPool defines the methods needed from a transaction pool implementation to
// support all the operations needed by the Ethereum chain protocols.
type txPool interface {
	// Has returns an indicator whether txpool has a transaction
	// cached with the given hash.
	Has(hash common.Hash) bool

	// Get retrieves the transaction from local txpool with given
	// tx hash.
	Get(hash common.Hash) *types.Transaction

	// Add should add the given transactions to the pool.
	Add(txs []*types.Transaction, local bool, sync bool) []error

	// Pending should return pending transactions.
	// The slice should be modifiable by the caller.
	Pending(filter txpool.PendingFilter) map[common.Address][]*txpool.LazyTransaction

	// SubscribeTransactions subscribes to new transaction events. The subscriber
	// can decide whether to receive notifications only for newly seen transactions
	// or also for reorged out ones.
	SubscribeTransactions(ch chan<- core.NewTxsEvent, reorgs bool) event.Subscription
}

// handlerConfig is the collection of initialization parameters to create a full
// node network handler.
type handlerConfig struct {
	NodeID         enode.ID               // P2P node ID used for tx propagation topology
	Database       ethdb.Database         // Database for direct sync insertions
	Chain          *core.BlockChain       // Blockchain to serve data from
	TxPool         txPool                 // Transaction pool to propagate from
	Network        uint64                 // Network identifier to advertise
	Sync           downloader.SyncMode    // Whether to snap or full sync
	BloomCache     uint64                 // Megabytes to alloc for snap sync bloom
	EventMux       *event.TypeMux         // Legacy event mux, deprecate for `feed`
	RequiredBlocks map[uint64]common.Hash // Hard coded map of required block hashes for sync challenges
}

type handler struct {
	nodeID     enode.ID
	networkID  uint64
	forkFilter forkid.Filter // Fork ID filter, constant across the lifetime of the node

	snapSync atomic.Bool // Flag whether snap sync is enabled (gets disabled if we already have blocks)
	synced   atomic.Bool // Flag whether we're considered synchronised (enables transaction processing)

	database ethdb.Database
	txpool   txPool
	chain    *core.BlockChain
	maxPeers int

	downloader *downloader.Downloader
	txFetcher  *fetcher.TxFetcher
	peers      *peerSet

	eventMux *event.TypeMux
	txsCh    chan core.NewTxsEvent
	txsSub   event.Subscription

	requiredBlocks map[uint64]common.Hash

	// channels for fetcher, syncer, txsyncLoop
	quitSync chan struct{}

	wg sync.WaitGroup

	handlerStartCh chan struct{}
	handlerDoneCh  chan struct{}
}

// newHandler returns a handler for all Ethereum chain management protocol.
func newHandler(config *handlerConfig) (*handler, error) {
	// Create the protocol manager with the base fields
	if config.EventMux == nil {
		config.EventMux = new(event.TypeMux) // Nicety initialization for tests
	}
	h := &handler{
		nodeID:         config.NodeID,
		networkID:      config.Network,
		forkFilter:     forkid.NewFilter(config.Chain),
		eventMux:       config.EventMux,
		database:       config.Database,
		txpool:         config.TxPool,
		chain:          config.Chain,
		peers:          newPeerSet(),
		requiredBlocks: config.RequiredBlocks,
		quitSync:       make(chan struct{}),
		handlerDoneCh:  make(chan struct{}),
		handlerStartCh: make(chan struct{}),
	}
	if config.Sync == downloader.FullSync {
		// The database seems empty as the current block is the genesis. Yet the snap
		// block is ahead, so snap sync was enabled for this node at a certain point.
		// The scenarios where this can happen is
		// * if the user manually (or via a bad block) rolled back a snap sync node
		//   below the sync point.
		// * the last snap sync is not finished while user specifies a full sync this
		//   time. But we don't have any recent state for full sync.
		// In these cases however it's safe to reenable snap sync.
		fullBlock, snapBlock := h.chain.CurrentBlock(), h.chain.CurrentSnapBlock()
		if fullBlock.Number.Uint64() == 0 && snapBlock.Number.Uint64() > 0 {
			h.snapSync.Store(true)
			log.Warn("Switch sync mode from full sync to snap sync", "reason", "snap sync incomplete")
		} else if !h.chain.HasState(fullBlock.Root) {
			h.snapSync.Store(true)
			log.Warn("Switch sync mode from full sync to snap sync", "reason", "head state missing")
		}
	} else {
		head := h.chain.CurrentBlock()
		if head.Number.Uint64() > 0 && h.chain.HasState(head.Root) {
			// Print warning log if database is not empty to run snap sync.
			log.Warn("Switch sync mode from snap sync to full sync", "reason", "snap sync complete")
		} else {
			// If snap sync was requested and our database is empty, grant it
			h.snapSync.Store(true)
			log.Info("Enabled snap sync", "head", head.Number, "hash", head.Hash())
		}
	}
	// If snap sync is requested but snapshots are disabled, fail loudly
	if h.snapSync.Load() && config.Chain.Snapshots() == nil {
		return nil, errors.New("snap sync not supported with snapshots disabled")
	}
	// Construct the downloader (long sync)
<<<<<<< HEAD
	h.downloader = downloader.New(config.Database, h.eventMux, h.chain, nil, h.removePeer, h.enableSyncedFeatures)
=======
	h.downloader = downloader.New(config.Database, h.eventMux, h.chain, h.removePeer, h.enableSyncedFeatures)
>>>>>>> eb00f169

	fetchTx := func(peer string, hashes []common.Hash) error {
		p := h.peers.peer(peer)
		if p == nil {
			return errors.New("unknown peer")
		}
		return p.RequestTxs(hashes)
	}
	addTxs := func(txs []*types.Transaction) []error {
		return h.txpool.Add(txs, false, false)
	}
	h.txFetcher = fetcher.NewTxFetcher(h.txpool.Has, addTxs, fetchTx, h.removePeer)
	return h, nil
}

// protoTracker tracks the number of active protocol handlers.
func (h *handler) protoTracker() {
	defer h.wg.Done()
	var active int
	for {
		select {
		case <-h.handlerStartCh:
			active++
		case <-h.handlerDoneCh:
			active--
		case <-h.quitSync:
			// Wait for all active handlers to finish.
			for ; active > 0; active-- {
				<-h.handlerDoneCh
			}
			return
		}
	}
}

// incHandlers signals to increment the number of active handlers if not
// quitting.
func (h *handler) incHandlers() bool {
	select {
	case h.handlerStartCh <- struct{}{}:
		return true
	case <-h.quitSync:
		return false
	}
}

// decHandlers signals to decrement the number of active handlers.
func (h *handler) decHandlers() {
	h.handlerDoneCh <- struct{}{}
}

// runEthPeer registers an eth peer into the joint eth/snap peerset, adds it to
// various subsystems and starts handling messages.
func (h *handler) runEthPeer(peer *eth.Peer, handler eth.Handler) error {
	if !h.incHandlers() {
		return p2p.DiscQuitting
	}
	defer h.decHandlers()

	// If the peer has a `snap` extension, wait for it to connect so we can have
	// a uniform initialization/teardown mechanism
	snap, err := h.peers.waitSnapExtension(peer)
	if err != nil {
		peer.Log().Error("Snapshot extension barrier failed", "err", err)
		return err
	}

	// Execute the Ethereum handshake
	var (
		genesis = h.chain.Genesis()
		head    = h.chain.CurrentHeader()
		hash    = head.Hash()
		number  = head.Number.Uint64()
		td      = h.chain.GetTd(hash, number)
	)
	forkID := forkid.NewID(h.chain.Config(), genesis, number, head.Time)
	if err := peer.Handshake(h.networkID, td, hash, genesis.Hash(), forkID, h.forkFilter); err != nil {
		peer.Log().Debug("Ethereum handshake failed", "err", err)
		return err
	}
	reject := false // reserved peer slots
	if h.snapSync.Load() {
		if snap == nil {
			// If we are running snap-sync, we want to reserve roughly half the peer
			// slots for peers supporting the snap protocol.
			// The logic here is; we only allow up to 5 more non-snap peers than snap-peers.
			if all, snp := h.peers.len(), h.peers.snapLen(); all-snp > snp+5 {
				reject = true
			}
		}
	}
	// Ignore maxPeers if this is a trusted peer
	if !peer.Peer.Info().Network.Trusted {
		if reject || h.peers.len() >= h.maxPeers {
			return p2p.DiscTooManyPeers
		}
	}
	peer.Log().Debug("Ethereum peer connected", "name", peer.Name())

	// Register the peer locally
	if err := h.peers.registerPeer(peer, snap); err != nil {
		peer.Log().Error("Ethereum peer registration failed", "err", err)
		return err
	}
	defer h.unregisterPeer(peer.ID())

	p := h.peers.peer(peer.ID())
	if p == nil {
		return errors.New("peer dropped during handling")
	}
	// Register the peer in the downloader. If the downloader considers it banned, we disconnect
	if err := h.downloader.RegisterPeer(peer.ID(), peer.Version(), peer); err != nil {
		peer.Log().Error("Failed to register peer in eth syncer", "err", err)
		return err
	}
	if snap != nil {
		if err := h.downloader.SnapSyncer.Register(snap); err != nil {
			peer.Log().Error("Failed to register peer in snap syncer", "err", err)
			return err
		}
	}
	// Propagate existing transactions. new transactions appearing
	// after this will be sent via broadcasts.
	h.syncTransactions(peer)

	// Create a notification channel for pending requests if the peer goes down
	dead := make(chan struct{})
	defer close(dead)

	// If we have any explicit peer required block hashes, request them
	for number, hash := range h.requiredBlocks {
		resCh := make(chan *eth.Response)

		req, err := peer.RequestHeadersByNumber(number, 1, 0, false, resCh)
		if err != nil {
			return err
		}
		go func(number uint64, hash common.Hash, req *eth.Request) {
			// Ensure the request gets cancelled in case of error/drop
			defer req.Close()

			timeout := time.NewTimer(syncChallengeTimeout)
			defer timeout.Stop()

			select {
			case res := <-resCh:
				headers := ([]*types.Header)(*res.Res.(*eth.BlockHeadersRequest))
				if len(headers) == 0 {
					// Required blocks are allowed to be missing if the remote
					// node is not yet synced
					res.Done <- nil
					return
				}
				// Validate the header and either drop the peer or continue
				if len(headers) > 1 {
					res.Done <- errors.New("too many headers in required block response")
					return
				}
				if headers[0].Number.Uint64() != number || headers[0].Hash() != hash {
					peer.Log().Info("Required block mismatch, dropping peer", "number", number, "hash", headers[0].Hash(), "want", hash)
					res.Done <- errors.New("required block mismatch")
					return
				}
				peer.Log().Debug("Peer required block verified", "number", number, "hash", hash)
				res.Done <- nil
			case <-timeout.C:
				peer.Log().Warn("Required block challenge timed out, dropping", "addr", peer.RemoteAddr(), "type", peer.Name())
				h.removePeer(peer.ID())
			}
		}(number, hash, req)
	}
	// Handle incoming messages until the connection is torn down
	return handler(peer)
}

// runSnapExtension registers a `snap` peer into the joint eth/snap peerset and
// starts handling inbound messages. As `snap` is only a satellite protocol to
// `eth`, all subsystem registrations and lifecycle management will be done by
// the main `eth` handler to prevent strange races.
func (h *handler) runSnapExtension(peer *snap.Peer, handler snap.Handler) error {
	if !h.incHandlers() {
		return p2p.DiscQuitting
	}
	defer h.decHandlers()

	if err := h.peers.registerSnapExtension(peer); err != nil {
		if metrics.Enabled {
			if peer.Inbound() {
				snap.IngressRegistrationErrorMeter.Mark(1)
			} else {
				snap.EgressRegistrationErrorMeter.Mark(1)
			}
		}
		peer.Log().Debug("Snapshot extension registration failed", "err", err)
		return err
	}
	return handler(peer)
}

// removePeer requests disconnection of a peer.
func (h *handler) removePeer(id string) {
	peer := h.peers.peer(id)
	if peer != nil {
		peer.Peer.Disconnect(p2p.DiscUselessPeer)
	}
}

// unregisterPeer removes a peer from the downloader, fetchers and main peer set.
func (h *handler) unregisterPeer(id string) {
	// Create a custom logger to avoid printing the entire id
	var logger log.Logger
	if len(id) < 16 {
		// Tests use short IDs, don't choke on them
		logger = log.New("peer", id)
	} else {
		logger = log.New("peer", id[:8])
	}
	// Abort if the peer does not exist
	peer := h.peers.peer(id)
	if peer == nil {
		logger.Error("Ethereum peer removal failed", "err", errPeerNotRegistered)
		return
	}
	// Remove the `eth` peer if it exists
	logger.Debug("Removing Ethereum peer", "snap", peer.snapExt != nil)

	// Remove the `snap` extension if it exists
	if peer.snapExt != nil {
		h.downloader.SnapSyncer.Unregister(id)
	}
	h.downloader.UnregisterPeer(id)
	h.txFetcher.Drop(id)

	if err := h.peers.unregisterPeer(id); err != nil {
		logger.Error("Ethereum peer removal failed", "err", err)
	}
}

func (h *handler) Start(maxPeers int) {
	h.maxPeers = maxPeers

	// broadcast and announce transactions (only new ones, not resurrected ones)
	h.wg.Add(1)
	h.txsCh = make(chan core.NewTxsEvent, txChanSize)
	h.txsSub = h.txpool.SubscribeTransactions(h.txsCh, false)
	go h.txBroadcastLoop()

	// start sync handlers
	h.txFetcher.Start()

	// start peer handler tracker
	h.wg.Add(1)
	go h.protoTracker()
}

func (h *handler) Stop() {
	h.txsSub.Unsubscribe() // quits txBroadcastLoop
	h.txFetcher.Stop()
	h.downloader.Terminate()

	// Quit chainSync and txsync64.
	// After this is done, no new peers will be accepted.
	close(h.quitSync)

	// Disconnect existing sessions.
	// This also closes the gate for any new registrations on the peer set.
	// sessions which are already established but not added to h.peers yet
	// will exit when they try to register.
	h.peers.close()
	h.wg.Wait()

	log.Info("Ethereum protocol stopped")
}

// BroadcastTransactions will propagate a batch of transactions
// - To a square root of all peers for non-blob transactions
// - And, separately, as announcements to all peers which are not known to
// already have the given transaction.
func (h *handler) BroadcastTransactions(txs types.Transactions) {
	var (
		blobTxs  int // Number of blob transactions to announce only
		largeTxs int // Number of large transactions to announce only

		directCount int // Number of transactions sent directly to peers (duplicates included)
		annCount    int // Number of transactions announced across all peers (duplicates included)

		txset = make(map[*ethPeer][]common.Hash) // Set peer->hash to transfer directly
		annos = make(map[*ethPeer][]common.Hash) // Set peer->hash to announce
	)
	// Broadcast transactions to a batch of peers not knowing about it
	direct := big.NewInt(int64(math.Sqrt(float64(h.peers.len())))) // Approximate number of peers to broadcast to
	if direct.BitLen() == 0 {
		direct = big.NewInt(1)
	}
	total := new(big.Int).Exp(direct, big.NewInt(2), nil) // Stabilise total peer count a bit based on sqrt peers

	var (
		signer = types.LatestSignerForChainID(h.chain.Config().ChainID) // Don't care about chain status, we just need *a* sender
		hasher = crypto.NewKeccakState()
		hash   = make([]byte, 32)
	)
	for _, tx := range txs {
		var maybeDirect bool
		switch {
		case tx.Type() == types.BlobTxType:
			blobTxs++
		case tx.Size() > txMaxBroadcastSize:
			largeTxs++
		default:
			maybeDirect = true
		}
		// Send the transaction (if it's small enough) directly to a subset of
		// the peers that have not received it yet, ensuring that the flow of
		// transactions is grouped by account to (try and) avoid nonce gaps.
		//
		// To do this, we hash the local enode IW with together with a peer's
		// enode ID together with the transaction sender and broadcast if
		// `sha(self, peer, sender) mod peers < sqrt(peers)`.
		for _, peer := range h.peers.peersWithoutTransaction(tx.Hash()) {
			var broadcast bool
			if maybeDirect {
				hasher.Reset()
				hasher.Write(h.nodeID.Bytes())
				hasher.Write(peer.Node().ID().Bytes())

				from, _ := types.Sender(signer, tx) // Ignore error, we only use the addr as a propagation target splitter
				hasher.Write(from.Bytes())

				hasher.Read(hash)
				if new(big.Int).Mod(new(big.Int).SetBytes(hash), total).Cmp(direct) < 0 {
					broadcast = true
				}
			}
			if broadcast {
				txset[peer] = append(txset[peer], tx.Hash())
			} else {
				annos[peer] = append(annos[peer], tx.Hash())
			}
		}
	}
	for peer, hashes := range txset {
		directCount += len(hashes)
		peer.AsyncSendTransactions(hashes)
	}
	for peer, hashes := range annos {
		annCount += len(hashes)
		peer.AsyncSendPooledTransactionHashes(hashes)
	}
	log.Debug("Distributed transactions", "plaintxs", len(txs)-blobTxs-largeTxs, "blobtxs", blobTxs, "largetxs", largeTxs,
		"bcastpeers", len(txset), "bcastcount", directCount, "annpeers", len(annos), "anncount", annCount)
}

// txBroadcastLoop announces new transactions to connected peers.
func (h *handler) txBroadcastLoop() {
	defer h.wg.Done()
	for {
		select {
		case event := <-h.txsCh:
			h.BroadcastTransactions(event.Txs)
		case <-h.txsSub.Err():
			return
		}
	}
}

// enableSyncedFeatures enables the post-sync functionalities when the initial
// sync is finished.
func (h *handler) enableSyncedFeatures() {
	// Mark the local node as synced.
	h.synced.Store(true)

	// If we were running snap sync and it finished, disable doing another
	// round on next sync cycle
	if h.snapSync.Load() {
		log.Info("Snap sync complete, auto disabling")
		h.snapSync.Store(false)
	}
}<|MERGE_RESOLUTION|>--- conflicted
+++ resolved
@@ -40,10 +40,6 @@
 	"github.com/ethereum/go-ethereum/metrics"
 	"github.com/ethereum/go-ethereum/p2p"
 	"github.com/ethereum/go-ethereum/p2p/enode"
-<<<<<<< HEAD
-	"github.com/ethereum/go-ethereum/triedb/pathdb"
-=======
->>>>>>> eb00f169
 )
 
 const (
@@ -182,11 +178,7 @@
 		return nil, errors.New("snap sync not supported with snapshots disabled")
 	}
 	// Construct the downloader (long sync)
-<<<<<<< HEAD
-	h.downloader = downloader.New(config.Database, h.eventMux, h.chain, nil, h.removePeer, h.enableSyncedFeatures)
-=======
 	h.downloader = downloader.New(config.Database, h.eventMux, h.chain, h.removePeer, h.enableSyncedFeatures)
->>>>>>> eb00f169
 
 	fetchTx := func(peer string, hashes []common.Hash) error {
 		p := h.peers.peer(peer)
