--- conflicted
+++ resolved
@@ -180,11 +180,7 @@
 		return nil, errors.New("snap sync not supported with snapshots disabled")
 	}
 	// Construct the downloader (long sync)
-<<<<<<< HEAD
-	h.downloader = downloader.New(config.Database, h.eventMux, h.chain, nil, h.removePeer, h.enableSyncedFeatures)
-=======
 	h.downloader = downloader.New(config.Database, h.eventMux, h.chain, h.removePeer, h.enableSyncedFeatures)
->>>>>>> c350d3ac
 
 	fetchTx := func(peer string, hashes []common.Hash) error {
 		p := h.peers.peer(peer)
