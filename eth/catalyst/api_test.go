// Copyright 2021 The go-ethereum Authors
// This file is part of the go-ethereum library.
//
// The go-ethereum library is free software: you can redistribute it and/or modify
// it under the terms of the GNU Lesser General Public License as published by
// the Free Software Foundation, either version 3 of the License, or
// (at your option) any later version.
//
// The go-ethereum library is distributed in the hope that it will be useful,
// but WITHOUT ANY WARRANTY; without even the implied warranty of
// MERCHANTABILITY or FITNESS FOR A PARTICULAR PURPOSE. See the
// GNU Lesser General Public License for more details.
//
// You should have received a copy of the GNU Lesser General Public License
// along with the go-ethereum library. If not, see <http://www.gnu.org/licenses/>.
package catalyst

import (
	"bytes"
	"context"
	crand "crypto/rand"
	"fmt"
	"math/big"
	"math/rand"
	"reflect"
	"sync"
	"testing"
	"time"

	"github.com/ethereum/go-ethereum/beacon/engine"
	"github.com/ethereum/go-ethereum/common"
	"github.com/ethereum/go-ethereum/common/hexutil"
	"github.com/ethereum/go-ethereum/consensus"
	beaconConsensus "github.com/ethereum/go-ethereum/consensus/beacon"
	"github.com/ethereum/go-ethereum/consensus/ethash"
	"github.com/ethereum/go-ethereum/core"
	"github.com/ethereum/go-ethereum/core/types"
	"github.com/ethereum/go-ethereum/crypto"
	"github.com/ethereum/go-ethereum/crypto/kzg4844"
	"github.com/ethereum/go-ethereum/eth"
	"github.com/ethereum/go-ethereum/eth/downloader"
	"github.com/ethereum/go-ethereum/eth/ethconfig"
	"github.com/ethereum/go-ethereum/log"
	"github.com/ethereum/go-ethereum/miner"
	"github.com/ethereum/go-ethereum/node"
	"github.com/ethereum/go-ethereum/p2p"
	"github.com/ethereum/go-ethereum/params"
	"github.com/ethereum/go-ethereum/rpc"
	"github.com/ethereum/go-ethereum/trie"
	"github.com/mattn/go-colorable"
)

var (
	// testKey is a private key to use for funding a tester account.
	testKey, _ = crypto.HexToECDSA("b71c71a67e1177ad4e901695e1b4b9ee17ae16c6668d313eac2f96dbcda3f291")

	// testAddr is the Ethereum address of the tester account.
	testAddr = crypto.PubkeyToAddress(testKey.PublicKey)

	testBalance = big.NewInt(2e18)
)

func generateMergeChain(n int, merged bool) (*core.Genesis, []*types.Block) {
	config := *params.AllEthashProtocolChanges
	engine := consensus.Engine(beaconConsensus.New(ethash.NewFaker()))
	if merged {
		config.TerminalTotalDifficulty = common.Big0
		config.TerminalTotalDifficultyPassed = true
		engine = beaconConsensus.NewFaker()
	}
	genesis := &core.Genesis{
		Config: &config,
		Alloc: types.GenesisAlloc{
			testAddr:                  {Balance: testBalance},
			params.BeaconRootsAddress: {Balance: common.Big0, Code: common.Hex2Bytes("3373fffffffffffffffffffffffffffffffffffffffe14604457602036146024575f5ffd5b620180005f350680545f35146037575f5ffd5b6201800001545f5260205ff35b6201800042064281555f359062018000015500")},
		},
		ExtraData:  []byte("test genesis"),
		Timestamp:  9000,
		BaseFee:    big.NewInt(params.InitialBaseFee),
		Difficulty: big.NewInt(0),
	}
	testNonce := uint64(0)
	generate := func(i int, g *core.BlockGen) {
		g.OffsetTime(5)
		g.SetExtra([]byte("test"))
		tx, _ := types.SignTx(types.NewTransaction(testNonce, common.HexToAddress("0x9a9070028361F7AAbeB3f2F2Dc07F82C4a98A02a"), big.NewInt(1), params.TxGas, big.NewInt(params.InitialBaseFee*2), nil), types.LatestSigner(&config), testKey)
		g.AddTx(tx)
		testNonce++
	}
	_, blocks, _ := core.GenerateChainWithGenesis(genesis, engine, n, generate)

	if !merged {
		totalDifficulty := big.NewInt(0)
		for _, b := range blocks {
			totalDifficulty.Add(totalDifficulty, b.Difficulty())
		}
		config.TerminalTotalDifficulty = totalDifficulty
	}

	return genesis, blocks
}

func TestEth2AssembleBlock(t *testing.T) {
	genesis, blocks := generateMergeChain(10, false)
	n, ethservice := startEthService(t, genesis, blocks)
	defer n.Close()

	api := NewConsensusAPI(ethservice)
	signer := types.NewEIP155Signer(ethservice.BlockChain().Config().ChainID)
	tx, err := types.SignTx(types.NewTransaction(uint64(10), blocks[9].Coinbase(), big.NewInt(1000), params.TxGas, big.NewInt(params.InitialBaseFee), nil), signer, testKey)
	if err != nil {
		t.Fatalf("error signing transaction, err=%v", err)
	}
<<<<<<< HEAD
	ethservice.TxPool().SetAstriaOrdered([]*types.Transaction{tx})
=======
	ethservice.TxPool().Add([]*types.Transaction{tx}, true, true)
>>>>>>> 0dd173a7
	blockParams := engine.PayloadAttributes{
		Timestamp: blocks[9].Time() + 5,
	}
	// The miner needs to pick up on the txs in the pool, so a few retries might be
	// needed.
	if _, testErr := assembleWithTransactions(api, blocks[9].Hash(), &blockParams, 1); testErr != nil {
		t.Fatal(testErr)
	}
}

// assembleWithTransactions tries to assemble a block, retrying until it has 'want',
// number of transactions in it, or it has retried three times.
func assembleWithTransactions(api *ConsensusAPI, parentHash common.Hash, params *engine.PayloadAttributes, want int) (execData *engine.ExecutableData, err error) {
	for retries := 3; retries > 0; retries-- {
		execData, err = assembleBlock(api, parentHash, params)
		if err != nil {
			return nil, err
		}
		if have, want := len(execData.Transactions), want; have != want {
			err = fmt.Errorf("invalid number of transactions, have %d want %d", have, want)
			continue
		}
		return execData, nil
	}
	return nil, err
}

func TestEth2AssembleBlockWithAnotherBlocksTxs(t *testing.T) {
	genesis, blocks := generateMergeChain(10, false)
	n, ethservice := startEthService(t, genesis, blocks[:9])
	defer n.Close()

	api := NewConsensusAPI(ethservice)

	// Put the 10th block's tx in the pool and produce a new block
	txs := blocks[9].Transactions()
	api.eth.TxPool().SetAstriaOrdered(txs)
	blockParams := engine.PayloadAttributes{
		Timestamp: blocks[8].Time() + 5,
	}
	// The miner needs to pick up on the txs in the pool, so a few retries might be
	// needed.
	if _, err := assembleWithTransactions(api, blocks[8].Hash(), &blockParams, blocks[9].Transactions().Len()); err != nil {
		t.Fatal(err)
	}
}

func TestSetHeadBeforeTotalDifficulty(t *testing.T) {
	genesis, blocks := generateMergeChain(10, false)
	n, ethservice := startEthService(t, genesis, blocks)
	defer n.Close()

	api := NewConsensusAPI(ethservice)
	fcState := engine.ForkchoiceStateV1{
		HeadBlockHash:      blocks[5].Hash(),
		SafeBlockHash:      common.Hash{},
		FinalizedBlockHash: common.Hash{},
	}
	if resp, err := api.ForkchoiceUpdatedV1(fcState, nil); err != nil {
		t.Errorf("fork choice updated should not error: %v", err)
	} else if resp.PayloadStatus.Status != engine.INVALID_TERMINAL_BLOCK.Status {
		t.Errorf("fork choice updated before total terminal difficulty should be INVALID")
	}
}

func TestEth2PrepareAndGetPayload(t *testing.T) {
	genesis, blocks := generateMergeChain(10, false)
	// We need to properly set the terminal total difficulty
	genesis.Config.TerminalTotalDifficulty.Sub(genesis.Config.TerminalTotalDifficulty, blocks[9].Difficulty())
	n, ethservice := startEthService(t, genesis, blocks[:9])
	defer n.Close()

	api := NewConsensusAPI(ethservice)

	// Put the 10th block's tx in the pool and produce a new block
	txs := blocks[9].Transactions()
<<<<<<< HEAD
	ethservice.TxPool().SetAstriaOrdered(txs)
=======
	ethservice.TxPool().Add(txs, true, true)
>>>>>>> 0dd173a7
	blockParams := engine.PayloadAttributes{
		Timestamp: blocks[8].Time() + 5,
	}
	fcState := engine.ForkchoiceStateV1{
		HeadBlockHash:      blocks[8].Hash(),
		SafeBlockHash:      common.Hash{},
		FinalizedBlockHash: common.Hash{},
	}
	_, err := api.ForkchoiceUpdatedV1(fcState, &blockParams)
	if err != nil {
		t.Fatalf("error preparing payload, err=%v", err)
	}
	// give the payload some time to be built
	time.Sleep(100 * time.Millisecond)
	payloadID := (&miner.BuildPayloadArgs{
		Parent:       fcState.HeadBlockHash,
		Timestamp:    blockParams.Timestamp,
		FeeRecipient: blockParams.SuggestedFeeRecipient,
		Random:       blockParams.Random,
		BeaconRoot:   blockParams.BeaconRoot,
		Version:      engine.PayloadV1,
	}).Id()
	execData, err := api.GetPayloadV1(payloadID)
	if err != nil {
		t.Fatalf("error getting payload, err=%v", err)
	}
	if len(execData.Transactions) != blocks[9].Transactions().Len() {
		t.Fatalf("invalid number of transactions %d != 1", len(execData.Transactions))
	}
	// Test invalid payloadID
	var invPayload engine.PayloadID
	copy(invPayload[:], payloadID[:])
	invPayload[0] = ^invPayload[0]
	_, err = api.GetPayloadV1(invPayload)
	if err == nil {
		t.Fatal("expected error retrieving invalid payload")
	}
}

func checkLogEvents(t *testing.T, logsCh <-chan []*types.Log, rmLogsCh <-chan core.RemovedLogsEvent, wantNew, wantRemoved int) {
	t.Helper()

	if len(logsCh) != wantNew {
		t.Fatalf("wrong number of log events: got %d, want %d", len(logsCh), wantNew)
	}
	if len(rmLogsCh) != wantRemoved {
		t.Fatalf("wrong number of removed log events: got %d, want %d", len(rmLogsCh), wantRemoved)
	}
	// Drain events.
	for i := 0; i < len(logsCh); i++ {
		<-logsCh
	}
	for i := 0; i < len(rmLogsCh); i++ {
		<-rmLogsCh
	}
}

func TestInvalidPayloadTimestamp(t *testing.T) {
	genesis, preMergeBlocks := generateMergeChain(10, false)
	n, ethservice := startEthService(t, genesis, preMergeBlocks)
	defer n.Close()
	var (
		api    = NewConsensusAPI(ethservice)
		parent = ethservice.BlockChain().CurrentBlock()
	)
	tests := []struct {
		time      uint64
		shouldErr bool
	}{
		{0, true},
		{parent.Time, true},
		{parent.Time - 1, true},
		{parent.Time + 1, false},
		{uint64(time.Now().Unix()) + uint64(time.Minute), false},
	}

	for i, test := range tests {
		t.Run(fmt.Sprintf("Timestamp test: %v", i), func(t *testing.T) {
			params := engine.PayloadAttributes{
				Timestamp:             test.time,
				Random:                crypto.Keccak256Hash([]byte{byte(123)}),
				SuggestedFeeRecipient: parent.Coinbase,
			}
			fcState := engine.ForkchoiceStateV1{
				HeadBlockHash:      parent.Hash(),
				SafeBlockHash:      common.Hash{},
				FinalizedBlockHash: common.Hash{},
			}
			_, err := api.ForkchoiceUpdatedV1(fcState, &params)
			if test.shouldErr && err == nil {
				t.Fatalf("expected error preparing payload with invalid timestamp, err=%v", err)
			} else if !test.shouldErr && err != nil {
				t.Fatalf("error preparing payload with valid timestamp, err=%v", err)
			}
		})
	}
}

func TestEth2NewBlock(t *testing.T) {
	genesis, preMergeBlocks := generateMergeChain(10, false)
	n, ethservice := startEthService(t, genesis, preMergeBlocks)
	defer n.Close()

	var (
		api    = NewConsensusAPI(ethservice)
		parent = preMergeBlocks[len(preMergeBlocks)-1]

		// This EVM code generates a log when the contract is created.
		logCode = common.Hex2Bytes("60606040525b7f24ec1d3ff24c2f6ff210738839dbc339cd45a5294d85c79361016243157aae7b60405180905060405180910390a15b600a8060416000396000f360606040526008565b00")
	)
	// The event channels.
	newLogCh := make(chan []*types.Log, 10)
	rmLogsCh := make(chan core.RemovedLogsEvent, 10)
	ethservice.BlockChain().SubscribeLogsEvent(newLogCh)
	ethservice.BlockChain().SubscribeRemovedLogsEvent(rmLogsCh)

	for i := 0; i < 10; i++ {
		statedb, _ := ethservice.BlockChain().StateAt(parent.Root())
		nonce := statedb.GetNonce(testAddr)
		tx, _ := types.SignTx(types.NewContractCreation(nonce, new(big.Int), 1000000, big.NewInt(2*params.InitialBaseFee), logCode), types.LatestSigner(ethservice.BlockChain().Config()), testKey)
<<<<<<< HEAD
		ethservice.TxPool().SetAstriaOrdered([]*types.Transaction{tx})
=======
		ethservice.TxPool().Add([]*types.Transaction{tx}, true, true)
>>>>>>> 0dd173a7

		execData, err := assembleWithTransactions(api, parent.Hash(), &engine.PayloadAttributes{
			Timestamp: parent.Time() + 5,
		}, 1)
		if err != nil {
			t.Fatalf("Failed to create the executable data, block %d: %v", i, err)
		}
		block, err := engine.ExecutableDataToBlock(*execData, nil, nil)
		if err != nil {
			t.Fatalf("Failed to convert executable data to block %v", err)
		}
		newResp, err := api.NewPayloadV1(*execData)
		switch {
		case err != nil:
			t.Fatalf("Failed to insert block: %v", err)
		case newResp.Status != "VALID":
			t.Fatalf("Failed to insert block: %v", newResp.Status)
		case ethservice.BlockChain().CurrentBlock().Number.Uint64() != block.NumberU64()-1:
			t.Fatalf("Chain head shouldn't be updated")
		}
		checkLogEvents(t, newLogCh, rmLogsCh, 0, 0)
		fcState := engine.ForkchoiceStateV1{
			HeadBlockHash:      block.Hash(),
			SafeBlockHash:      block.Hash(),
			FinalizedBlockHash: block.Hash(),
		}
		if _, err := api.ForkchoiceUpdatedV1(fcState, nil); err != nil {
			t.Fatalf("Failed to insert block: %v", err)
		}
		if have, want := ethservice.BlockChain().CurrentBlock().Number.Uint64(), block.NumberU64(); have != want {
			t.Fatalf("Chain head should be updated, have %d want %d", have, want)
		}
		checkLogEvents(t, newLogCh, rmLogsCh, 1, 0)

		parent = block
	}

	// Introduce fork chain
	var (
		head = ethservice.BlockChain().CurrentBlock().Number.Uint64()
	)
	parent = preMergeBlocks[len(preMergeBlocks)-1]
	for i := 0; i < 10; i++ {
		execData, err := assembleBlock(api, parent.Hash(), &engine.PayloadAttributes{
			Timestamp: parent.Time() + 6,
		})
		if err != nil {
			t.Fatalf("Failed to create the executable data %v", err)
		}
		block, err := engine.ExecutableDataToBlock(*execData, nil, nil)
		if err != nil {
			t.Fatalf("Failed to convert executable data to block %v", err)
		}
		newResp, err := api.NewPayloadV1(*execData)
		if err != nil || newResp.Status != "VALID" {
			t.Fatalf("Failed to insert block: %v", err)
		}
		if ethservice.BlockChain().CurrentBlock().Number.Uint64() != head {
			t.Fatalf("Chain head shouldn't be updated")
		}

		fcState := engine.ForkchoiceStateV1{
			HeadBlockHash:      block.Hash(),
			SafeBlockHash:      block.Hash(),
			FinalizedBlockHash: block.Hash(),
		}
		if _, err := api.ForkchoiceUpdatedV1(fcState, nil); err != nil {
			t.Fatalf("Failed to insert block: %v", err)
		}
		if ethservice.BlockChain().CurrentBlock().Number.Uint64() != block.NumberU64() {
			t.Fatalf("Chain head should be updated")
		}
		parent, head = block, block.NumberU64()
	}
}

func TestEth2DeepReorg(t *testing.T) {
	// TODO (MariusVanDerWijden) TestEth2DeepReorg is currently broken, because it tries to reorg
	// before the totalTerminalDifficulty threshold
	/*
		genesis, preMergeBlocks := generateMergeChain(core.TriesInMemory * 2, false)
		n, ethservice := startEthService(t, genesis, preMergeBlocks)
		defer n.Close()

		var (
			api    = NewConsensusAPI(ethservice, nil)
			parent = preMergeBlocks[len(preMergeBlocks)-core.TriesInMemory-1]
			head   = ethservice.BlockChain().CurrentBlock().Number.Uint64()()
		)
		if ethservice.BlockChain().HasBlockAndState(parent.Hash(), parent.NumberU64()) {
			t.Errorf("Block %d not pruned", parent.NumberU64())
		}
		for i := 0; i < 10; i++ {
			execData, err := api.assembleBlock(AssembleBlockParams{
				ParentHash: parent.Hash(),
				Timestamp:  parent.Time() + 5,
			})
			if err != nil {
				t.Fatalf("Failed to create the executable data %v", err)
			}
			block, err := ExecutableDataToBlock(ethservice.BlockChain().Config(), parent.Header(), *execData)
			if err != nil {
				t.Fatalf("Failed to convert executable data to block %v", err)
			}
			newResp, err := api.ExecutePayload(*execData)
			if err != nil || newResp.Status != "VALID" {
				t.Fatalf("Failed to insert block: %v", err)
			}
			if ethservice.BlockChain().CurrentBlock().Number.Uint64()() != head {
				t.Fatalf("Chain head shouldn't be updated")
			}
			if err := api.setHead(block.Hash()); err != nil {
				t.Fatalf("Failed to set head: %v", err)
			}
			if ethservice.BlockChain().CurrentBlock().Number.Uint64()() != block.NumberU64() {
				t.Fatalf("Chain head should be updated")
			}
			parent, head = block, block.NumberU64()
		}
	*/
}

// startEthService creates a full node instance for testing.
func startEthService(t *testing.T, genesis *core.Genesis, blocks []*types.Block) (*node.Node, *eth.Ethereum) {
	t.Helper()

	n, err := node.New(&node.Config{
		P2P: p2p.Config{
			ListenAddr:  "0.0.0.0:0",
			NoDiscovery: true,
			MaxPeers:    25,
		}})
	if err != nil {
		t.Fatal("can't create node:", err)
	}

	mcfg := miner.DefaultConfig
	mcfg.PendingFeeRecipient = testAddr
	ethcfg := &ethconfig.Config{Genesis: genesis, SyncMode: downloader.FullSync, TrieTimeout: time.Minute, TrieDirtyCache: 256, TrieCleanCache: 256, Miner: mcfg}
	ethservice, err := eth.New(n, ethcfg)
	if err != nil {
		t.Fatal("can't create eth service:", err)
	}
	if err := n.Start(); err != nil {
		t.Fatal("can't start node:", err)
	}
	if _, err := ethservice.BlockChain().InsertChain(blocks); err != nil {
		n.Close()
		t.Fatal("can't import test blocks:", err)
	}

	ethservice.SetSynced()
	return n, ethservice
}

func TestFullAPI(t *testing.T) {
	genesis, preMergeBlocks := generateMergeChain(10, false)
	n, ethservice := startEthService(t, genesis, preMergeBlocks)
	defer n.Close()
	var (
		parent = ethservice.BlockChain().CurrentBlock()
		// This EVM code generates a log when the contract is created.
		logCode = common.Hex2Bytes("60606040525b7f24ec1d3ff24c2f6ff210738839dbc339cd45a5294d85c79361016243157aae7b60405180905060405180910390a15b600a8060416000396000f360606040526008565b00")
	)

	callback := func(parent *types.Header) {
		statedb, _ := ethservice.BlockChain().StateAt(parent.Root)
		nonce := statedb.GetNonce(testAddr)
		tx, _ := types.SignTx(types.NewContractCreation(nonce, new(big.Int), 1000000, big.NewInt(2*params.InitialBaseFee), logCode), types.LatestSigner(ethservice.BlockChain().Config()), testKey)
		ethservice.TxPool().SetAstriaOrdered([]*types.Transaction{tx})
	}

	setupBlocks(t, ethservice, 10, parent, callback, nil)
}

func setupBlocks(t *testing.T, ethservice *eth.Ethereum, n int, parent *types.Header, callback func(parent *types.Header), withdrawals [][]*types.Withdrawal) []*types.Header {
	api := NewConsensusAPI(ethservice)
	var blocks []*types.Header
	for i := 0; i < n; i++ {
		callback(parent)
		var w []*types.Withdrawal
		if withdrawals != nil {
			w = withdrawals[i]
		}

		payload := getNewPayload(t, api, parent, w)
		execResp, err := api.NewPayloadV2(*payload)
		if err != nil {
			t.Fatalf("can't execute payload: %v", err)
		}
		if execResp.Status != engine.VALID {
			t.Fatalf("invalid status: %v", execResp.Status)
		}
		fcState := engine.ForkchoiceStateV1{
			HeadBlockHash:      payload.BlockHash,
			SafeBlockHash:      payload.ParentHash,
			FinalizedBlockHash: payload.ParentHash,
		}
		if _, err := api.ForkchoiceUpdatedV1(fcState, nil); err != nil {
			t.Fatalf("Failed to insert block: %v", err)
		}
		if ethservice.BlockChain().CurrentBlock().Number.Uint64() != payload.Number {
			t.Fatal("Chain head should be updated")
		}
		if ethservice.BlockChain().CurrentFinalBlock().Number.Uint64() != payload.Number-1 {
			t.Fatal("Finalized block should be updated")
		}
		parent = ethservice.BlockChain().CurrentBlock()
		blocks = append(blocks, parent)
	}
	return blocks
}

func TestExchangeTransitionConfig(t *testing.T) {
	genesis, preMergeBlocks := generateMergeChain(10, false)
	n, ethservice := startEthService(t, genesis, preMergeBlocks)
	defer n.Close()

	// invalid ttd
	api := NewConsensusAPI(ethservice)
	config := engine.TransitionConfigurationV1{
		TerminalTotalDifficulty: (*hexutil.Big)(big.NewInt(0)),
		TerminalBlockHash:       common.Hash{},
		TerminalBlockNumber:     0,
	}
	if _, err := api.ExchangeTransitionConfigurationV1(config); err == nil {
		t.Fatal("expected error on invalid config, invalid ttd")
	}
	// invalid terminal block hash
	config = engine.TransitionConfigurationV1{
		TerminalTotalDifficulty: (*hexutil.Big)(genesis.Config.TerminalTotalDifficulty),
		TerminalBlockHash:       common.Hash{1},
		TerminalBlockNumber:     0,
	}
	if _, err := api.ExchangeTransitionConfigurationV1(config); err == nil {
		t.Fatal("expected error on invalid config, invalid hash")
	}
	// valid config
	config = engine.TransitionConfigurationV1{
		TerminalTotalDifficulty: (*hexutil.Big)(genesis.Config.TerminalTotalDifficulty),
		TerminalBlockHash:       common.Hash{},
		TerminalBlockNumber:     0,
	}
	if _, err := api.ExchangeTransitionConfigurationV1(config); err != nil {
		t.Fatalf("expected no error on valid config, got %v", err)
	}
	// valid config
	config = engine.TransitionConfigurationV1{
		TerminalTotalDifficulty: (*hexutil.Big)(genesis.Config.TerminalTotalDifficulty),
		TerminalBlockHash:       preMergeBlocks[5].Hash(),
		TerminalBlockNumber:     6,
	}
	if _, err := api.ExchangeTransitionConfigurationV1(config); err != nil {
		t.Fatalf("expected no error on valid config, got %v", err)
	}
}

/*
TestNewPayloadOnInvalidChain sets up a valid chain and tries to feed blocks
from an invalid chain to test if latestValidHash (LVH) works correctly.

We set up the following chain where P1 ... Pn and P1” are valid while
P1' is invalid.
We expect
(1) The LVH to point to the current inserted payload if it was valid.
(2) The LVH to point to the valid parent on an invalid payload (if the parent is available).
(3) If the parent is unavailable, the LVH should not be set.

	CommonAncestor◄─▲── P1 ◄── P2  ◄─ P3  ◄─ ... ◄─ Pn
	                │
	                └── P1' ◄─ P2' ◄─ P3' ◄─ ... ◄─ Pn'
	                │
	                └── P1''
*/
func TestNewPayloadOnInvalidChain(t *testing.T) {
	genesis, preMergeBlocks := generateMergeChain(10, false)
	n, ethservice := startEthService(t, genesis, preMergeBlocks)
	defer n.Close()

	var (
		api    = NewConsensusAPI(ethservice)
		parent = ethservice.BlockChain().CurrentBlock()
		signer = types.LatestSigner(ethservice.BlockChain().Config())
		// This EVM code generates a log when the contract is created.
		logCode = common.Hex2Bytes("60606040525b7f24ec1d3ff24c2f6ff210738839dbc339cd45a5294d85c79361016243157aae7b60405180905060405180910390a15b600a8060416000396000f360606040526008565b00")
	)
	for i := 0; i < 10; i++ {
		statedb, _ := ethservice.BlockChain().StateAt(parent.Root)
		tx := types.MustSignNewTx(testKey, signer, &types.LegacyTx{
			Nonce:    statedb.GetNonce(testAddr),
			Value:    new(big.Int),
			Gas:      1000000,
			GasPrice: big.NewInt(2 * params.InitialBaseFee),
			Data:     logCode,
		})
		ethservice.TxPool().SetAstriaOrdered([]*types.Transaction{tx})
		var (
			params = engine.PayloadAttributes{
				Timestamp:             parent.Time + 1,
				Random:                crypto.Keccak256Hash([]byte{byte(i)}),
				SuggestedFeeRecipient: parent.Coinbase,
			}
			fcState = engine.ForkchoiceStateV1{
				HeadBlockHash:      parent.Hash(),
				SafeBlockHash:      common.Hash{},
				FinalizedBlockHash: common.Hash{},
			}
			payload *engine.ExecutableData
			resp    engine.ForkChoiceResponse
			err     error
		)
		for i := 0; ; i++ {
			if resp, err = api.ForkchoiceUpdatedV1(fcState, &params); err != nil {
				t.Fatalf("error preparing payload, err=%v", err)
			}
			if resp.PayloadStatus.Status != engine.VALID {
				t.Fatalf("error preparing payload, invalid status: %v", resp.PayloadStatus.Status)
			}
			// give the payload some time to be built
			time.Sleep(50 * time.Millisecond)
			if payload, err = api.GetPayloadV1(*resp.PayloadID); err != nil {
				t.Fatalf("can't get payload: %v", err)
			}
			if len(payload.Transactions) > 0 {
				break
			}
			// No luck this time we need to update the params and try again.
			params.Timestamp = params.Timestamp + 1
			if i > 10 {
				t.Fatalf("payload should not be empty")
			}
		}
		execResp, err := api.NewPayloadV1(*payload)
		if err != nil {
			t.Fatalf("can't execute payload: %v", err)
		}
		if execResp.Status != engine.VALID {
			t.Fatalf("invalid status: %v", execResp.Status)
		}
		fcState = engine.ForkchoiceStateV1{
			HeadBlockHash:      payload.BlockHash,
			SafeBlockHash:      payload.ParentHash,
			FinalizedBlockHash: payload.ParentHash,
		}
		if _, err := api.ForkchoiceUpdatedV1(fcState, nil); err != nil {
			t.Fatalf("Failed to insert block: %v", err)
		}
		if ethservice.BlockChain().CurrentBlock().Number.Uint64() != payload.Number {
			t.Fatalf("Chain head should be updated")
		}
		parent = ethservice.BlockChain().CurrentBlock()
	}
}

func assembleBlock(api *ConsensusAPI, parentHash common.Hash, params *engine.PayloadAttributes) (*engine.ExecutableData, error) {
	args := &miner.BuildPayloadArgs{
		Parent:       parentHash,
		Timestamp:    params.Timestamp,
		FeeRecipient: params.SuggestedFeeRecipient,
		Random:       params.Random,
		Withdrawals:  params.Withdrawals,
		BeaconRoot:   params.BeaconRoot,
	}
	payload, err := api.eth.Miner().BuildPayload(args)
	if err != nil {
		return nil, err
	}
	return payload.ResolveFull().ExecutionPayload, nil
}

func TestEmptyBlocks(t *testing.T) {
	genesis, preMergeBlocks := generateMergeChain(10, false)
	n, ethservice := startEthService(t, genesis, preMergeBlocks)
	defer n.Close()

	commonAncestor := ethservice.BlockChain().CurrentBlock()
	api := NewConsensusAPI(ethservice)

	// Setup 10 blocks on the canonical chain
	setupBlocks(t, ethservice, 10, commonAncestor, func(parent *types.Header) {}, nil)

	// (1) check LatestValidHash by sending a normal payload (P1'')
	payload := getNewPayload(t, api, commonAncestor, nil)

	status, err := api.NewPayloadV1(*payload)
	if err != nil {
		t.Fatal(err)
	}
	if status.Status != engine.VALID {
		t.Errorf("invalid status: expected VALID got: %v", status.Status)
	}
	if !bytes.Equal(status.LatestValidHash[:], payload.BlockHash[:]) {
		t.Fatalf("invalid LVH: got %v want %v", status.LatestValidHash, payload.BlockHash)
	}

	// (2) Now send P1' which is invalid
	payload = getNewPayload(t, api, commonAncestor, nil)
	payload.GasUsed += 1
	payload = setBlockhash(payload)
	// Now latestValidHash should be the common ancestor
	status, err = api.NewPayloadV1(*payload)
	if err != nil {
		t.Fatal(err)
	}
	if status.Status != engine.INVALID {
		t.Errorf("invalid status: expected INVALID got: %v", status.Status)
	}
	// Expect 0x0 on INVALID block on top of PoW block
	expected := common.Hash{}
	if !bytes.Equal(status.LatestValidHash[:], expected[:]) {
		t.Fatalf("invalid LVH: got %v want %v", status.LatestValidHash, expected)
	}

	// (3) Now send a payload with unknown parent
	payload = getNewPayload(t, api, commonAncestor, nil)
	payload.ParentHash = common.Hash{1}
	payload = setBlockhash(payload)
	// Now latestValidHash should be the common ancestor
	status, err = api.NewPayloadV1(*payload)
	if err != nil {
		t.Fatal(err)
	}
	if status.Status != engine.SYNCING {
		t.Errorf("invalid status: expected SYNCING got: %v", status.Status)
	}
	if status.LatestValidHash != nil {
		t.Fatalf("invalid LVH: got %v wanted nil", status.LatestValidHash)
	}
}

func getNewPayload(t *testing.T, api *ConsensusAPI, parent *types.Header, withdrawals []*types.Withdrawal) *engine.ExecutableData {
	params := engine.PayloadAttributes{
		Timestamp:             parent.Time + 1,
		Random:                crypto.Keccak256Hash([]byte{byte(1)}),
		SuggestedFeeRecipient: parent.Coinbase,
		Withdrawals:           withdrawals,
	}

	payload, err := assembleBlock(api, parent.Hash(), &params)
	if err != nil {
		t.Fatal(err)
	}
	return payload
}

// setBlockhash sets the blockhash of a modified ExecutableData.
// Can be used to make modified payloads look valid.
func setBlockhash(data *engine.ExecutableData) *engine.ExecutableData {
	txs, _ := decodeTransactions(data.Transactions)
	number := big.NewInt(0)
	number.SetUint64(data.Number)
	header := &types.Header{
		ParentHash:  data.ParentHash,
		UncleHash:   types.EmptyUncleHash,
		Coinbase:    data.FeeRecipient,
		Root:        data.StateRoot,
		TxHash:      types.DeriveSha(types.Transactions(txs), trie.NewStackTrie(nil)),
		ReceiptHash: data.ReceiptsRoot,
		Bloom:       types.BytesToBloom(data.LogsBloom),
		Difficulty:  common.Big0,
		Number:      number,
		GasLimit:    data.GasLimit,
		GasUsed:     data.GasUsed,
		Time:        data.Timestamp,
		BaseFee:     data.BaseFeePerGas,
		Extra:       data.ExtraData,
		MixDigest:   data.Random,
	}
	block := types.NewBlockWithHeader(header).WithBody(types.Body{Transactions: txs})
	data.BlockHash = block.Hash()
	return data
}

func decodeTransactions(enc [][]byte) ([]*types.Transaction, error) {
	var txs = make([]*types.Transaction, len(enc))
	for i, encTx := range enc {
		var tx types.Transaction
		if err := tx.UnmarshalBinary(encTx); err != nil {
			return nil, fmt.Errorf("invalid transaction %d: %v", i, err)
		}
		txs[i] = &tx
	}
	return txs, nil
}

func TestTrickRemoteBlockCache(t *testing.T) {
	// Setup two nodes
	genesis, preMergeBlocks := generateMergeChain(10, false)
	nodeA, ethserviceA := startEthService(t, genesis, preMergeBlocks)
	nodeB, ethserviceB := startEthService(t, genesis, preMergeBlocks)
	defer nodeA.Close()
	defer nodeB.Close()
	for nodeB.Server().NodeInfo().Ports.Listener == 0 {
		time.Sleep(250 * time.Millisecond)
	}
	nodeA.Server().AddPeer(nodeB.Server().Self())
	nodeB.Server().AddPeer(nodeA.Server().Self())
	apiA := NewConsensusAPI(ethserviceA)
	apiB := NewConsensusAPI(ethserviceB)

	commonAncestor := ethserviceA.BlockChain().CurrentBlock()

	// Setup 10 blocks on the canonical chain
	setupBlocks(t, ethserviceA, 10, commonAncestor, func(parent *types.Header) {}, nil)
	commonAncestor = ethserviceA.BlockChain().CurrentBlock()

	var invalidChain []*engine.ExecutableData
	// create a valid payload (P1)
	//payload1 := getNewPayload(t, apiA, commonAncestor)
	//invalidChain = append(invalidChain, payload1)

	// create an invalid payload2 (P2)
	payload2 := getNewPayload(t, apiA, commonAncestor, nil)
	//payload2.ParentHash = payload1.BlockHash
	payload2.GasUsed += 1
	payload2 = setBlockhash(payload2)
	invalidChain = append(invalidChain, payload2)

	head := payload2
	// create some valid payloads on top
	for i := 0; i < 10; i++ {
		payload := getNewPayload(t, apiA, commonAncestor, nil)
		payload.ParentHash = head.BlockHash
		payload = setBlockhash(payload)
		invalidChain = append(invalidChain, payload)
		head = payload
	}

	// feed the payloads to node B
	for _, payload := range invalidChain {
		status, err := apiB.NewPayloadV1(*payload)
		if err != nil {
			panic(err)
		}
		if status.Status == engine.VALID {
			t.Error("invalid status: VALID on an invalid chain")
		}
		// Now reorg to the head of the invalid chain
		resp, err := apiB.ForkchoiceUpdatedV1(engine.ForkchoiceStateV1{HeadBlockHash: payload.BlockHash, SafeBlockHash: payload.BlockHash, FinalizedBlockHash: payload.ParentHash}, nil)
		if err != nil {
			t.Fatal(err)
		}
		if resp.PayloadStatus.Status == engine.VALID {
			t.Error("invalid status: VALID on an invalid chain")
		}
		time.Sleep(100 * time.Millisecond)
	}
}

func TestInvalidBloom(t *testing.T) {
	genesis, preMergeBlocks := generateMergeChain(10, false)
	n, ethservice := startEthService(t, genesis, preMergeBlocks)
	defer n.Close()

	commonAncestor := ethservice.BlockChain().CurrentBlock()
	api := NewConsensusAPI(ethservice)

	// Setup 10 blocks on the canonical chain
	setupBlocks(t, ethservice, 10, commonAncestor, func(parent *types.Header) {}, nil)

	// (1) check LatestValidHash by sending a normal payload (P1'')
	payload := getNewPayload(t, api, commonAncestor, nil)
	payload.LogsBloom = append(payload.LogsBloom, byte(1))
	status, err := api.NewPayloadV1(*payload)
	if err != nil {
		t.Fatal(err)
	}
	if status.Status != engine.INVALID {
		t.Errorf("invalid status: expected INVALID got: %v", status.Status)
	}
}

func TestNewPayloadOnInvalidTerminalBlock(t *testing.T) {
	genesis, preMergeBlocks := generateMergeChain(100, false)
	n, ethservice := startEthService(t, genesis, preMergeBlocks)
	defer n.Close()
	api := NewConsensusAPI(ethservice)

	// Test parent already post TTD in FCU
	parent := preMergeBlocks[len(preMergeBlocks)-2]
	fcState := engine.ForkchoiceStateV1{
		HeadBlockHash:      parent.Hash(),
		SafeBlockHash:      common.Hash{},
		FinalizedBlockHash: common.Hash{},
	}
	resp, err := api.ForkchoiceUpdatedV1(fcState, nil)
	if err != nil {
		t.Fatalf("error sending forkchoice, err=%v", err)
	}
	if resp.PayloadStatus != engine.INVALID_TERMINAL_BLOCK {
		t.Fatalf("error sending invalid forkchoice, invalid status: %v", resp.PayloadStatus.Status)
	}

	// Test parent already post TTD in NewPayload
	args := &miner.BuildPayloadArgs{
		Parent:       parent.Hash(),
		Timestamp:    parent.Time() + 1,
		Random:       crypto.Keccak256Hash([]byte{byte(1)}),
		FeeRecipient: parent.Coinbase(),
	}
	payload, err := api.eth.Miner().BuildPayload(args)
	if err != nil {
		t.Fatalf("error preparing payload, err=%v", err)
	}
	data := *payload.Resolve().ExecutionPayload
	// We need to recompute the blockhash, since the miner computes a wrong (correct) blockhash
	txs, _ := decodeTransactions(data.Transactions)
	header := &types.Header{
		ParentHash:  data.ParentHash,
		UncleHash:   types.EmptyUncleHash,
		Coinbase:    data.FeeRecipient,
		Root:        data.StateRoot,
		TxHash:      types.DeriveSha(types.Transactions(txs), trie.NewStackTrie(nil)),
		ReceiptHash: data.ReceiptsRoot,
		Bloom:       types.BytesToBloom(data.LogsBloom),
		Difficulty:  common.Big0,
		Number:      new(big.Int).SetUint64(data.Number),
		GasLimit:    data.GasLimit,
		GasUsed:     data.GasUsed,
		Time:        data.Timestamp,
		BaseFee:     data.BaseFeePerGas,
		Extra:       data.ExtraData,
		MixDigest:   data.Random,
	}
	block := types.NewBlockWithHeader(header).WithBody(types.Body{Transactions: txs})
	data.BlockHash = block.Hash()
	// Send the new payload
	resp2, err := api.NewPayloadV1(data)
	if err != nil {
		t.Fatalf("error sending NewPayload, err=%v", err)
	}
	if resp2 != engine.INVALID_TERMINAL_BLOCK {
		t.Fatalf("error sending invalid forkchoice, invalid status: %v", resp.PayloadStatus.Status)
	}
}

// TestSimultaneousNewBlock does several parallel inserts, both as
// newPayLoad and forkchoiceUpdate. This is to test that the api behaves
// well even of the caller is not being 'serial'.
func TestSimultaneousNewBlock(t *testing.T) {
	genesis, preMergeBlocks := generateMergeChain(10, false)
	n, ethservice := startEthService(t, genesis, preMergeBlocks)
	defer n.Close()

	var (
		api    = NewConsensusAPI(ethservice)
		parent = preMergeBlocks[len(preMergeBlocks)-1]
	)
	for i := 0; i < 10; i++ {
		execData, err := assembleBlock(api, parent.Hash(), &engine.PayloadAttributes{
			Timestamp: parent.Time() + 5,
		})
		if err != nil {
			t.Fatalf("Failed to create the executable data %v", err)
		}
		// Insert it 10 times in parallel. Should be ignored.
		{
			var (
				wg      sync.WaitGroup
				testErr error
				errMu   sync.Mutex
			)
			wg.Add(10)
			for ii := 0; ii < 10; ii++ {
				go func() {
					defer wg.Done()
					if newResp, err := api.NewPayloadV1(*execData); err != nil {
						errMu.Lock()
						testErr = fmt.Errorf("failed to insert block: %w", err)
						errMu.Unlock()
					} else if newResp.Status != "VALID" {
						errMu.Lock()
						testErr = fmt.Errorf("failed to insert block: %v", newResp.Status)
						errMu.Unlock()
					}
				}()
			}
			wg.Wait()
			if testErr != nil {
				t.Fatal(testErr)
			}
		}
		block, err := engine.ExecutableDataToBlock(*execData, nil, nil)
		if err != nil {
			t.Fatalf("Failed to convert executable data to block %v", err)
		}
		if ethservice.BlockChain().CurrentBlock().Number.Uint64() != block.NumberU64()-1 {
			t.Fatalf("Chain head shouldn't be updated")
		}
		fcState := engine.ForkchoiceStateV1{
			HeadBlockHash:      block.Hash(),
			SafeBlockHash:      block.Hash(),
			FinalizedBlockHash: block.Hash(),
		}
		{
			var (
				wg      sync.WaitGroup
				testErr error
				errMu   sync.Mutex
			)
			wg.Add(10)
			// Do each FCU 10 times
			for ii := 0; ii < 10; ii++ {
				go func() {
					defer wg.Done()
					if _, err := api.ForkchoiceUpdatedV1(fcState, nil); err != nil {
						errMu.Lock()
						testErr = fmt.Errorf("failed to insert block: %w", err)
						errMu.Unlock()
					}
				}()
			}
			wg.Wait()
			if testErr != nil {
				t.Fatal(testErr)
			}
		}
		if have, want := ethservice.BlockChain().CurrentBlock().Number.Uint64(), block.NumberU64(); have != want {
			t.Fatalf("Chain head should be updated, have %d want %d", have, want)
		}
		parent = block
	}
}

// TestWithdrawals creates and verifies two post-Shanghai blocks. The first
// includes zero withdrawals and the second includes two.
func TestWithdrawals(t *testing.T) {
	genesis, blocks := generateMergeChain(10, true)
	// Set shanghai time to last block + 5 seconds (first post-merge block)
	time := blocks[len(blocks)-1].Time() + 5
	genesis.Config.ShanghaiTime = &time

	n, ethservice := startEthService(t, genesis, blocks)
	defer n.Close()

	api := NewConsensusAPI(ethservice)

	// 10: Build Shanghai block with no withdrawals.
	parent := ethservice.BlockChain().CurrentHeader()
	blockParams := engine.PayloadAttributes{
		Timestamp:   parent.Time + 5,
		Withdrawals: make([]*types.Withdrawal, 0),
	}
	fcState := engine.ForkchoiceStateV1{
		HeadBlockHash: parent.Hash(),
	}
	resp, err := api.ForkchoiceUpdatedV2(fcState, &blockParams)
	if err != nil {
		t.Fatalf("error preparing payload, err=%v", err)
	}
	if resp.PayloadStatus.Status != engine.VALID {
		t.Fatalf("unexpected status (got: %s, want: %s)", resp.PayloadStatus.Status, engine.VALID)
	}

	// 10: verify state root is the same as parent
	payloadID := (&miner.BuildPayloadArgs{
		Parent:       fcState.HeadBlockHash,
		Timestamp:    blockParams.Timestamp,
		FeeRecipient: blockParams.SuggestedFeeRecipient,
		Random:       blockParams.Random,
		Withdrawals:  blockParams.Withdrawals,
		BeaconRoot:   blockParams.BeaconRoot,
		Version:      engine.PayloadV2,
	}).Id()
	execData, err := api.GetPayloadV2(payloadID)
	if err != nil {
		t.Fatalf("error getting payload, err=%v", err)
	}
	if execData.ExecutionPayload.StateRoot != parent.Root {
		t.Fatalf("mismatch state roots (got: %s, want: %s)", execData.ExecutionPayload.StateRoot, blocks[8].Root())
	}

	// 10: verify locally built block
	if status, err := api.NewPayloadV2(*execData.ExecutionPayload); err != nil {
		t.Fatalf("error validating payload: %v", err)
	} else if status.Status != engine.VALID {
		t.Fatalf("invalid payload")
	}

	// 11: build shanghai block with withdrawal
	aa := common.Address{0xaa}
	bb := common.Address{0xbb}
	blockParams = engine.PayloadAttributes{
		Timestamp: execData.ExecutionPayload.Timestamp + 5,
		Withdrawals: []*types.Withdrawal{
			{
				Index:   0,
				Address: aa,
				Amount:  32,
			},
			{
				Index:   1,
				Address: bb,
				Amount:  33,
			},
		},
	}
	fcState.HeadBlockHash = execData.ExecutionPayload.BlockHash
	_, err = api.ForkchoiceUpdatedV2(fcState, &blockParams)
	if err != nil {
		t.Fatalf("error preparing payload, err=%v", err)
	}

	// 11: verify locally build block.
	payloadID = (&miner.BuildPayloadArgs{
		Parent:       fcState.HeadBlockHash,
		Timestamp:    blockParams.Timestamp,
		FeeRecipient: blockParams.SuggestedFeeRecipient,
		Random:       blockParams.Random,
		Withdrawals:  blockParams.Withdrawals,
		BeaconRoot:   blockParams.BeaconRoot,
		Version:      engine.PayloadV2,
	}).Id()
	execData, err = api.GetPayloadV2(payloadID)
	if err != nil {
		t.Fatalf("error getting payload, err=%v", err)
	}
	if status, err := api.NewPayloadV2(*execData.ExecutionPayload); err != nil {
		t.Fatalf("error validating payload: %v", err)
	} else if status.Status != engine.VALID {
		t.Fatalf("invalid payload")
	}

	// 11: set block as head.
	fcState.HeadBlockHash = execData.ExecutionPayload.BlockHash
	_, err = api.ForkchoiceUpdatedV2(fcState, nil)
	if err != nil {
		t.Fatalf("error preparing payload, err=%v", err)
	}

	// 11: verify withdrawals were processed.
	db, _, err := ethservice.APIBackend.StateAndHeaderByNumber(context.Background(), rpc.BlockNumber(execData.ExecutionPayload.Number))
	if err != nil {
		t.Fatalf("unable to load db: %v", err)
	}
	for i, w := range blockParams.Withdrawals {
		// w.Amount is in gwei, balance in wei
		if db.GetBalance(w.Address).Uint64() != w.Amount*params.GWei {
			t.Fatalf("failed to process withdrawal %d", i)
		}
	}
}

func TestNilWithdrawals(t *testing.T) {
	genesis, blocks := generateMergeChain(10, true)
	// Set shanghai time to last block + 4 seconds (first post-merge block)
	time := blocks[len(blocks)-1].Time() + 4
	genesis.Config.ShanghaiTime = &time

	n, ethservice := startEthService(t, genesis, blocks)
	defer n.Close()

	api := NewConsensusAPI(ethservice)
	parent := ethservice.BlockChain().CurrentHeader()
	aa := common.Address{0xaa}

	type test struct {
		blockParams engine.PayloadAttributes
		wantErr     bool
	}
	tests := []test{
		// Before Shanghai
		{
			blockParams: engine.PayloadAttributes{
				Timestamp:   parent.Time + 2,
				Withdrawals: nil,
			},
			wantErr: false,
		},
		{
			blockParams: engine.PayloadAttributes{
				Timestamp:   parent.Time + 2,
				Withdrawals: make([]*types.Withdrawal, 0),
			},
			wantErr: true,
		},
		{
			blockParams: engine.PayloadAttributes{
				Timestamp: parent.Time + 2,
				Withdrawals: []*types.Withdrawal{
					{
						Index:   0,
						Address: aa,
						Amount:  32,
					},
				},
			},
			wantErr: true,
		},
		// After Shanghai
		{
			blockParams: engine.PayloadAttributes{
				Timestamp:   parent.Time + 5,
				Withdrawals: nil,
			},
			wantErr: true,
		},
		{
			blockParams: engine.PayloadAttributes{
				Timestamp:   parent.Time + 5,
				Withdrawals: make([]*types.Withdrawal, 0),
			},
			wantErr: false,
		},
		{
			blockParams: engine.PayloadAttributes{
				Timestamp: parent.Time + 5,
				Withdrawals: []*types.Withdrawal{
					{
						Index:   0,
						Address: aa,
						Amount:  32,
					},
				},
			},
			wantErr: false,
		},
	}

	fcState := engine.ForkchoiceStateV1{
		HeadBlockHash: parent.Hash(),
	}

	for _, test := range tests {
		var (
			err            error
			payloadVersion engine.PayloadVersion
			shanghai       = genesis.Config.IsShanghai(genesis.Config.LondonBlock, test.blockParams.Timestamp)
		)
		if !shanghai {
			payloadVersion = engine.PayloadV1
			_, err = api.ForkchoiceUpdatedV1(fcState, &test.blockParams)
		} else {
			payloadVersion = engine.PayloadV2
			_, err = api.ForkchoiceUpdatedV2(fcState, &test.blockParams)
		}
		if test.wantErr {
			if err == nil {
				t.Fatal("wanted error on fcuv2 with invalid withdrawals")
			}
			continue
		}
		if err != nil {
			t.Fatalf("error preparing payload, err=%v", err)
		}

		// 11: verify locally build block.
		payloadID := (&miner.BuildPayloadArgs{
			Parent:       fcState.HeadBlockHash,
			Timestamp:    test.blockParams.Timestamp,
			FeeRecipient: test.blockParams.SuggestedFeeRecipient,
			Random:       test.blockParams.Random,
			Version:      payloadVersion,
		}).Id()
		execData, err := api.GetPayloadV2(payloadID)
		if err != nil {
			t.Fatalf("error getting payload, err=%v", err)
		}
		var status engine.PayloadStatusV1
		if !shanghai {
			status, err = api.NewPayloadV1(*execData.ExecutionPayload)
		} else {
			status, err = api.NewPayloadV2(*execData.ExecutionPayload)
		}
		if err != nil {
			t.Fatalf("error validating payload: %v", err.(*engine.EngineAPIError).ErrorData())
		} else if status.Status != engine.VALID {
			t.Fatalf("invalid payload")
		}
	}
}

func setupBodies(t *testing.T) (*node.Node, *eth.Ethereum, []*types.Block) {
	genesis, blocks := generateMergeChain(10, true)
	// enable shanghai on the last block
	time := blocks[len(blocks)-1].Header().Time + 1
	genesis.Config.ShanghaiTime = &time
	n, ethservice := startEthService(t, genesis, blocks)

	var (
		parent = ethservice.BlockChain().CurrentBlock()
		// This EVM code generates a log when the contract is created.
		logCode = common.Hex2Bytes("60606040525b7f24ec1d3ff24c2f6ff210738839dbc339cd45a5294d85c79361016243157aae7b60405180905060405180910390a15b600a8060416000396000f360606040526008565b00")
	)

	callback := func(parent *types.Header) {
		statedb, _ := ethservice.BlockChain().StateAt(parent.Root)
		nonce := statedb.GetNonce(testAddr)
		tx, _ := types.SignTx(types.NewContractCreation(nonce, new(big.Int), 1000000, big.NewInt(2*params.InitialBaseFee), logCode), types.LatestSigner(ethservice.BlockChain().Config()), testKey)
		ethservice.TxPool().Add([]*types.Transaction{tx}, false, false)
	}

	withdrawals := make([][]*types.Withdrawal, 10)
	withdrawals[0] = nil // should be filtered out by miner
	withdrawals[1] = make([]*types.Withdrawal, 0)
	for i := 2; i < len(withdrawals); i++ {
		addr := make([]byte, 20)
		crand.Read(addr)
		withdrawals[i] = []*types.Withdrawal{
			{Index: rand.Uint64(), Validator: rand.Uint64(), Amount: rand.Uint64(), Address: common.BytesToAddress(addr)},
		}
	}

	postShanghaiHeaders := setupBlocks(t, ethservice, 10, parent, callback, withdrawals)
	postShanghaiBlocks := make([]*types.Block, len(postShanghaiHeaders))
	for i, header := range postShanghaiHeaders {
		postShanghaiBlocks[i] = ethservice.BlockChain().GetBlock(header.Hash(), header.Number.Uint64())
	}
	return n, ethservice, append(blocks, postShanghaiBlocks...)
}

func allHashes(blocks []*types.Block) []common.Hash {
	var hashes []common.Hash
	for _, b := range blocks {
		hashes = append(hashes, b.Hash())
	}
	return hashes
}
func allBodies(blocks []*types.Block) []*types.Body {
	var bodies []*types.Body
	for _, b := range blocks {
		bodies = append(bodies, b.Body())
	}
	return bodies
}

func TestGetBlockBodiesByHash(t *testing.T) {
	node, eth, blocks := setupBodies(t)
	api := NewConsensusAPI(eth)
	defer node.Close()

	tests := []struct {
		results []*types.Body
		hashes  []common.Hash
	}{
		// First pow block
		{
			results: []*types.Body{eth.BlockChain().GetBlockByNumber(0).Body()},
			hashes:  []common.Hash{eth.BlockChain().GetBlockByNumber(0).Hash()},
		},
		// Last pow block
		{
			results: []*types.Body{blocks[9].Body()},
			hashes:  []common.Hash{blocks[9].Hash()},
		},
		// First post-merge block
		{
			results: []*types.Body{blocks[10].Body()},
			hashes:  []common.Hash{blocks[10].Hash()},
		},
		// Pre & post merge blocks
		{
			results: []*types.Body{blocks[0].Body(), blocks[9].Body(), blocks[14].Body()},
			hashes:  []common.Hash{blocks[0].Hash(), blocks[9].Hash(), blocks[14].Hash()},
		},
		// unavailable block
		{
			results: []*types.Body{blocks[0].Body(), nil, blocks[14].Body()},
			hashes:  []common.Hash{blocks[0].Hash(), {1, 2}, blocks[14].Hash()},
		},
		// same block multiple times
		{
			results: []*types.Body{blocks[0].Body(), nil, blocks[0].Body(), blocks[0].Body()},
			hashes:  []common.Hash{blocks[0].Hash(), {1, 2}, blocks[0].Hash(), blocks[0].Hash()},
		},
		// all blocks
		{
			results: allBodies(blocks),
			hashes:  allHashes(blocks),
		},
	}

	for k, test := range tests {
		result := api.GetPayloadBodiesByHashV1(test.hashes)
		for i, r := range result {
			if !equalBody(test.results[i], r) {
				t.Fatalf("test %v: invalid response: expected %+v got %+v", k, test.results[i], r)
			}
		}
	}
}

func TestGetBlockBodiesByRange(t *testing.T) {
	node, eth, blocks := setupBodies(t)
	api := NewConsensusAPI(eth)
	defer node.Close()

	tests := []struct {
		results []*types.Body
		start   hexutil.Uint64
		count   hexutil.Uint64
	}{
		{
			results: []*types.Body{blocks[9].Body()},
			start:   10,
			count:   1,
		},
		// Genesis
		{
			results: []*types.Body{blocks[0].Body()},
			start:   1,
			count:   1,
		},
		// First post-merge block
		{
			results: []*types.Body{blocks[9].Body()},
			start:   10,
			count:   1,
		},
		// Pre & post merge blocks
		{
			results: []*types.Body{blocks[7].Body(), blocks[8].Body(), blocks[9].Body(), blocks[10].Body()},
			start:   8,
			count:   4,
		},
		// unavailable block
		{
			results: []*types.Body{blocks[18].Body(), blocks[19].Body()},
			start:   19,
			count:   3,
		},
		// unavailable block
		{
			results: []*types.Body{blocks[19].Body()},
			start:   20,
			count:   2,
		},
		{
			results: []*types.Body{blocks[19].Body()},
			start:   20,
			count:   1,
		},
		// whole range unavailable
		{
			results: make([]*types.Body, 0),
			start:   22,
			count:   2,
		},
		// allBlocks
		{
			results: allBodies(blocks),
			start:   1,
			count:   hexutil.Uint64(len(blocks)),
		},
	}

	for k, test := range tests {
		result, err := api.GetPayloadBodiesByRangeV1(test.start, test.count)
		if err != nil {
			t.Fatal(err)
		}
		if len(result) == len(test.results) {
			for i, r := range result {
				if !equalBody(test.results[i], r) {
					t.Fatalf("test %d: invalid response: expected \n%+v\ngot\n%+v", k, test.results[i], r)
				}
			}
		} else {
			t.Fatalf("test %d: invalid length want %v got %v", k, len(test.results), len(result))
		}
	}
}

func TestGetBlockBodiesByRangeInvalidParams(t *testing.T) {
	node, eth, _ := setupBodies(t)
	api := NewConsensusAPI(eth)
	defer node.Close()
	tests := []struct {
		start hexutil.Uint64
		count hexutil.Uint64
		want  *engine.EngineAPIError
	}{
		// Genesis
		{
			start: 0,
			count: 1,
			want:  engine.InvalidParams,
		},
		// No block requested
		{
			start: 1,
			count: 0,
			want:  engine.InvalidParams,
		},
		// Genesis & no block
		{
			start: 0,
			count: 0,
			want:  engine.InvalidParams,
		},
		// More than 1024 blocks
		{
			start: 1,
			count: 1025,
			want:  engine.TooLargeRequest,
		},
	}
	for i, tc := range tests {
		result, err := api.GetPayloadBodiesByRangeV1(tc.start, tc.count)
		if err == nil {
			t.Fatalf("test %d: expected error, got %v", i, result)
		}
		if have, want := err.Error(), tc.want.Error(); have != want {
			t.Fatalf("test %d: have %s, want %s", i, have, want)
		}
	}
}

func equalBody(a *types.Body, b *engine.ExecutionPayloadBodyV1) bool {
	if a == nil && b == nil {
		return true
	} else if a == nil || b == nil {
		return false
	}
	if len(a.Transactions) != len(b.TransactionData) {
		return false
	}
	for i, tx := range a.Transactions {
		data, _ := tx.MarshalBinary()
		if !bytes.Equal(data, b.TransactionData[i]) {
			return false
		}
	}
	return reflect.DeepEqual(a.Withdrawals, b.Withdrawals)
}

func TestBlockToPayloadWithBlobs(t *testing.T) {
	header := types.Header{}
	var txs []*types.Transaction

	inner := types.BlobTx{
		BlobHashes: make([]common.Hash, 1),
	}

	txs = append(txs, types.NewTx(&inner))
	sidecars := []*types.BlobTxSidecar{
		{
			Blobs:       make([]kzg4844.Blob, 1),
			Commitments: make([]kzg4844.Commitment, 1),
			Proofs:      make([]kzg4844.Proof, 1),
		},
	}

	block := types.NewBlock(&header, &types.Body{Transactions: txs}, nil, trie.NewStackTrie(nil))
	envelope := engine.BlockToExecutableData(block, nil, sidecars)
	var want int
	for _, tx := range txs {
		want += len(tx.BlobHashes())
	}
	if got := len(envelope.BlobsBundle.Commitments); got != want {
		t.Fatalf("invalid number of commitments: got %v, want %v", got, want)
	}
	if got := len(envelope.BlobsBundle.Proofs); got != want {
		t.Fatalf("invalid number of proofs: got %v, want %v", got, want)
	}
	if got := len(envelope.BlobsBundle.Blobs); got != want {
		t.Fatalf("invalid number of blobs: got %v, want %v", got, want)
	}
	_, err := engine.ExecutableDataToBlock(*envelope.ExecutionPayload, make([]common.Hash, 1), nil)
	if err != nil {
		t.Error(err)
	}
}

// This checks that beaconRoot is applied to the state from the engine API.
func TestParentBeaconBlockRoot(t *testing.T) {
	log.SetDefault(log.NewLogger(log.NewTerminalHandlerWithLevel(colorable.NewColorableStderr(), log.LevelTrace, true)))

	genesis, blocks := generateMergeChain(10, true)

	// Set cancun time to last block + 5 seconds
	time := blocks[len(blocks)-1].Time() + 5
	genesis.Config.ShanghaiTime = &time
	genesis.Config.CancunTime = &time

	n, ethservice := startEthService(t, genesis, blocks)
	defer n.Close()

	api := NewConsensusAPI(ethservice)

	// 11: Build Shanghai block with no withdrawals.
	parent := ethservice.BlockChain().CurrentHeader()
	blockParams := engine.PayloadAttributes{
		Timestamp:   parent.Time + 5,
		Withdrawals: make([]*types.Withdrawal, 0),
		BeaconRoot:  &common.Hash{42},
	}
	fcState := engine.ForkchoiceStateV1{
		HeadBlockHash: parent.Hash(),
	}
	resp, err := api.ForkchoiceUpdatedV3(fcState, &blockParams)
	if err != nil {
		t.Fatalf("error preparing payload, err=%v", err.(*engine.EngineAPIError).ErrorData())
	}
	if resp.PayloadStatus.Status != engine.VALID {
		t.Fatalf("unexpected status (got: %s, want: %s)", resp.PayloadStatus.Status, engine.VALID)
	}

	// 11: verify state root is the same as parent
	payloadID := (&miner.BuildPayloadArgs{
		Parent:       fcState.HeadBlockHash,
		Timestamp:    blockParams.Timestamp,
		FeeRecipient: blockParams.SuggestedFeeRecipient,
		Random:       blockParams.Random,
		Withdrawals:  blockParams.Withdrawals,
		BeaconRoot:   blockParams.BeaconRoot,
		Version:      engine.PayloadV3,
	}).Id()
	execData, err := api.GetPayloadV3(payloadID)
	if err != nil {
		t.Fatalf("error getting payload, err=%v", err)
	}

	// 11: verify locally built block
	if status, err := api.NewPayloadV3(*execData.ExecutionPayload, []common.Hash{}, &common.Hash{42}); err != nil {
		t.Fatalf("error validating payload: %v", err)
	} else if status.Status != engine.VALID {
		t.Fatalf("invalid payload")
	}

	fcState.HeadBlockHash = execData.ExecutionPayload.BlockHash
	resp, err = api.ForkchoiceUpdatedV3(fcState, nil)
	if err != nil {
		t.Fatalf("error preparing payload, err=%v", err.(*engine.EngineAPIError).ErrorData())
	}
	if resp.PayloadStatus.Status != engine.VALID {
		t.Fatalf("unexpected status (got: %s, want: %s)", resp.PayloadStatus.Status, engine.VALID)
	}

	// 11: verify beacon root was processed.
	db, _, err := ethservice.APIBackend.StateAndHeaderByNumber(context.Background(), rpc.BlockNumber(execData.ExecutionPayload.Number))
	if err != nil {
		t.Fatalf("unable to load db: %v", err)
	}
	var (
		timeIdx = common.BigToHash(big.NewInt(int64(execData.ExecutionPayload.Timestamp % 98304)))
		rootIdx = common.BigToHash(big.NewInt(int64((execData.ExecutionPayload.Timestamp % 98304) + 98304)))
	)

	if num := db.GetState(params.BeaconRootsAddress, timeIdx); num != timeIdx {
		t.Fatalf("incorrect number stored: want %s, got %s", timeIdx, num)
	}
	if root := db.GetState(params.BeaconRootsAddress, rootIdx); root != *blockParams.BeaconRoot {
		t.Fatalf("incorrect root stored: want %s, got %s", *blockParams.BeaconRoot, root)
	}
}

// TestGetClientVersion verifies the expected version info is returned.
func TestGetClientVersion(t *testing.T) {
	genesis, preMergeBlocks := generateMergeChain(10, false)
	n, ethservice := startEthService(t, genesis, preMergeBlocks)
	defer n.Close()

	api := NewConsensusAPI(ethservice)
	info := engine.ClientVersionV1{
		Code:    "TT",
		Name:    "test",
		Version: "1.1.1",
		Commit:  "0x12345678",
	}
	infos := api.GetClientVersionV1(info)
	if len(infos) != 1 {
		t.Fatalf("expected only one returned client version, got %d", len(infos))
	}
	info = infos[0]
	if info.Code != engine.ClientCode || info.Name != engine.ClientName || info.Version != params.VersionWithMeta {
		t.Fatalf("client info does match expected, got %s", info.String())
	}
}<|MERGE_RESOLUTION|>--- conflicted
+++ resolved
@@ -111,11 +111,7 @@
 	if err != nil {
 		t.Fatalf("error signing transaction, err=%v", err)
 	}
-<<<<<<< HEAD
 	ethservice.TxPool().SetAstriaOrdered([]*types.Transaction{tx})
-=======
-	ethservice.TxPool().Add([]*types.Transaction{tx}, true, true)
->>>>>>> 0dd173a7
 	blockParams := engine.PayloadAttributes{
 		Timestamp: blocks[9].Time() + 5,
 	}
@@ -192,11 +188,7 @@
 
 	// Put the 10th block's tx in the pool and produce a new block
 	txs := blocks[9].Transactions()
-<<<<<<< HEAD
 	ethservice.TxPool().SetAstriaOrdered(txs)
-=======
-	ethservice.TxPool().Add(txs, true, true)
->>>>>>> 0dd173a7
 	blockParams := engine.PayloadAttributes{
 		Timestamp: blocks[8].Time() + 5,
 	}
@@ -317,11 +309,7 @@
 		statedb, _ := ethservice.BlockChain().StateAt(parent.Root())
 		nonce := statedb.GetNonce(testAddr)
 		tx, _ := types.SignTx(types.NewContractCreation(nonce, new(big.Int), 1000000, big.NewInt(2*params.InitialBaseFee), logCode), types.LatestSigner(ethservice.BlockChain().Config()), testKey)
-<<<<<<< HEAD
 		ethservice.TxPool().SetAstriaOrdered([]*types.Transaction{tx})
-=======
-		ethservice.TxPool().Add([]*types.Transaction{tx}, true, true)
->>>>>>> 0dd173a7
 
 		execData, err := assembleWithTransactions(api, parent.Hash(), &engine.PayloadAttributes{
 			Timestamp: parent.Time() + 5,
