--- conflicted
+++ resolved
@@ -279,18 +279,12 @@
 
 // Fork sets the head to the provided hash.
 func (c *SimulatedBeacon) Fork(parentHash common.Hash) error {
-<<<<<<< HEAD
-	if len(c.eth.TxPool().Pending(txpool.PendingFilter{})) != 0 {
-		return errors.New("pending block dirty")
-	}
-=======
 	// Ensure no pending transactions.
 	c.eth.TxPool().Sync()
 	if len(c.eth.TxPool().Pending(txpool.PendingFilter{})) != 0 {
 		return errors.New("pending block dirty")
 	}
 
->>>>>>> 0dd173a7
 	parent := c.eth.BlockChain().GetBlockByHash(parentHash)
 	if parent == nil {
 		return errors.New("parent not found")
