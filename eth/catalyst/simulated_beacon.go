// Copyright 2023 The go-ethereum Authors
// This file is part of the go-ethereum library.
//
// The go-ethereum library is free software: you can redistribute it and/or modify
// it under the terms of the GNU Lesser General Public License as published by
// the Free Software Foundation, either version 3 of the License, or
// (at your option) any later version.
//
// The go-ethereum library is distributed in the hope that it will be useful,
// but WITHOUT ANY WARRANTY; without even the implied warranty of
// MERCHANTABILITY or FITNESS FOR A PARTICULAR PURPOSE. See the
// GNU Lesser General Public License for more details.
//
// You should have received a copy of the GNU Lesser General Public License
// along with the go-ethereum library. If not, see <http://www.gnu.org/licenses/>.

package catalyst

import (
	"crypto/rand"
	"crypto/sha256"
	"errors"
<<<<<<< HEAD
=======
	"fmt"
>>>>>>> c350d3ac
	"math/big"
	"sync"
	"time"

	"github.com/ethereum/go-ethereum/beacon/engine"
	"github.com/ethereum/go-ethereum/common"
	"github.com/ethereum/go-ethereum/core/txpool"
	"github.com/ethereum/go-ethereum/core/types"
	"github.com/ethereum/go-ethereum/crypto/kzg4844"
	"github.com/ethereum/go-ethereum/eth"
	"github.com/ethereum/go-ethereum/event"
	"github.com/ethereum/go-ethereum/log"
	"github.com/ethereum/go-ethereum/node"
	"github.com/ethereum/go-ethereum/params"
	"github.com/ethereum/go-ethereum/rpc"
)

const devEpochLength = 32

// withdrawalQueue implements a FIFO queue which holds withdrawals that are
// pending inclusion.
type withdrawalQueue struct {
	pending types.Withdrawals
	mu      sync.Mutex
	feed    event.Feed
	subs    event.SubscriptionScope
}

type newWithdrawalsEvent struct{ Withdrawals types.Withdrawals }

// add queues a withdrawal for future inclusion.
func (w *withdrawalQueue) add(withdrawal *types.Withdrawal) error {
	w.mu.Lock()
	w.pending = append(w.pending, withdrawal)
	w.mu.Unlock()

	w.feed.Send(newWithdrawalsEvent{types.Withdrawals{withdrawal}})
	return nil
}

<<<<<<< HEAD
// gatherPending returns a number of queued withdrawals up to a maximum count.
func (w *withdrawalQueue) gatherPending(maxCount int) []*types.Withdrawal {
	withdrawals := []*types.Withdrawal{}
	for {
		select {
		case withdrawal := <-w.pending:
			withdrawals = append(withdrawals, withdrawal)
			if len(withdrawals) == maxCount {
				return withdrawals
			}
		default:
			return withdrawals
		}
	}
=======
// pop dequeues the specified number of withdrawals from the queue.
func (w *withdrawalQueue) pop(count int) types.Withdrawals {
	w.mu.Lock()
	defer w.mu.Unlock()

	count = min(count, len(w.pending))
	popped := w.pending[0:count]
	w.pending = w.pending[count:]

	return popped
}

// subscribe allows a listener to be updated when new withdrawals are added to
// the queue.
func (w *withdrawalQueue) subscribe(ch chan<- newWithdrawalsEvent) event.Subscription {
	sub := w.feed.Subscribe(ch)
	return w.subs.Track(sub)
>>>>>>> c350d3ac
}

// SimulatedBeacon drives an Ethereum instance as if it were a real beacon
// client. It can run in period mode where it mines a new block every period
// (seconds) or on every transaction via Commit, Fork and AdjustTime.
type SimulatedBeacon struct {
	shutdownCh  chan struct{}
	eth         *eth.Ethereum
	period      uint64
	withdrawals withdrawalQueue

	feeRecipient     common.Address
	feeRecipientLock sync.Mutex // lock gates concurrent access to the feeRecipient

	engineAPI          *ConsensusAPI
	curForkchoiceState engine.ForkchoiceStateV1
	lastBlockTime      uint64
}

// NewSimulatedBeacon constructs a new simulated beacon chain.
<<<<<<< HEAD
// Period sets the period in which blocks should be produced.
//
//   - If period is set to 0, a block is produced on every transaction.
//     via Commit, Fork and AdjustTime.
=======
>>>>>>> c350d3ac
func NewSimulatedBeacon(period uint64, eth *eth.Ethereum) (*SimulatedBeacon, error) {
	block := eth.BlockChain().CurrentBlock()
	current := engine.ForkchoiceStateV1{
		HeadBlockHash:      block.Hash(),
		SafeBlockHash:      block.Hash(),
		FinalizedBlockHash: block.Hash(),
	}
	engineAPI := newConsensusAPIWithoutHeartbeat(eth)

	// if genesis block, send forkchoiceUpdated to trigger transition to PoS
	if block.Number.Sign() == 0 {
		if _, err := engineAPI.ForkchoiceUpdatedV3(current, nil); err != nil {
			return nil, err
		}
	}
	return &SimulatedBeacon{
		eth:                eth,
		period:             period,
		shutdownCh:         make(chan struct{}),
		engineAPI:          engineAPI,
		lastBlockTime:      block.Time,
		curForkchoiceState: current,
	}, nil
}

func (c *SimulatedBeacon) setFeeRecipient(feeRecipient common.Address) {
	c.feeRecipientLock.Lock()
	c.feeRecipient = feeRecipient
	c.feeRecipientLock.Unlock()
}

// Start invokes the SimulatedBeacon life-cycle function in a goroutine.
func (c *SimulatedBeacon) Start() error {
	if c.period == 0 {
		// if period is set to 0, do not mine at all
		// this is used in the simulated backend where blocks
		// are explicitly mined via Commit, AdjustTime and Fork
	} else {
		go c.loop()
	}
	return nil
}

// Stop halts the SimulatedBeacon service.
func (c *SimulatedBeacon) Stop() error {
	close(c.shutdownCh)
	return nil
}

// sealBlock initiates payload building for a new block and creates a new block
// with the completed payload.
func (c *SimulatedBeacon) sealBlock(withdrawals []*types.Withdrawal, timestamp uint64) error {
	if timestamp <= c.lastBlockTime {
		timestamp = c.lastBlockTime + 1
	}
	c.feeRecipientLock.Lock()
	feeRecipient := c.feeRecipient
	c.feeRecipientLock.Unlock()

	// Reset to CurrentBlock in case of the chain was rewound
	if header := c.eth.BlockChain().CurrentBlock(); c.curForkchoiceState.HeadBlockHash != header.Hash() {
		finalizedHash := c.finalizedBlockHash(header.Number.Uint64())
		c.setCurrentState(header.Hash(), *finalizedHash)
	}

	// Because transaction insertion, block insertion, and block production will
	// happen without any timing delay between them in simulator mode and the
	// transaction pool will be running its internal reset operation on a
	// background thread, flaky executions can happen. To avoid the racey
	// behavior, the pool will be explicitly blocked on its reset before
	// continuing to the block production below.
	if err := c.eth.APIBackend.TxPool().Sync(); err != nil {
		return fmt.Errorf("failed to sync txpool: %w", err)
	}

	var random [32]byte
	rand.Read(random[:])
	fcResponse, err := c.engineAPI.forkchoiceUpdated(c.curForkchoiceState, &engine.PayloadAttributes{
		Timestamp:             timestamp,
		SuggestedFeeRecipient: feeRecipient,
		Withdrawals:           withdrawals,
		Random:                random,
		BeaconRoot:            &common.Hash{},
<<<<<<< HEAD
	}, engine.PayloadV3, true)
=======
	}, engine.PayloadV3)
>>>>>>> c350d3ac
	if err != nil {
		return err
	}
	if fcResponse == engine.STATUS_SYNCING {
		return errors.New("chain rewind prevented invocation of payload creation")
	}
	envelope, err := c.engineAPI.getPayload(*fcResponse.PayloadID, true)
	if err != nil {
		return err
	}
	payload := envelope.ExecutionPayload

	var finalizedHash common.Hash
	if payload.Number%devEpochLength == 0 {
		finalizedHash = payload.BlockHash
	} else {
		if fh := c.finalizedBlockHash(payload.Number); fh == nil {
			return errors.New("chain rewind interrupted calculation of finalized block hash")
		} else {
			finalizedHash = *fh
		}
	}

	// Independently calculate the blob hashes from sidecars.
	blobHashes := make([]common.Hash, 0)
	if envelope.BlobsBundle != nil {
		hasher := sha256.New()
		for _, commit := range envelope.BlobsBundle.Commitments {
			var c kzg4844.Commitment
			if len(commit) != len(c) {
				return errors.New("invalid commitment length")
			}
			copy(c[:], commit)
			blobHashes = append(blobHashes, kzg4844.CalcBlobHashV1(hasher, &c))
		}
	}
	// Mark the payload as canon
	if _, err = c.engineAPI.NewPayloadV3(*payload, blobHashes, &common.Hash{}); err != nil {
		return err
	}
	c.setCurrentState(payload.BlockHash, finalizedHash)

	// Mark the block containing the payload as canonical
	if _, err = c.engineAPI.ForkchoiceUpdatedV3(c.curForkchoiceState, nil); err != nil {
		return err
	}
	c.lastBlockTime = payload.Timestamp
	return nil
}

// loop runs the block production loop for non-zero period configuration
func (c *SimulatedBeacon) loop() {
	timer := time.NewTimer(0)
	for {
		select {
		case <-c.shutdownCh:
			return
		case <-timer.C:
<<<<<<< HEAD
			withdrawals := c.withdrawals.gatherPending(10)
			if err := c.sealBlock(withdrawals, uint64(time.Now().Unix())); err != nil {
=======
			if err := c.sealBlock(c.withdrawals.pop(10), uint64(time.Now().Unix())); err != nil {
>>>>>>> c350d3ac
				log.Warn("Error performing sealing work", "err", err)
			} else {
				timer.Reset(time.Second * time.Duration(c.period))
			}
		}
	}
}

// finalizedBlockHash returns the block hash of the finalized block corresponding
// to the given number or nil if doesn't exist in the chain.
func (c *SimulatedBeacon) finalizedBlockHash(number uint64) *common.Hash {
	var finalizedNumber uint64
	if number%devEpochLength == 0 {
		finalizedNumber = number
	} else {
		finalizedNumber = (number - 1) / devEpochLength * devEpochLength
	}
	if finalizedBlock := c.eth.BlockChain().GetBlockByNumber(finalizedNumber); finalizedBlock != nil {
		fh := finalizedBlock.Hash()
		return &fh
	}
	return nil
}

// setCurrentState sets the current forkchoice state
func (c *SimulatedBeacon) setCurrentState(headHash, finalizedHash common.Hash) {
	c.curForkchoiceState = engine.ForkchoiceStateV1{
		HeadBlockHash:      headHash,
		SafeBlockHash:      headHash,
		FinalizedBlockHash: finalizedHash,
	}
}

// Commit seals a block on demand.
func (c *SimulatedBeacon) Commit() common.Hash {
<<<<<<< HEAD
	withdrawals := c.withdrawals.gatherPending(10)
=======
	withdrawals := c.withdrawals.pop(10)
>>>>>>> c350d3ac
	if err := c.sealBlock(withdrawals, uint64(time.Now().Unix())); err != nil {
		log.Warn("Error performing sealing work", "err", err)
	}
	return c.eth.BlockChain().CurrentBlock().Hash()
}

// Rollback un-sends previously added transactions.
func (c *SimulatedBeacon) Rollback() {
	// Flush all transactions from the transaction pools
	maxUint256 := new(big.Int).Sub(new(big.Int).Lsh(common.Big1, 256), common.Big1)
	c.eth.TxPool().SetGasTip(maxUint256)
	// Set the gas tip back to accept new transactions
	// TODO (Marius van der Wijden): set gas tip to parameter passed by config
	c.eth.TxPool().SetGasTip(big.NewInt(params.GWei))
}

// Fork sets the head to the provided hash.
func (c *SimulatedBeacon) Fork(parentHash common.Hash) error {
<<<<<<< HEAD
	if len(c.eth.TxPool().Pending(txpool.PendingFilter{})) != 0 {
		return errors.New("pending block dirty")
	}
=======
	// Ensure no pending transactions.
	c.eth.TxPool().Sync()
	if len(c.eth.TxPool().Pending(txpool.PendingFilter{})) != 0 {
		return errors.New("pending block dirty")
	}

>>>>>>> c350d3ac
	parent := c.eth.BlockChain().GetBlockByHash(parentHash)
	if parent == nil {
		return errors.New("parent not found")
	}
	return c.eth.BlockChain().SetHead(parent.NumberU64())
}

// AdjustTime creates a new block with an adjusted timestamp.
func (c *SimulatedBeacon) AdjustTime(adjustment time.Duration) error {
	if len(c.eth.TxPool().Pending(txpool.PendingFilter{})) != 0 {
		return errors.New("could not adjust time on non-empty block")
	}
	parent := c.eth.BlockChain().CurrentBlock()
	if parent == nil {
		return errors.New("parent not found")
	}
<<<<<<< HEAD
	withdrawals := c.withdrawals.gatherPending(10)
	return c.sealBlock(withdrawals, parent.Time+uint64(adjustment))
}

func RegisterSimulatedBeaconAPIs(stack *node.Node, sim *SimulatedBeacon) {
	api := &api{sim}
	if sim.period == 0 {
		// mine on demand if period is set to 0
		go api.loop()
	}
=======
	withdrawals := c.withdrawals.pop(10)
	return c.sealBlock(withdrawals, parent.Time+uint64(adjustment/time.Second))
}

// RegisterSimulatedBeaconAPIs registers the simulated beacon's API with the
// stack.
func RegisterSimulatedBeaconAPIs(stack *node.Node, sim *SimulatedBeacon) {
	api := newSimulatedBeaconAPI(sim)
>>>>>>> c350d3ac
	stack.RegisterAPIs([]rpc.API{
		{
			Namespace: "dev",
			Service:   api,
			Version:   "1.0",
		},
	})
}<|MERGE_RESOLUTION|>--- conflicted
+++ resolved
@@ -20,10 +20,7 @@
 	"crypto/rand"
 	"crypto/sha256"
 	"errors"
-<<<<<<< HEAD
-=======
 	"fmt"
->>>>>>> c350d3ac
 	"math/big"
 	"sync"
 	"time"
@@ -64,22 +61,6 @@
 	return nil
 }
 
-<<<<<<< HEAD
-// gatherPending returns a number of queued withdrawals up to a maximum count.
-func (w *withdrawalQueue) gatherPending(maxCount int) []*types.Withdrawal {
-	withdrawals := []*types.Withdrawal{}
-	for {
-		select {
-		case withdrawal := <-w.pending:
-			withdrawals = append(withdrawals, withdrawal)
-			if len(withdrawals) == maxCount {
-				return withdrawals
-			}
-		default:
-			return withdrawals
-		}
-	}
-=======
 // pop dequeues the specified number of withdrawals from the queue.
 func (w *withdrawalQueue) pop(count int) types.Withdrawals {
 	w.mu.Lock()
@@ -97,7 +78,6 @@
 func (w *withdrawalQueue) subscribe(ch chan<- newWithdrawalsEvent) event.Subscription {
 	sub := w.feed.Subscribe(ch)
 	return w.subs.Track(sub)
->>>>>>> c350d3ac
 }
 
 // SimulatedBeacon drives an Ethereum instance as if it were a real beacon
@@ -118,13 +98,6 @@
 }
 
 // NewSimulatedBeacon constructs a new simulated beacon chain.
-<<<<<<< HEAD
-// Period sets the period in which blocks should be produced.
-//
-//   - If period is set to 0, a block is produced on every transaction.
-//     via Commit, Fork and AdjustTime.
-=======
->>>>>>> c350d3ac
 func NewSimulatedBeacon(period uint64, eth *eth.Ethereum) (*SimulatedBeacon, error) {
 	block := eth.BlockChain().CurrentBlock()
 	current := engine.ForkchoiceStateV1{
@@ -208,17 +181,14 @@
 		Withdrawals:           withdrawals,
 		Random:                random,
 		BeaconRoot:            &common.Hash{},
-<<<<<<< HEAD
-	}, engine.PayloadV3, true)
-=======
 	}, engine.PayloadV3)
->>>>>>> c350d3ac
 	if err != nil {
 		return err
 	}
 	if fcResponse == engine.STATUS_SYNCING {
 		return errors.New("chain rewind prevented invocation of payload creation")
 	}
+
 	envelope, err := c.engineAPI.getPayload(*fcResponse.PayloadID, true)
 	if err != nil {
 		return err
@@ -271,12 +241,7 @@
 		case <-c.shutdownCh:
 			return
 		case <-timer.C:
-<<<<<<< HEAD
-			withdrawals := c.withdrawals.gatherPending(10)
-			if err := c.sealBlock(withdrawals, uint64(time.Now().Unix())); err != nil {
-=======
 			if err := c.sealBlock(c.withdrawals.pop(10), uint64(time.Now().Unix())); err != nil {
->>>>>>> c350d3ac
 				log.Warn("Error performing sealing work", "err", err)
 			} else {
 				timer.Reset(time.Second * time.Duration(c.period))
@@ -312,11 +277,7 @@
 
 // Commit seals a block on demand.
 func (c *SimulatedBeacon) Commit() common.Hash {
-<<<<<<< HEAD
-	withdrawals := c.withdrawals.gatherPending(10)
-=======
 	withdrawals := c.withdrawals.pop(10)
->>>>>>> c350d3ac
 	if err := c.sealBlock(withdrawals, uint64(time.Now().Unix())); err != nil {
 		log.Warn("Error performing sealing work", "err", err)
 	}
@@ -335,18 +296,12 @@
 
 // Fork sets the head to the provided hash.
 func (c *SimulatedBeacon) Fork(parentHash common.Hash) error {
-<<<<<<< HEAD
-	if len(c.eth.TxPool().Pending(txpool.PendingFilter{})) != 0 {
-		return errors.New("pending block dirty")
-	}
-=======
 	// Ensure no pending transactions.
 	c.eth.TxPool().Sync()
 	if len(c.eth.TxPool().Pending(txpool.PendingFilter{})) != 0 {
 		return errors.New("pending block dirty")
 	}
 
->>>>>>> c350d3ac
 	parent := c.eth.BlockChain().GetBlockByHash(parentHash)
 	if parent == nil {
 		return errors.New("parent not found")
@@ -363,18 +318,6 @@
 	if parent == nil {
 		return errors.New("parent not found")
 	}
-<<<<<<< HEAD
-	withdrawals := c.withdrawals.gatherPending(10)
-	return c.sealBlock(withdrawals, parent.Time+uint64(adjustment))
-}
-
-func RegisterSimulatedBeaconAPIs(stack *node.Node, sim *SimulatedBeacon) {
-	api := &api{sim}
-	if sim.period == 0 {
-		// mine on demand if period is set to 0
-		go api.loop()
-	}
-=======
 	withdrawals := c.withdrawals.pop(10)
 	return c.sealBlock(withdrawals, parent.Time+uint64(adjustment/time.Second))
 }
@@ -383,7 +326,6 @@
 // stack.
 func RegisterSimulatedBeaconAPIs(stack *node.Node, sim *SimulatedBeacon) {
 	api := newSimulatedBeaconAPI(sim)
->>>>>>> c350d3ac
 	stack.RegisterAPIs([]rpc.API{
 		{
 			Namespace: "dev",
