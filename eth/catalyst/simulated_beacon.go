// Copyright 2023 The go-ethereum Authors
// This file is part of the go-ethereum library.
//
// The go-ethereum library is free software: you can redistribute it and/or modify
// it under the terms of the GNU Lesser General Public License as published by
// the Free Software Foundation, either version 3 of the License, or
// (at your option) any later version.
//
// The go-ethereum library is distributed in the hope that it will be useful,
// but WITHOUT ANY WARRANTY; without even the implied warranty of
// MERCHANTABILITY or FITNESS FOR A PARTICULAR PURPOSE. See the
// GNU Lesser General Public License for more details.
//
// You should have received a copy of the GNU Lesser General Public License
// along with the go-ethereum library. If not, see <http://www.gnu.org/licenses/>.

package catalyst

import (
	"crypto/rand"
	"crypto/sha256"
	"errors"
<<<<<<< HEAD
	"math/big"
=======
	"fmt"
>>>>>>> eb00f169
	"sync"
	"time"

	"github.com/ethereum/go-ethereum/beacon/engine"
	"github.com/ethereum/go-ethereum/common"
	"github.com/ethereum/go-ethereum/core/txpool"
	"github.com/ethereum/go-ethereum/core/types"
	"github.com/ethereum/go-ethereum/crypto/kzg4844"
	"github.com/ethereum/go-ethereum/eth"
	"github.com/ethereum/go-ethereum/event"
	"github.com/ethereum/go-ethereum/log"
	"github.com/ethereum/go-ethereum/node"
	"github.com/ethereum/go-ethereum/params"
	"github.com/ethereum/go-ethereum/rpc"
)

const devEpochLength = 32

// withdrawalQueue implements a FIFO queue which holds withdrawals that are
// pending inclusion.
type withdrawalQueue struct {
	pending types.Withdrawals
	mu      sync.Mutex
	feed    event.Feed
	subs    event.SubscriptionScope
}

type newWithdrawalsEvent struct{ Withdrawals types.Withdrawals }

// add queues a withdrawal for future inclusion.
func (w *withdrawalQueue) add(withdrawal *types.Withdrawal) error {
	w.mu.Lock()
	w.pending = append(w.pending, withdrawal)
	w.mu.Unlock()

	w.feed.Send(newWithdrawalsEvent{types.Withdrawals{withdrawal}})
	return nil
}

<<<<<<< HEAD
// gatherPending returns a number of queued withdrawals up to a maximum count.
func (w *withdrawalQueue) gatherPending(maxCount int) []*types.Withdrawal {
	withdrawals := []*types.Withdrawal{}
	for {
		select {
		case withdrawal := <-w.pending:
			withdrawals = append(withdrawals, withdrawal)
			if len(withdrawals) == maxCount {
				return withdrawals
			}
		default:
			return withdrawals
		}
	}
=======
// pop dequeues the specified number of withdrawals from the queue.
func (w *withdrawalQueue) pop(count int) types.Withdrawals {
	w.mu.Lock()
	defer w.mu.Unlock()

	count = min(count, len(w.pending))
	popped := w.pending[0:count]
	w.pending = w.pending[count:]

	return popped
>>>>>>> eb00f169
}

// subscribe allows a listener to be updated when new withdrawals are added to
// the queue.
func (w *withdrawalQueue) subscribe(ch chan<- newWithdrawalsEvent) event.Subscription {
	sub := w.feed.Subscribe(ch)
	return w.subs.Track(sub)
}

// SimulatedBeacon drives an Ethereum instance as if it were a real beacon
// client. It can run in period mode where it mines a new block every period
// (seconds) or on every transaction via Commit, Fork and AdjustTime.
type SimulatedBeacon struct {
	shutdownCh  chan struct{}
	eth         *eth.Ethereum
	period      uint64
	withdrawals withdrawalQueue

	feeRecipient     common.Address
	feeRecipientLock sync.Mutex // lock gates concurrent access to the feeRecipient

	engineAPI          *ConsensusAPI
	curForkchoiceState engine.ForkchoiceStateV1
	lastBlockTime      uint64
}

// NewSimulatedBeacon constructs a new simulated beacon chain.
<<<<<<< HEAD
// Period sets the period in which blocks should be produced.
//
//   - If period is set to 0, a block is produced on every transaction.
//     via Commit, Fork and AdjustTime.
=======
>>>>>>> eb00f169
func NewSimulatedBeacon(period uint64, eth *eth.Ethereum) (*SimulatedBeacon, error) {
	block := eth.BlockChain().CurrentBlock()
	current := engine.ForkchoiceStateV1{
		HeadBlockHash:      block.Hash(),
		SafeBlockHash:      block.Hash(),
		FinalizedBlockHash: block.Hash(),
	}
	engineAPI := newConsensusAPIWithoutHeartbeat(eth)

	// if genesis block, send forkchoiceUpdated to trigger transition to PoS
	if block.Number.Sign() == 0 {
		if _, err := engineAPI.ForkchoiceUpdatedV3(current, nil); err != nil {
			return nil, err
		}
	}
	return &SimulatedBeacon{
		eth:                eth,
		period:             period,
		shutdownCh:         make(chan struct{}),
		engineAPI:          engineAPI,
		lastBlockTime:      block.Time,
		curForkchoiceState: current,
	}, nil
}

func (c *SimulatedBeacon) setFeeRecipient(feeRecipient common.Address) {
	c.feeRecipientLock.Lock()
	c.feeRecipient = feeRecipient
	c.feeRecipientLock.Unlock()
}

// Start invokes the SimulatedBeacon life-cycle function in a goroutine.
func (c *SimulatedBeacon) Start() error {
	if c.period == 0 {
		// if period is set to 0, do not mine at all
		// this is used in the simulated backend where blocks
		// are explicitly mined via Commit, AdjustTime and Fork
	} else {
		go c.loop()
	}
	return nil
}

// Stop halts the SimulatedBeacon service.
func (c *SimulatedBeacon) Stop() error {
	close(c.shutdownCh)
	return nil
}

// sealBlock initiates payload building for a new block and creates a new block
// with the completed payload.
func (c *SimulatedBeacon) sealBlock(withdrawals []*types.Withdrawal, timestamp uint64) error {
	if timestamp <= c.lastBlockTime {
		timestamp = c.lastBlockTime + 1
	}
	c.feeRecipientLock.Lock()
	feeRecipient := c.feeRecipient
	c.feeRecipientLock.Unlock()

	// Reset to CurrentBlock in case of the chain was rewound
	if header := c.eth.BlockChain().CurrentBlock(); c.curForkchoiceState.HeadBlockHash != header.Hash() {
		finalizedHash := c.finalizedBlockHash(header.Number.Uint64())
		c.setCurrentState(header.Hash(), *finalizedHash)
	}

	// Because transaction insertion, block insertion, and block production will
	// happen without any timing delay between them in simulator mode and the
	// transaction pool will be running its internal reset operation on a
	// background thread, flaky executions can happen. To avoid the racey
	// behavior, the pool will be explicitly blocked on its reset before
	// continuing to the block production below.
	if err := c.eth.APIBackend.TxPool().Sync(); err != nil {
		return fmt.Errorf("failed to sync txpool: %w", err)
	}

	var random [32]byte
	rand.Read(random[:])
	fcResponse, err := c.engineAPI.forkchoiceUpdated(c.curForkchoiceState, &engine.PayloadAttributes{
		Timestamp:             timestamp,
		SuggestedFeeRecipient: feeRecipient,
		Withdrawals:           withdrawals,
		Random:                random,
		BeaconRoot:            &common.Hash{},
<<<<<<< HEAD
	}, engine.PayloadV3, true)
=======
	}, engine.PayloadV3, false)
>>>>>>> eb00f169
	if err != nil {
		return err
	}
	if fcResponse == engine.STATUS_SYNCING {
		return errors.New("chain rewind prevented invocation of payload creation")
	}
	envelope, err := c.engineAPI.getPayload(*fcResponse.PayloadID, true)
	if err != nil {
		return err
	}
	payload := envelope.ExecutionPayload

	var finalizedHash common.Hash
	if payload.Number%devEpochLength == 0 {
		finalizedHash = payload.BlockHash
	} else {
		if fh := c.finalizedBlockHash(payload.Number); fh == nil {
			return errors.New("chain rewind interrupted calculation of finalized block hash")
		} else {
			finalizedHash = *fh
		}
	}

	// Independently calculate the blob hashes from sidecars.
	blobHashes := make([]common.Hash, 0)
	if envelope.BlobsBundle != nil {
		hasher := sha256.New()
		for _, commit := range envelope.BlobsBundle.Commitments {
			var c kzg4844.Commitment
			if len(commit) != len(c) {
				return errors.New("invalid commitment length")
			}
			copy(c[:], commit)
			blobHashes = append(blobHashes, kzg4844.CalcBlobHashV1(hasher, &c))
		}
	}
	// Mark the payload as canon
<<<<<<< HEAD
	if _, err = c.engineAPI.NewPayloadV3(*payload, blobHashes, &common.Hash{}); err != nil {
=======
	_, err = c.engineAPI.newPayload(*payload, blobHashes, &common.Hash{}, envelope.Requests, false)
	if err != nil {
>>>>>>> eb00f169
		return err
	}
	c.setCurrentState(payload.BlockHash, finalizedHash)

	// Mark the block containing the payload as canonical
	if _, err = c.engineAPI.ForkchoiceUpdatedV3(c.curForkchoiceState, nil); err != nil {
		return err
	}
	c.lastBlockTime = payload.Timestamp
	return nil
}

// loop runs the block production loop for non-zero period configuration
func (c *SimulatedBeacon) loop() {
	timer := time.NewTimer(0)
	for {
		select {
		case <-c.shutdownCh:
			return
		case <-timer.C:
<<<<<<< HEAD
			withdrawals := c.withdrawals.gatherPending(10)
			if err := c.sealBlock(withdrawals, uint64(time.Now().Unix())); err != nil {
=======
			if err := c.sealBlock(c.withdrawals.pop(10), uint64(time.Now().Unix())); err != nil {
>>>>>>> eb00f169
				log.Warn("Error performing sealing work", "err", err)
			} else {
				timer.Reset(time.Second * time.Duration(c.period))
			}
		}
	}
}

// finalizedBlockHash returns the block hash of the finalized block corresponding
// to the given number or nil if doesn't exist in the chain.
func (c *SimulatedBeacon) finalizedBlockHash(number uint64) *common.Hash {
	var finalizedNumber uint64
	if number%devEpochLength == 0 {
		finalizedNumber = number
	} else {
		finalizedNumber = (number - 1) / devEpochLength * devEpochLength
	}
	if finalizedBlock := c.eth.BlockChain().GetBlockByNumber(finalizedNumber); finalizedBlock != nil {
		fh := finalizedBlock.Hash()
		return &fh
	}
	return nil
}

// setCurrentState sets the current forkchoice state
func (c *SimulatedBeacon) setCurrentState(headHash, finalizedHash common.Hash) {
	c.curForkchoiceState = engine.ForkchoiceStateV1{
		HeadBlockHash:      headHash,
		SafeBlockHash:      headHash,
		FinalizedBlockHash: finalizedHash,
	}
}

// Commit seals a block on demand.
func (c *SimulatedBeacon) Commit() common.Hash {
<<<<<<< HEAD
	withdrawals := c.withdrawals.gatherPending(10)
=======
	withdrawals := c.withdrawals.pop(10)
>>>>>>> eb00f169
	if err := c.sealBlock(withdrawals, uint64(time.Now().Unix())); err != nil {
		log.Warn("Error performing sealing work", "err", err)
	}
	return c.eth.BlockChain().CurrentBlock().Hash()
}

// Rollback un-sends previously added transactions.
func (c *SimulatedBeacon) Rollback() {
<<<<<<< HEAD
	// Flush all transactions from the transaction pools
	maxUint256 := new(big.Int).Sub(new(big.Int).Lsh(common.Big1, 256), common.Big1)
	c.eth.TxPool().SetGasTip(maxUint256)
	// Set the gas tip back to accept new transactions
	// TODO (Marius van der Wijden): set gas tip to parameter passed by config
	c.eth.TxPool().SetGasTip(big.NewInt(params.GWei))
=======
	c.eth.TxPool().Clear()
>>>>>>> eb00f169
}

// Fork sets the head to the provided hash.
func (c *SimulatedBeacon) Fork(parentHash common.Hash) error {
<<<<<<< HEAD
	if len(c.eth.TxPool().Pending(txpool.PendingFilter{})) != 0 {
		return errors.New("pending block dirty")
	}
=======
	// Ensure no pending transactions.
	c.eth.TxPool().Sync()
	if len(c.eth.TxPool().Pending(txpool.PendingFilter{})) != 0 {
		return errors.New("pending block dirty")
	}

>>>>>>> eb00f169
	parent := c.eth.BlockChain().GetBlockByHash(parentHash)
	if parent == nil {
		return errors.New("parent not found")
	}
<<<<<<< HEAD
	return c.eth.BlockChain().SetHead(parent.NumberU64())
=======
	_, err := c.eth.BlockChain().SetCanonical(parent)
	return err
>>>>>>> eb00f169
}

// AdjustTime creates a new block with an adjusted timestamp.
func (c *SimulatedBeacon) AdjustTime(adjustment time.Duration) error {
	if len(c.eth.TxPool().Pending(txpool.PendingFilter{})) != 0 {
		return errors.New("could not adjust time on non-empty block")
	}
	parent := c.eth.BlockChain().CurrentBlock()
	if parent == nil {
		return errors.New("parent not found")
	}
<<<<<<< HEAD
	withdrawals := c.withdrawals.gatherPending(10)
	return c.sealBlock(withdrawals, parent.Time+uint64(adjustment))
}

func RegisterSimulatedBeaconAPIs(stack *node.Node, sim *SimulatedBeacon) {
	api := &api{sim}
	if sim.period == 0 {
		// mine on demand if period is set to 0
		go api.loop()
	}
=======
	withdrawals := c.withdrawals.pop(10)
	return c.sealBlock(withdrawals, parent.Time+uint64(adjustment/time.Second))
}

// RegisterSimulatedBeaconAPIs registers the simulated beacon's API with the
// stack.
func RegisterSimulatedBeaconAPIs(stack *node.Node, sim *SimulatedBeacon) {
	api := newSimulatedBeaconAPI(sim)
>>>>>>> eb00f169
	stack.RegisterAPIs([]rpc.API{
		{
			Namespace: "dev",
			Service:   api,
			Version:   "1.0",
		},
	})
}<|MERGE_RESOLUTION|>--- conflicted
+++ resolved
@@ -20,11 +20,7 @@
 	"crypto/rand"
 	"crypto/sha256"
 	"errors"
-<<<<<<< HEAD
-	"math/big"
-=======
 	"fmt"
->>>>>>> eb00f169
 	"sync"
 	"time"
 
@@ -37,7 +33,6 @@
 	"github.com/ethereum/go-ethereum/event"
 	"github.com/ethereum/go-ethereum/log"
 	"github.com/ethereum/go-ethereum/node"
-	"github.com/ethereum/go-ethereum/params"
 	"github.com/ethereum/go-ethereum/rpc"
 )
 
@@ -64,22 +59,6 @@
 	return nil
 }
 
-<<<<<<< HEAD
-// gatherPending returns a number of queued withdrawals up to a maximum count.
-func (w *withdrawalQueue) gatherPending(maxCount int) []*types.Withdrawal {
-	withdrawals := []*types.Withdrawal{}
-	for {
-		select {
-		case withdrawal := <-w.pending:
-			withdrawals = append(withdrawals, withdrawal)
-			if len(withdrawals) == maxCount {
-				return withdrawals
-			}
-		default:
-			return withdrawals
-		}
-	}
-=======
 // pop dequeues the specified number of withdrawals from the queue.
 func (w *withdrawalQueue) pop(count int) types.Withdrawals {
 	w.mu.Lock()
@@ -90,7 +69,6 @@
 	w.pending = w.pending[count:]
 
 	return popped
->>>>>>> eb00f169
 }
 
 // subscribe allows a listener to be updated when new withdrawals are added to
@@ -118,13 +96,6 @@
 }
 
 // NewSimulatedBeacon constructs a new simulated beacon chain.
-<<<<<<< HEAD
-// Period sets the period in which blocks should be produced.
-//
-//   - If period is set to 0, a block is produced on every transaction.
-//     via Commit, Fork and AdjustTime.
-=======
->>>>>>> eb00f169
 func NewSimulatedBeacon(period uint64, eth *eth.Ethereum) (*SimulatedBeacon, error) {
 	block := eth.BlockChain().CurrentBlock()
 	current := engine.ForkchoiceStateV1{
@@ -208,11 +179,7 @@
 		Withdrawals:           withdrawals,
 		Random:                random,
 		BeaconRoot:            &common.Hash{},
-<<<<<<< HEAD
-	}, engine.PayloadV3, true)
-=======
 	}, engine.PayloadV3, false)
->>>>>>> eb00f169
 	if err != nil {
 		return err
 	}
@@ -250,12 +217,8 @@
 		}
 	}
 	// Mark the payload as canon
-<<<<<<< HEAD
-	if _, err = c.engineAPI.NewPayloadV3(*payload, blobHashes, &common.Hash{}); err != nil {
-=======
 	_, err = c.engineAPI.newPayload(*payload, blobHashes, &common.Hash{}, envelope.Requests, false)
 	if err != nil {
->>>>>>> eb00f169
 		return err
 	}
 	c.setCurrentState(payload.BlockHash, finalizedHash)
@@ -276,12 +239,7 @@
 		case <-c.shutdownCh:
 			return
 		case <-timer.C:
-<<<<<<< HEAD
-			withdrawals := c.withdrawals.gatherPending(10)
-			if err := c.sealBlock(withdrawals, uint64(time.Now().Unix())); err != nil {
-=======
 			if err := c.sealBlock(c.withdrawals.pop(10), uint64(time.Now().Unix())); err != nil {
->>>>>>> eb00f169
 				log.Warn("Error performing sealing work", "err", err)
 			} else {
 				timer.Reset(time.Second * time.Duration(c.period))
@@ -317,11 +275,7 @@
 
 // Commit seals a block on demand.
 func (c *SimulatedBeacon) Commit() common.Hash {
-<<<<<<< HEAD
-	withdrawals := c.withdrawals.gatherPending(10)
-=======
 	withdrawals := c.withdrawals.pop(10)
->>>>>>> eb00f169
 	if err := c.sealBlock(withdrawals, uint64(time.Now().Unix())); err != nil {
 		log.Warn("Error performing sealing work", "err", err)
 	}
@@ -330,42 +284,23 @@
 
 // Rollback un-sends previously added transactions.
 func (c *SimulatedBeacon) Rollback() {
-<<<<<<< HEAD
-	// Flush all transactions from the transaction pools
-	maxUint256 := new(big.Int).Sub(new(big.Int).Lsh(common.Big1, 256), common.Big1)
-	c.eth.TxPool().SetGasTip(maxUint256)
-	// Set the gas tip back to accept new transactions
-	// TODO (Marius van der Wijden): set gas tip to parameter passed by config
-	c.eth.TxPool().SetGasTip(big.NewInt(params.GWei))
-=======
 	c.eth.TxPool().Clear()
->>>>>>> eb00f169
 }
 
 // Fork sets the head to the provided hash.
 func (c *SimulatedBeacon) Fork(parentHash common.Hash) error {
-<<<<<<< HEAD
-	if len(c.eth.TxPool().Pending(txpool.PendingFilter{})) != 0 {
-		return errors.New("pending block dirty")
-	}
-=======
 	// Ensure no pending transactions.
 	c.eth.TxPool().Sync()
 	if len(c.eth.TxPool().Pending(txpool.PendingFilter{})) != 0 {
 		return errors.New("pending block dirty")
 	}
 
->>>>>>> eb00f169
 	parent := c.eth.BlockChain().GetBlockByHash(parentHash)
 	if parent == nil {
 		return errors.New("parent not found")
 	}
-<<<<<<< HEAD
-	return c.eth.BlockChain().SetHead(parent.NumberU64())
-=======
 	_, err := c.eth.BlockChain().SetCanonical(parent)
 	return err
->>>>>>> eb00f169
 }
 
 // AdjustTime creates a new block with an adjusted timestamp.
@@ -377,18 +312,6 @@
 	if parent == nil {
 		return errors.New("parent not found")
 	}
-<<<<<<< HEAD
-	withdrawals := c.withdrawals.gatherPending(10)
-	return c.sealBlock(withdrawals, parent.Time+uint64(adjustment))
-}
-
-func RegisterSimulatedBeaconAPIs(stack *node.Node, sim *SimulatedBeacon) {
-	api := &api{sim}
-	if sim.period == 0 {
-		// mine on demand if period is set to 0
-		go api.loop()
-	}
-=======
 	withdrawals := c.withdrawals.pop(10)
 	return c.sealBlock(withdrawals, parent.Time+uint64(adjustment/time.Second))
 }
@@ -397,7 +320,6 @@
 // stack.
 func RegisterSimulatedBeaconAPIs(stack *node.Node, sim *SimulatedBeacon) {
 	api := newSimulatedBeaconAPI(sim)
->>>>>>> eb00f169
 	stack.RegisterAPIs([]rpc.API{
 		{
 			Namespace: "dev",
