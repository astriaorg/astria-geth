--- conflicted
+++ resolved
@@ -94,10 +94,7 @@
 	"engine_getPayloadBodiesByHashV1",
 	"engine_getPayloadBodiesByHashV2",
 	"engine_getPayloadBodiesByRangeV1",
-<<<<<<< HEAD
-=======
 	"engine_getPayloadBodiesByRangeV2",
->>>>>>> c350d3ac
 	"engine_getClientVersionV1",
 }
 
@@ -183,7 +180,6 @@
 // If there are payloadAttributes: we try to assemble a block with the payloadAttributes
 // and return its payloadID.
 func (api *ConsensusAPI) ForkchoiceUpdatedV1(update engine.ForkchoiceStateV1, payloadAttributes *engine.PayloadAttributes) (engine.ForkChoiceResponse, error) {
-	log.Info("ForkchoiceUpdatedV1 called")
 	if payloadAttributes != nil {
 		if payloadAttributes.Withdrawals != nil || payloadAttributes.BeaconRoot != nil {
 			return engine.STATUS_INVALID, engine.InvalidParams.With(errors.New("withdrawals and beacon root not supported in V1"))
@@ -192,11 +188,7 @@
 			return engine.STATUS_INVALID, engine.InvalidParams.With(errors.New("forkChoiceUpdateV1 called post-shanghai"))
 		}
 	}
-<<<<<<< HEAD
-	return api.forkchoiceUpdated(update, payloadAttributes, engine.PayloadV1, false)
-=======
 	return api.forkchoiceUpdated(update, payloadAttributes, engine.PayloadV1)
->>>>>>> c350d3ac
 }
 
 // ForkchoiceUpdatedV2 is equivalent to V1 with the addition of withdrawals in the payload
@@ -219,11 +211,7 @@
 			return engine.STATUS_INVALID, engine.UnsupportedFork.With(errors.New("forkchoiceUpdatedV2 must only be called with paris and shanghai payloads"))
 		}
 	}
-<<<<<<< HEAD
-	return api.forkchoiceUpdated(update, params, engine.PayloadV2, false)
-=======
 	return api.forkchoiceUpdated(update, params, engine.PayloadV2)
->>>>>>> c350d3ac
 }
 
 // ForkchoiceUpdatedV3 is equivalent to V2 with the addition of parent beacon block root
@@ -236,11 +224,7 @@
 		if params.BeaconRoot == nil {
 			return engine.STATUS_INVALID, engine.InvalidPayloadAttributes.With(errors.New("missing beacon root"))
 		}
-<<<<<<< HEAD
-		if api.eth.BlockChain().Config().LatestFork(params.Timestamp) != forks.Cancun {
-=======
 		if api.eth.BlockChain().Config().LatestFork(params.Timestamp) != forks.Cancun && api.eth.BlockChain().Config().LatestFork(params.Timestamp) != forks.Prague {
->>>>>>> c350d3ac
 			return engine.STATUS_INVALID, engine.UnsupportedFork.With(errors.New("forkchoiceUpdatedV3 must only be called for cancun payloads"))
 		}
 	}
@@ -248,17 +232,10 @@
 	// hash, even if params are wrong. To do this we need to split up
 	// forkchoiceUpdate into a function that only updates the head and then a
 	// function that kicks off block construction.
-<<<<<<< HEAD
-	return api.forkchoiceUpdated(update, params, engine.PayloadV3, false)
-}
-
-func (api *ConsensusAPI) forkchoiceUpdated(update engine.ForkchoiceStateV1, payloadAttributes *engine.PayloadAttributes, payloadVersion engine.PayloadVersion, simulatorMode bool) (engine.ForkChoiceResponse, error) {
-=======
 	return api.forkchoiceUpdated(update, params, engine.PayloadV3)
 }
 
 func (api *ConsensusAPI) forkchoiceUpdated(update engine.ForkchoiceStateV1, payloadAttributes *engine.PayloadAttributes, payloadVersion engine.PayloadVersion) (engine.ForkChoiceResponse, error) {
->>>>>>> c350d3ac
 	api.forkchoiceLock.Lock()
 	defer api.forkchoiceLock.Unlock()
 
@@ -401,19 +378,6 @@
 		if api.localBlocks.has(id) {
 			return valid(&id), nil
 		}
-		// If the beacon chain is ran by a simulator, then transaction insertion,
-		// block insertion and block production will happen without any timing
-		// delay between them. This will cause flaky simulator executions due to
-		// the transaction pool running its internal reset operation on a back-
-		// ground thread. To avoid the racey behavior - in simulator mode - the
-		// pool will be explicitly blocked on its reset before continuing to the
-		// block production below.
-		if simulatorMode {
-			if err := api.eth.TxPool().Sync(); err != nil {
-				log.Error("Failed to sync transaction pool", "err", err)
-				return valid(nil), engine.InvalidPayloadAttributes.With(err)
-			}
-		}
 		payload, err := api.eth.Miner().BuildPayload(args)
 		if err != nil {
 			log.Error("Failed to build payload", "err", err)
@@ -480,8 +444,6 @@
 	if !payloadID.Is(engine.PayloadV3) {
 		return nil, engine.UnsupportedFork
 	}
-<<<<<<< HEAD
-=======
 	return api.getPayload(payloadID, false)
 }
 
@@ -490,7 +452,6 @@
 	if !payloadID.Is(engine.PayloadV3) {
 		return nil, engine.UnsupportedFork
 	}
->>>>>>> c350d3ac
 	return api.getPayload(payloadID, false)
 }
 
@@ -551,13 +512,6 @@
 	}
 	if beaconRoot == nil {
 		return engine.PayloadStatusV1{Status: engine.INVALID}, engine.InvalidParams.With(errors.New("nil beaconRoot post-cancun"))
-<<<<<<< HEAD
-	}
-
-	if api.eth.BlockChain().Config().LatestFork(params.Timestamp) != forks.Cancun {
-		return engine.PayloadStatusV1{Status: engine.INVALID}, engine.UnsupportedFork.With(errors.New("newPayloadV3 must only be called for cancun payloads"))
-	}
-=======
 	}
 
 	if api.eth.BlockChain().Config().LatestFork(params.Timestamp) != forks.Cancun {
@@ -591,7 +545,6 @@
 	if api.eth.BlockChain().Config().LatestFork(params.Timestamp) != forks.Prague {
 		return engine.PayloadStatusV1{Status: engine.INVALID}, engine.UnsupportedFork.With(errors.New("newPayloadV4 must only be called for prague payloads"))
 	}
->>>>>>> c350d3ac
 	return api.newPayload(params, versionedHashes, beaconRoot)
 }
 
@@ -620,11 +573,7 @@
 			bgu = strconv.Itoa(int(*params.BlobGasUsed))
 		}
 		ebg := "nil"
-<<<<<<< HEAD
-		if params.BlobGasUsed != nil {
-=======
 		if params.ExcessBlobGas != nil {
->>>>>>> c350d3ac
 			ebg = strconv.Itoa(int(*params.ExcessBlobGas))
 		}
 		log.Warn("Invalid NewPayload params",
@@ -644,10 +593,7 @@
 			"params.ExcessBlobGas", ebg,
 			"len(params.Transactions)", len(params.Transactions),
 			"len(params.Withdrawals)", len(params.Withdrawals),
-<<<<<<< HEAD
-=======
 			"len(params.Deposits)", len(params.Deposits),
->>>>>>> c350d3ac
 			"beaconRoot", beaconRoot,
 			"error", err)
 		return api.invalid(err, nil), nil
