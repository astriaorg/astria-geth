--- conflicted
+++ resolved
@@ -16,21 +16,16 @@
 package catalyst
 
 import (
-	"math/big"
 	"testing"
 	"time"
 
-	"github.com/ethereum/go-ethereum/common"
 	"github.com/ethereum/go-ethereum/core"
-	"github.com/ethereum/go-ethereum/core/types"
-	"github.com/ethereum/go-ethereum/crypto"
 	"github.com/ethereum/go-ethereum/eth"
 	"github.com/ethereum/go-ethereum/eth/downloader"
 	"github.com/ethereum/go-ethereum/eth/ethconfig"
 	"github.com/ethereum/go-ethereum/miner"
 	"github.com/ethereum/go-ethereum/node"
 	"github.com/ethereum/go-ethereum/p2p"
-	"github.com/ethereum/go-ethereum/params"
 )
 
 func startSimulatedBeaconEthService(t *testing.T, genesis *core.Genesis, period uint64) (*node.Node, *eth.Ethereum, *SimulatedBeacon) {
@@ -68,141 +63,150 @@
 	return n, ethservice, simBeacon
 }
 
+// NOTE(bharath): The `TestSimulatedBeaconSendWithdrawals` are not relevant for astria since we do not use the ethereum
+// beacon chain for consensus.
 // send 20 transactions, >10 withdrawals and ensure they are included in order
 // send enough transactions to fill multiple blocks
-func TestSimulatedBeaconSendWithdrawals(t *testing.T) {
-	var withdrawals []types.Withdrawal
-	txs := make(map[common.Hash]*types.Transaction)
-
-	var (
-		// testKey is a private key to use for funding a tester account.
-		testKey, _ = crypto.HexToECDSA("b71c71a67e1177ad4e901695e1b4b9ee17ae16c6668d313eac2f96dbcda3f291")
-
-		// testAddr is the Ethereum address of the tester account.
-		testAddr = crypto.PubkeyToAddress(testKey.PublicKey)
-	)
-
-	// short period (1 second) for testing purposes
-	var gasLimit uint64 = 10_000_000
-	genesis := core.DeveloperGenesisBlock(gasLimit, &testAddr)
-<<<<<<< HEAD
-	node, ethService, mock := startSimulatedBeaconEthService(t, genesis)
-=======
-	node, ethService, mock := startSimulatedBeaconEthService(t, genesis, 1)
->>>>>>> eb00f169
-	_ = mock
-	defer node.Close()
-
-	chainHeadCh := make(chan core.ChainHeadEvent, 10)
-	subscription := ethService.BlockChain().SubscribeChainHeadEvent(chainHeadCh)
-	defer subscription.Unsubscribe()
-
-	// generate some withdrawals
-	for i := 0; i < 20; i++ {
-		withdrawals = append(withdrawals, types.Withdrawal{Index: uint64(i)})
-		if err := mock.withdrawals.add(&withdrawals[i]); err != nil {
-			t.Fatal("addWithdrawal failed", err)
-		}
-	}
-
-	// generate a bunch of transactions
-	signer := types.NewEIP155Signer(ethService.BlockChain().Config().ChainID)
-	allTxs := types.Transactions{}
-	for i := 0; i < 20; i++ {
-		tx, err := types.SignTx(types.NewTransaction(uint64(i), common.Address{}, big.NewInt(1000), params.TxGas, big.NewInt(params.InitialBaseFee), nil), signer, testKey)
-		if err != nil {
-			t.Fatalf("error signing transaction, err=%v", err)
-		}
-		txs[tx.Hash()] = tx
-
-		allTxs = append(allTxs, tx)
-	}
-
-	ethService.TxPool().SetAstriaOrdered(allTxs)
-
-	includedTxs := make(map[common.Hash]struct{})
-	var includedWithdrawals []uint64
-
-	timer := time.NewTimer(12 * time.Second)
-	for {
-		select {
-		case ev := <-chainHeadCh:
-			block := ethService.BlockChain().GetBlock(ev.Header.Hash(), ev.Header.Number.Uint64())
-			for _, includedTx := range block.Transactions() {
-				includedTxs[includedTx.Hash()] = struct{}{}
-			}
-			for _, includedWithdrawal := range block.Withdrawals() {
-				includedWithdrawals = append(includedWithdrawals, includedWithdrawal.Index)
-			}
-			// ensure all withdrawals/txs included. this will take two blocks b/c number of withdrawals > 10
-			if len(includedTxs) == len(txs) && len(includedWithdrawals) == len(withdrawals) && ev.Header.Number.Cmp(big.NewInt(2)) == 0 {
-				return
-			}
-		case <-timer.C:
-			t.Fatal("timed out without including all withdrawals/txs")
-		}
-	}
-}
-
+//func TestSimulatedBeaconSendWithdrawals(t *testing.T) {
+//	var withdrawals []types.Withdrawal
+//	txs := make(map[common.Hash]*types.Transaction)
+//
+//	var (
+//		// testKey is a private key to use for funding a tester account.
+//		testKey, _ = crypto.HexToECDSA("b71c71a67e1177ad4e901695e1b4b9ee17ae16c6668d313eac2f96dbcda3f291")
+//
+//		// testAddr is the Ethereum address of the tester account.
+//		testAddr = crypto.PubkeyToAddress(testKey.PublicKey)
+//	)
+//
+//	// short period (1 second) for testing purposes
+//	var gasLimit uint64 = 10_000_000
+//	genesis := core.DeveloperGenesisBlock(gasLimit, &testAddr)
+//	node, ethService, mock := startSimulatedBeaconEthService(t, genesis, 1)
+//	_ = mock
+//	defer node.Close()
+//
+//	chainHeadCh := make(chan core.ChainHeadEvent, 10)
+//	subscription := ethService.BlockChain().SubscribeChainHeadEvent(chainHeadCh)
+//	defer subscription.Unsubscribe()
+//
+//	// generate some withdrawals
+//	for i := 0; i < 20; i++ {
+//		withdrawals = append(withdrawals, types.Withdrawal{Index: uint64(i)})
+//		if err := mock.withdrawals.add(&withdrawals[i]); err != nil {
+//			t.Fatal("addWithdrawal failed", err)
+//		}
+//	}
+//
+//	// generate a bunch of transactions
+//	signer := types.NewEIP155Signer(ethService.BlockChain().Config().ChainID)
+//	for i := 0; i < 20; i++ {
+//		tx, err := types.SignTx(types.NewTransaction(uint64(i), common.Address{}, big.NewInt(1000), params.TxGas, big.NewInt(params.InitialBaseFee), nil), signer, testKey)
+//		if err != nil {
+//			t.Fatalf("error signing transaction, err=%v", err)
+//		}
+//		txs[tx.Hash()] = tx
+//
+//		//if err := ethService.APIBackend.SendTx(context.Background(), tx); err != nil {
+//		//	t.Fatal("SendTx failed", err)
+//		//}
+//	}
+//
+//	txsAdded := types.Transactions{}
+//	for _, v := range txs {
+//		txsAdded = append(txsAdded, v)
+//	}
+//
+//	ethService.TxPool().SetAstriaOrdered(txsAdded)
+//
+//	includedTxs := make(map[common.Hash]struct{})
+//	var includedWithdrawals []uint64
+//
+//	timer := time.NewTimer(12 * time.Second)
+//	for {
+//		select {
+//		case ev := <-chainHeadCh:
+//			block := ethService.BlockChain().GetBlock(ev.Header.Hash(), ev.Header.Number.Uint64())
+//			for _, includedTx := range block.Transactions() {
+//				includedTxs[includedTx.Hash()] = struct{}{}
+//			}
+//			for _, includedWithdrawal := range block.Withdrawals() {
+//				includedWithdrawals = append(includedWithdrawals, includedWithdrawal.Index)
+//			}
+//			// ensure all withdrawals/txs included. this will take two blocks b/c number of withdrawals > 10
+//			if len(includedTxs) == len(txs) && len(includedWithdrawals) == len(withdrawals) && ev.Header.Number.Cmp(big.NewInt(2)) == 0 {
+//				return
+//			}
+//		case <-timer.C:
+//			t.Fatal("timed out without including all withdrawals/txs")
+//		}
+//	}
+//}
+
+// TODO(bharath) - These tests fail because we do not drive execution through the beacon chain but through conductor.
 // Tests that zero-period dev mode can handle a lot of simultaneous
 // transactions/withdrawals
-func TestOnDemandSpam(t *testing.T) {
-	var (
-		withdrawals     []types.Withdrawal
-		txs                    = make(map[common.Hash]*types.Transaction)
-		testKey, _             = crypto.HexToECDSA("b71c71a67e1177ad4e901695e1b4b9ee17ae16c6668d313eac2f96dbcda3f291")
-		testAddr               = crypto.PubkeyToAddress(testKey.PublicKey)
-		gasLimit        uint64 = 10_000_000
-		genesis                = core.DeveloperGenesisBlock(gasLimit, &testAddr)
-		node, eth, mock        = startSimulatedBeaconEthService(t, genesis, 0)
-		_                      = newSimulatedBeaconAPI(mock)
-		signer                 = types.LatestSigner(eth.BlockChain().Config())
-		chainHeadCh            = make(chan core.ChainHeadEvent, 100)
-		sub                    = eth.BlockChain().SubscribeChainHeadEvent(chainHeadCh)
-	)
-	defer node.Close()
-	defer sub.Unsubscribe()
-
-	// generate some withdrawals
-	for i := 0; i < 20; i++ {
-		withdrawals = append(withdrawals, types.Withdrawal{Index: uint64(i)})
-		if err := mock.withdrawals.add(&withdrawals[i]); err != nil {
-			t.Fatal("addWithdrawal failed", err)
-		}
-	}
-
-	// generate a bunch of transactions
-	for i := 0; i < 20000; i++ {
-		tx, err := types.SignTx(types.NewTransaction(uint64(i), common.Address{byte(i), byte(1)}, big.NewInt(1000), params.TxGas, big.NewInt(params.InitialBaseFee*2), nil), signer, testKey)
-		if err != nil {
-			t.Fatal("error signing transaction", err)
-		}
-		txs[tx.Hash()] = tx
-		if err := eth.APIBackend.SendTx(context.Background(), tx); err != nil {
-			t.Fatal("error adding txs to pool", err)
-		}
-	}
-
-	var (
-		includedTxs = make(map[common.Hash]struct{})
-		includedWxs []uint64
-	)
-	for {
-		select {
-		case ev := <-chainHeadCh:
-			block := eth.BlockChain().GetBlock(ev.Header.Hash(), ev.Header.Number.Uint64())
-			for _, itx := range block.Transactions() {
-				includedTxs[itx.Hash()] = struct{}{}
-			}
-			for _, iwx := range block.Withdrawals() {
-				includedWxs = append(includedWxs, iwx.Index)
-			}
-			// ensure all withdrawals/txs included. this will take two blocks b/c number of withdrawals > 10
-			if len(includedTxs) == len(txs) && len(includedWxs) == len(withdrawals) {
-				return
-			}
-		case <-time.After(10 * time.Second):
-			t.Fatalf("timed out without including all withdrawals/txs: have txs %d, want %d, have wxs %d, want %d", len(includedTxs), len(txs), len(includedWxs), len(withdrawals))
-		}
-	}
-}+//func TestOnDemandSpam(t *testing.T) {
+//	var (
+//		withdrawals     []types.Withdrawal
+//		txs                    = make(map[common.Hash]*types.Transaction)
+//		testKey, _             = crypto.HexToECDSA("b71c71a67e1177ad4e901695e1b4b9ee17ae16c6668d313eac2f96dbcda3f291")
+//		testAddr               = crypto.PubkeyToAddress(testKey.PublicKey)
+//		gasLimit        uint64 = 10_000_000
+//		genesis                = core.DeveloperGenesisBlock(gasLimit, &testAddr)
+//		node, eth, mock        = startSimulatedBeaconEthService(t, genesis, 0)
+//		_                      = newSimulatedBeaconAPI(mock)
+//		signer                 = types.LatestSigner(eth.BlockChain().Config())
+//		chainHeadCh            = make(chan core.ChainHeadEvent, 100)
+//		sub                    = eth.BlockChain().SubscribeChainHeadEvent(chainHeadCh)
+//	)
+//	defer node.Close()
+//	defer sub.Unsubscribe()
+//
+//	// generate some withdrawals
+//	for i := 0; i < 20; i++ {
+//		withdrawals = append(withdrawals, types.Withdrawal{Index: uint64(i)})
+//		if err := mock.withdrawals.add(&withdrawals[i]); err != nil {
+//			t.Fatal("addWithdrawal failed", err)
+//		}
+//	}
+//
+//	// generate a bunch of transactions
+//	allTxs := types.Transactions{}
+//	for i := 0; i < 20000; i++ {
+//		tx, err := types.SignTx(types.NewTransaction(uint64(i), common.Address{byte(i), byte(1)}, big.NewInt(1000), params.TxGas, big.NewInt(params.InitialBaseFee*2), nil), signer, testKey)
+//		if err != nil {
+//			t.Fatal("error signing transaction", err)
+//		}
+//		txs[tx.Hash()] = tx
+//		allTxs = append(allTxs, tx)
+//		//if err := eth.APIBackend.SendTx(context.Background(), tx); err != nil {
+//		//	t.Fatal("error adding txs to pool", err)
+//		//}
+//	}
+//
+//	eth.TxPool().SetAstriaOrdered(allTxs)
+//
+//	var (
+//		includedTxs = make(map[common.Hash]struct{})
+//		includedWxs []uint64
+//	)
+//	for {
+//		select {
+//		case ev := <-chainHeadCh:
+//			block := eth.BlockChain().GetBlock(ev.Header.Hash(), ev.Header.Number.Uint64())
+//			for _, itx := range block.Transactions() {
+//				includedTxs[itx.Hash()] = struct{}{}
+//			}
+//			for _, iwx := range block.Withdrawals() {
+//				includedWxs = append(includedWxs, iwx.Index)
+//			}
+//			// ensure all withdrawals/txs included. this will take two blocks b/c number of withdrawals > 10
+//			if len(includedTxs) == len(txs) && len(includedWxs) == len(withdrawals) {
+//				return
+//			}
+//		case <-time.After(10 * time.Second):
+//			t.Fatalf("timed out without including all withdrawals/txs: have txs %d, want %d, have wxs %d, want %d", len(includedTxs), len(txs), len(includedWxs), len(withdrawals))
+//		}
+//	}
+//}