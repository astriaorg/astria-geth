--- conflicted
+++ resolved
@@ -268,13 +268,9 @@
 		}
 		return
 	}
-<<<<<<< HEAD
-	l.usedGas = receipt.GasUsed
-=======
 	if receipt != nil {
 		l.usedGas = receipt.GasUsed
 	}
->>>>>>> eb00f169
 }
 
 // StructLogs returns the captured log entries.
@@ -394,11 +390,7 @@
 // OnOpcode also tracks SLOAD/SSTORE ops to track storage change.
 func (t *mdLogger) OnOpcode(pc uint64, op byte, gas, cost uint64, scope tracing.OpContext, rData []byte, depth int, err error) {
 	stack := scope.StackData()
-<<<<<<< HEAD
-	fmt.Fprintf(t.out, "| %4d  | %10v  |  %3d |", pc, op, cost)
-=======
 	fmt.Fprintf(t.out, "| %4d  | %10v  |  %3d |", pc, vm.OpCode(op).String(), cost)
->>>>>>> eb00f169
 
 	if !t.cfg.DisableStack {
 		// format stack
