--- conflicted
+++ resolved
@@ -49,10 +49,11 @@
 	state.StateDB
 }
 
-<<<<<<< HEAD
-func (*dummyStatedb) GetRefund() uint64                                       { return 1337 }
-func (*dummyStatedb) GetState(_ common.Address, _ common.Hash) common.Hash    { return common.Hash{} }
-func (*dummyStatedb) SetState(_ common.Address, _ common.Hash, _ common.Hash) {}
+func (*dummyStatedb) GetRefund() uint64                                    { return 1337 }
+func (*dummyStatedb) GetState(_ common.Address, _ common.Hash) common.Hash { return common.Hash{} }
+func (*dummyStatedb) SetState(_ common.Address, _ common.Hash, _ common.Hash) common.Hash {
+	return common.Hash{}
+}
 func (*dummyStatedb) GetCommittedState(_ common.Address, _ common.Hash) common.Hash {
 	return common.Hash{}
 }
@@ -65,22 +66,11 @@
 		BlockNumber: big.NewInt(0),
 	}
 }
-=======
-func (*dummyStatedb) GetRefund() uint64                                    { return 1337 }
-func (*dummyStatedb) GetState(_ common.Address, _ common.Hash) common.Hash { return common.Hash{} }
-func (*dummyStatedb) SetState(_ common.Address, _ common.Hash, _ common.Hash) common.Hash {
-	return common.Hash{}
-}
->>>>>>> eb00f169
 
 func TestStoreCapture(t *testing.T) {
 	var (
 		logger   = NewStructLogger(nil)
-<<<<<<< HEAD
 		env      = vm.NewEVM(newDummyBlockContext(), vm.TxContext{}, &dummyStatedb{}, params.TestChainConfig, vm.Config{Tracer: logger.Hooks()})
-=======
-		env      = vm.NewEVM(vm.BlockContext{}, vm.TxContext{}, &dummyStatedb{}, params.TestChainConfig, vm.Config{Tracer: logger.Hooks()})
->>>>>>> eb00f169
 		contract = vm.NewContract(&dummyContractRef{}, &dummyContractRef{}, new(uint256.Int), 100000)
 	)
 	contract.Code = []byte{byte(vm.PUSH1), 0x1, byte(vm.PUSH1), 0x0, byte(vm.SSTORE)}
