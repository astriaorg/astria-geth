--- conflicted
+++ resolved
@@ -254,15 +254,12 @@
 		return
 	}
 	t.ctx["gasPrice"] = gasPriceBig
-<<<<<<< HEAD
-=======
 	coinbase, err := t.toBuf(t.vm, env.Coinbase.Bytes())
 	if err != nil {
 		t.err = err
 		return
 	}
 	t.ctx["coinbase"] = t.vm.ToValue(coinbase)
->>>>>>> c350d3ac
 }
 
 // OnTxEnd implements the Tracer interface and is invoked at the end of
@@ -278,13 +275,9 @@
 		}
 		return
 	}
-<<<<<<< HEAD
-	t.ctx["gasUsed"] = t.vm.ToValue(receipt.GasUsed)
-=======
 	if receipt != nil {
 		t.ctx["gasUsed"] = t.vm.ToValue(receipt.GasUsed)
 	}
->>>>>>> c350d3ac
 }
 
 // onStart implements the Tracer interface to initialize the tracing operation.
