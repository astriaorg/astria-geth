// Copyright 2021 The go-ethereum Authors
// This file is part of the go-ethereum library.
//
// The go-ethereum library is free software: you can redistribute it and/or modify
// it under the terms of the GNU Lesser General Public License as published by
// the Free Software Foundation, either version 3 of the License, or
// (at your option) any later version.
//
// The go-ethereum library is distributed in the hope that it will be useful,
// but WITHOUT ANY WARRANTY; without even the implied warranty of
// MERCHANTABILITY or FITNESS FOR A PARTICULAR PURPOSE. See the
// GNU Lesser General Public License for more details.
//
// You should have received a copy of the GNU Lesser General Public License
// along with the go-ethereum library. If not, see <http://www.gnu.org/licenses/>.

package tracers

import (
	"bufio"
	"context"
	"encoding/json"
	"errors"
	"fmt"
	"math/big"
	"os"
	"runtime"
	"sync"
	"time"

	"github.com/ethereum/go-ethereum/common"
	"github.com/ethereum/go-ethereum/common/hexutil"
	"github.com/ethereum/go-ethereum/consensus"
	"github.com/ethereum/go-ethereum/core"
	"github.com/ethereum/go-ethereum/core/rawdb"
	"github.com/ethereum/go-ethereum/core/state"
	"github.com/ethereum/go-ethereum/core/types"
	"github.com/ethereum/go-ethereum/core/vm"
	"github.com/ethereum/go-ethereum/eth/tracers/logger"
	"github.com/ethereum/go-ethereum/ethdb"
	"github.com/ethereum/go-ethereum/internal/ethapi"
	"github.com/ethereum/go-ethereum/log"
	"github.com/ethereum/go-ethereum/params"
	"github.com/ethereum/go-ethereum/rlp"
	"github.com/ethereum/go-ethereum/rpc"
)

const (
	// defaultTraceTimeout is the amount of time a single transaction can execute
	// by default before being forcefully aborted.
	defaultTraceTimeout = 5 * time.Second

	// defaultTraceReexec is the number of blocks the tracer is willing to go back
	// and reexecute to produce missing historical state necessary to run a specific
	// trace.
	defaultTraceReexec = uint64(128)

	// defaultTracechainMemLimit is the size of the triedb, at which traceChain
	// switches over and tries to use a disk-backed database instead of building
	// on top of memory.
	// For non-archive nodes, this limit _will_ be overblown, as disk-backed tries
	// will only be found every ~15K blocks or so.
	defaultTracechainMemLimit = common.StorageSize(500 * 1024 * 1024)

	// maximumPendingTraceStates is the maximum number of states allowed waiting
	// for tracing. The creation of trace state will be paused if the unused
	// trace states exceed this limit.
	maximumPendingTraceStates = 128
)

var errTxNotFound = errors.New("transaction not found")

// StateReleaseFunc is used to deallocate resources held by constructing a
// historical state for tracing purposes.
type StateReleaseFunc func()

// Backend interface provides the common API services (that are provided by
// both full and light clients) with access to necessary functions.
type Backend interface {
	HeaderByHash(ctx context.Context, hash common.Hash) (*types.Header, error)
	HeaderByNumber(ctx context.Context, number rpc.BlockNumber) (*types.Header, error)
	BlockByHash(ctx context.Context, hash common.Hash) (*types.Block, error)
	BlockByNumber(ctx context.Context, number rpc.BlockNumber) (*types.Block, error)
	GetTransaction(ctx context.Context, txHash common.Hash) (bool, *types.Transaction, common.Hash, uint64, uint64, error)
	RPCGasCap() uint64
	ChainConfig() *params.ChainConfig
	Engine() consensus.Engine
	ChainDb() ethdb.Database
	StateAtBlock(ctx context.Context, block *types.Block, reexec uint64, base *state.StateDB, readOnly bool, preferDisk bool) (*state.StateDB, StateReleaseFunc, error)
	StateAtTransaction(ctx context.Context, block *types.Block, txIndex int, reexec uint64) (*types.Transaction, vm.BlockContext, *state.StateDB, StateReleaseFunc, error)
}

// API is the collection of tracing APIs exposed over the private debugging endpoint.
type API struct {
	backend Backend
}

// NewAPI creates a new API definition for the tracing methods of the Ethereum service.
func NewAPI(backend Backend) *API {
	return &API{backend: backend}
}

// chainContext constructs the context reader which is used by the evm for reading
// the necessary chain context.
func (api *API) chainContext(ctx context.Context) core.ChainContext {
	return ethapi.NewChainContext(ctx, api.backend)
}

// blockByNumber is the wrapper of the chain access function offered by the backend.
// It will return an error if the block is not found.
func (api *API) blockByNumber(ctx context.Context, number rpc.BlockNumber) (*types.Block, error) {
	block, err := api.backend.BlockByNumber(ctx, number)
	if err != nil {
		return nil, err
	}
	if block == nil {
		return nil, fmt.Errorf("block #%d not found", number)
	}
	return block, nil
}

// blockByHash is the wrapper of the chain access function offered by the backend.
// It will return an error if the block is not found.
func (api *API) blockByHash(ctx context.Context, hash common.Hash) (*types.Block, error) {
	block, err := api.backend.BlockByHash(ctx, hash)
	if err != nil {
		return nil, err
	}
	if block == nil {
		return nil, fmt.Errorf("block %s not found", hash.Hex())
	}
	return block, nil
}

// blockByNumberAndHash is the wrapper of the chain access function offered by
// the backend. It will return an error if the block is not found.
//
// Note this function is friendly for the light client which can only retrieve the
// historical(before the CHT) header/block by number.
func (api *API) blockByNumberAndHash(ctx context.Context, number rpc.BlockNumber, hash common.Hash) (*types.Block, error) {
	block, err := api.blockByNumber(ctx, number)
	if err != nil {
		return nil, err
	}
	if block.Hash() == hash {
		return block, nil
	}
	return api.blockByHash(ctx, hash)
}

// TraceConfig holds extra parameters to trace functions.
type TraceConfig struct {
	*logger.Config
	Tracer  *string
	Timeout *string
	Reexec  *uint64
	// Config specific to given tracer. Note struct logger
	// config are historically embedded in main object.
	TracerConfig json.RawMessage
}

// TraceCallConfig is the config for traceCall API. It holds one more
// field to override the state for tracing.
type TraceCallConfig struct {
	TraceConfig
	StateOverrides *ethapi.StateOverride
	BlockOverrides *ethapi.BlockOverrides
	TxIndex        *hexutil.Uint
}

// StdTraceConfig holds extra parameters to standard-json trace functions.
type StdTraceConfig struct {
	logger.Config
	Reexec *uint64
	TxHash common.Hash
}

// txTraceResult is the result of a single transaction trace.
type txTraceResult struct {
	TxHash common.Hash `json:"txHash"`           // transaction hash
	Result interface{} `json:"result,omitempty"` // Trace results produced by the tracer
	Error  string      `json:"error,omitempty"`  // Trace failure produced by the tracer
}

// blockTraceTask represents a single block trace task when an entire chain is
// being traced.
type blockTraceTask struct {
	statedb *state.StateDB   // Intermediate state prepped for tracing
	block   *types.Block     // Block to trace the transactions from
	release StateReleaseFunc // The function to release the held resource for this task
	results []*txTraceResult // Trace results produced by the task
}

// blockTraceResult represents the results of tracing a single block when an entire
// chain is being traced.
type blockTraceResult struct {
	Block  hexutil.Uint64   `json:"block"`  // Block number corresponding to this trace
	Hash   common.Hash      `json:"hash"`   // Block hash corresponding to this trace
	Traces []*txTraceResult `json:"traces"` // Trace results produced by the task
}

// txTraceTask represents a single transaction trace task when an entire block
// is being traced.
type txTraceTask struct {
	statedb *state.StateDB // Intermediate state prepped for tracing
	index   int            // Transaction offset in the block
}

// TraceChain returns the structured logs created during the execution of EVM
// between two blocks (excluding start) and returns them as a JSON object.
func (api *API) TraceChain(ctx context.Context, start, end rpc.BlockNumber, config *TraceConfig) (*rpc.Subscription, error) { // Fetch the block interval that we want to trace
	from, err := api.blockByNumber(ctx, start)
	if err != nil {
		return nil, err
	}
	to, err := api.blockByNumber(ctx, end)
	if err != nil {
		return nil, err
	}
	if from.Number().Cmp(to.Number()) >= 0 {
		return nil, fmt.Errorf("end block (#%d) needs to come after start block (#%d)", end, start)
	}
	// Tracing a chain is a **long** operation, only do with subscriptions
	notifier, supported := rpc.NotifierFromContext(ctx)
	if !supported {
		return &rpc.Subscription{}, rpc.ErrNotificationsUnsupported
	}
	sub := notifier.CreateSubscription()

	resCh := api.traceChain(from, to, config, sub.Err())
	go func() {
		for result := range resCh {
			notifier.Notify(sub.ID, result)
		}
	}()
	return sub, nil
}

// traceChain configures a new tracer according to the provided configuration, and
// executes all the transactions contained within. The tracing chain range includes
// the end block but excludes the start one. The return value will be one item per
// transaction, dependent on the requested tracer.
// The tracing procedure should be aborted in case the closed signal is received.
func (api *API) traceChain(start, end *types.Block, config *TraceConfig, closed <-chan error) chan *blockTraceResult {
	reexec := defaultTraceReexec
	if config != nil && config.Reexec != nil {
		reexec = *config.Reexec
	}
	blocks := int(end.NumberU64() - start.NumberU64())
	threads := runtime.NumCPU()
	if threads > blocks {
		threads = blocks
	}
	var (
		pend    = new(sync.WaitGroup)
		ctx     = context.Background()
		taskCh  = make(chan *blockTraceTask, threads)
		resCh   = make(chan *blockTraceTask, threads)
		tracker = newStateTracker(maximumPendingTraceStates, start.NumberU64())
	)
	for th := 0; th < threads; th++ {
		pend.Add(1)
		go func() {
			defer pend.Done()

			// Fetch and execute the block trace taskCh
			for task := range taskCh {
				var (
					signer   = types.MakeSigner(api.backend.ChainConfig(), task.block.Number(), task.block.Time())
					blockCtx = core.NewEVMBlockContext(task.block.Header(), api.chainContext(ctx), nil)
				)
				// Trace all the transactions contained within
				for i, tx := range task.block.Transactions() {
					msg, _ := core.TransactionToMessage(tx, signer, task.block.BaseFee())
					txctx := &Context{
						BlockHash:   task.block.Hash(),
						BlockNumber: task.block.Number(),
						TxIndex:     i,
						TxHash:      tx.Hash(),
					}
					res, err := api.traceTx(ctx, tx, msg, txctx, blockCtx, task.statedb, config)
					if err != nil {
						task.results[i] = &txTraceResult{TxHash: tx.Hash(), Error: err.Error()}
						log.Warn("Tracing failed", "hash", tx.Hash(), "block", task.block.NumberU64(), "err", err)
						break
					}
					task.results[i] = &txTraceResult{TxHash: tx.Hash(), Result: res}
				}
				// Tracing state is used up, queue it for de-referencing. Note the
				// state is the parent state of trace block, use block.number-1 as
				// the state number.
				tracker.releaseState(task.block.NumberU64()-1, task.release)

				// Stream the result back to the result catcher or abort on teardown
				select {
				case resCh <- task:
				case <-closed:
					return
				}
			}
		}()
	}
	// Start a goroutine to feed all the blocks into the tracers
	go func() {
		var (
			logged  time.Time
			begin   = time.Now()
			number  uint64
			traced  uint64
			failed  error
			statedb *state.StateDB
			release StateReleaseFunc
		)
		// Ensure everything is properly cleaned up on any exit path
		defer func() {
			close(taskCh)
			pend.Wait()

			// Clean out any pending release functions of trace states.
			tracker.callReleases()

			// Log the chain result
			switch {
			case failed != nil:
				log.Warn("Chain tracing failed", "start", start.NumberU64(), "end", end.NumberU64(), "transactions", traced, "elapsed", time.Since(begin), "err", failed)
			case number < end.NumberU64():
				log.Warn("Chain tracing aborted", "start", start.NumberU64(), "end", end.NumberU64(), "abort", number, "transactions", traced, "elapsed", time.Since(begin))
			default:
				log.Info("Chain tracing finished", "start", start.NumberU64(), "end", end.NumberU64(), "transactions", traced, "elapsed", time.Since(begin))
			}
			close(resCh)
		}()
		// Feed all the blocks both into the tracer, as well as fast process concurrently
		for number = start.NumberU64(); number < end.NumberU64(); number++ {
			// Stop tracing if interruption was requested
			select {
			case <-closed:
				return
			default:
			}
			// Print progress logs if long enough time elapsed
			if time.Since(logged) > 8*time.Second {
				logged = time.Now()
				log.Info("Tracing chain segment", "start", start.NumberU64(), "end", end.NumberU64(), "current", number, "transactions", traced, "elapsed", time.Since(begin))
			}
			// Retrieve the parent block and target block for tracing.
			block, err := api.blockByNumber(ctx, rpc.BlockNumber(number))
			if err != nil {
				failed = err
				break
			}
			next, err := api.blockByNumber(ctx, rpc.BlockNumber(number+1))
			if err != nil {
				failed = err
				break
			}
			// Make sure the state creator doesn't go too far. Too many unprocessed
			// trace state may cause the oldest state to become stale(e.g. in
			// path-based scheme).
			if err = tracker.wait(number); err != nil {
				failed = err
				break
			}
			// Prepare the statedb for tracing. Don't use the live database for
			// tracing to avoid persisting state junks into the database. Switch
			// over to `preferDisk` mode only if the memory usage exceeds the
			// limit, the trie database will be reconstructed from scratch only
			// if the relevant state is available in disk.
			var preferDisk bool
			if statedb != nil {
				s1, s2, s3 := statedb.Database().TrieDB().Size()
				preferDisk = s1+s2+s3 > defaultTracechainMemLimit
			}
			statedb, release, err = api.backend.StateAtBlock(ctx, block, reexec, statedb, false, preferDisk)
			if err != nil {
				failed = err
				break
			}
			// Insert block's parent beacon block root in the state
			// as per EIP-4788.
			if beaconRoot := next.BeaconRoot(); beaconRoot != nil {
				context := core.NewEVMBlockContext(next.Header(), api.chainContext(ctx), nil)
				vmenv := vm.NewEVM(context, vm.TxContext{}, statedb, api.backend.ChainConfig(), vm.Config{})
				core.ProcessBeaconBlockRoot(*beaconRoot, vmenv, statedb)
			}
			// Clean out any pending release functions of trace state. Note this
			// step must be done after constructing tracing state, because the
			// tracing state of block next depends on the parent state and construction
			// may fail if we release too early.
			tracker.callReleases()

			// Send the block over to the concurrent tracers (if not in the fast-forward phase)
			txs := next.Transactions()
			select {
			case taskCh <- &blockTraceTask{statedb: statedb.Copy(), block: next, release: release, results: make([]*txTraceResult, len(txs))}:
			case <-closed:
				tracker.releaseState(number, release)
				return
			}
			traced += uint64(len(txs))
		}
	}()

	// Keep reading the trace results and stream them to result channel.
	retCh := make(chan *blockTraceResult)
	go func() {
		defer close(retCh)
		var (
			next = start.NumberU64() + 1
			done = make(map[uint64]*blockTraceResult)
		)
		for res := range resCh {
			// Queue up next received result
			result := &blockTraceResult{
				Block:  hexutil.Uint64(res.block.NumberU64()),
				Hash:   res.block.Hash(),
				Traces: res.results,
			}
			done[uint64(result.Block)] = result

			// Stream completed traces to the result channel
			for result, ok := done[next]; ok; result, ok = done[next] {
				if len(result.Traces) > 0 || next == end.NumberU64() {
					// It will be blocked in case the channel consumer doesn't take the
					// tracing result in time(e.g. the websocket connect is not stable)
					// which will eventually block the entire chain tracer. It's the
					// expected behavior to not waste node resources for a non-active user.
					retCh <- result
				}
				delete(done, next)
				next++
			}
		}
	}()
	return retCh
}

// TraceBlockByNumber returns the structured logs created during the execution of
// EVM and returns them as a JSON object.
func (api *API) TraceBlockByNumber(ctx context.Context, number rpc.BlockNumber, config *TraceConfig) ([]*txTraceResult, error) {
	block, err := api.blockByNumber(ctx, number)
	if err != nil {
		return nil, err
	}
	return api.traceBlock(ctx, block, config)
}

// TraceBlockByHash returns the structured logs created during the execution of
// EVM and returns them as a JSON object.
func (api *API) TraceBlockByHash(ctx context.Context, hash common.Hash, config *TraceConfig) ([]*txTraceResult, error) {
	block, err := api.blockByHash(ctx, hash)
	if err != nil {
		return nil, err
	}
	return api.traceBlock(ctx, block, config)
}

// TraceBlock returns the structured logs created during the execution of EVM
// and returns them as a JSON object.
func (api *API) TraceBlock(ctx context.Context, blob hexutil.Bytes, config *TraceConfig) ([]*txTraceResult, error) {
	block := new(types.Block)
	if err := rlp.DecodeBytes(blob, block); err != nil {
		return nil, fmt.Errorf("could not decode block: %v", err)
	}
	return api.traceBlock(ctx, block, config)
}

// TraceBlockFromFile returns the structured logs created during the execution of
// EVM and returns them as a JSON object.
func (api *API) TraceBlockFromFile(ctx context.Context, file string, config *TraceConfig) ([]*txTraceResult, error) {
	blob, err := os.ReadFile(file)
	if err != nil {
		return nil, fmt.Errorf("could not read file: %v", err)
	}
	return api.TraceBlock(ctx, blob, config)
}

// TraceBadBlock returns the structured logs created during the execution of
// EVM against a block pulled from the pool of bad ones and returns them as a JSON
// object.
func (api *API) TraceBadBlock(ctx context.Context, hash common.Hash, config *TraceConfig) ([]*txTraceResult, error) {
	block := rawdb.ReadBadBlock(api.backend.ChainDb(), hash)
	if block == nil {
		return nil, fmt.Errorf("bad block %#x not found", hash)
	}
	return api.traceBlock(ctx, block, config)
}

// StandardTraceBlockToFile dumps the structured logs created during the
// execution of EVM to the local file system and returns a list of files
// to the caller.
func (api *API) StandardTraceBlockToFile(ctx context.Context, hash common.Hash, config *StdTraceConfig) ([]string, error) {
	block, err := api.blockByHash(ctx, hash)
	if err != nil {
		return nil, err
	}
	return api.standardTraceBlockToFile(ctx, block, config)
}

// IntermediateRoots executes a block (bad- or canon- or side-), and returns a list
// of intermediate roots: the stateroot after each transaction.
func (api *API) IntermediateRoots(ctx context.Context, hash common.Hash, config *TraceConfig) ([]common.Hash, error) {
	block, _ := api.blockByHash(ctx, hash)
	if block == nil {
		// Check in the bad blocks
		block = rawdb.ReadBadBlock(api.backend.ChainDb(), hash)
	}
	if block == nil {
		return nil, fmt.Errorf("block %#x not found", hash)
	}
	if block.NumberU64() == 0 {
		return nil, errors.New("genesis is not traceable")
	}
	parent, err := api.blockByNumberAndHash(ctx, rpc.BlockNumber(block.NumberU64()-1), block.ParentHash())
	if err != nil {
		return nil, err
	}
	reexec := defaultTraceReexec
	if config != nil && config.Reexec != nil {
		reexec = *config.Reexec
	}
	statedb, release, err := api.backend.StateAtBlock(ctx, parent, reexec, nil, true, false)
	if err != nil {
		return nil, err
	}
	defer release()
	var (
		roots              []common.Hash
		signer             = types.MakeSigner(api.backend.ChainConfig(), block.Number(), block.Time())
		chainConfig        = api.backend.ChainConfig()
		vmctx              = core.NewEVMBlockContext(block.Header(), api.chainContext(ctx), nil)
		deleteEmptyObjects = chainConfig.IsEIP158(block.Number())
	)
	if beaconRoot := block.BeaconRoot(); beaconRoot != nil {
		vmenv := vm.NewEVM(vmctx, vm.TxContext{}, statedb, chainConfig, vm.Config{})
		core.ProcessBeaconBlockRoot(*beaconRoot, vmenv, statedb)
	}
	for i, tx := range block.Transactions() {
		if err := ctx.Err(); err != nil {
			return nil, err
		}
		var (
			msg, _    = core.TransactionToMessage(tx, signer, block.BaseFee())
			txContext = core.NewEVMTxContext(msg)
			vmenv     = vm.NewEVM(vmctx, txContext, statedb, chainConfig, vm.Config{})
		)
		statedb.SetTxContext(tx.Hash(), i)
		if _, err := core.ApplyMessage(vmenv, msg, new(core.GasPool).AddGas(msg.GasLimit)); err != nil {
			log.Warn("Tracing intermediate roots did not complete", "txindex", i, "txhash", tx.Hash(), "err", err)
			// We intentionally don't return the error here: if we do, then the RPC server will not
			// return the roots. Most likely, the caller already knows that a certain transaction fails to
			// be included, but still want the intermediate roots that led to that point.
			// It may happen the tx_N causes an erroneous state, which in turn causes tx_N+M to not be
			// executable.
			// N.B: This should never happen while tracing canon blocks, only when tracing bad blocks.
			return roots, nil
		}
		// calling IntermediateRoot will internally call Finalize on the state
		// so any modifications are written to the trie
		roots = append(roots, statedb.IntermediateRoot(deleteEmptyObjects))
	}
	return roots, nil
}

// StandardTraceBadBlockToFile dumps the structured logs created during the
// execution of EVM against a block pulled from the pool of bad ones to the
// local file system and returns a list of files to the caller.
func (api *API) StandardTraceBadBlockToFile(ctx context.Context, hash common.Hash, config *StdTraceConfig) ([]string, error) {
	block := rawdb.ReadBadBlock(api.backend.ChainDb(), hash)
	if block == nil {
		return nil, fmt.Errorf("bad block %#x not found", hash)
	}
	return api.standardTraceBlockToFile(ctx, block, config)
}

// traceBlock configures a new tracer according to the provided configuration, and
// executes all the transactions contained within. The return value will be one item
// per transaction, dependent on the requested tracer.
func (api *API) traceBlock(ctx context.Context, block *types.Block, config *TraceConfig) ([]*txTraceResult, error) {
	if block.NumberU64() == 0 {
		return nil, errors.New("genesis is not traceable")
	}
	// Prepare base state
	parent, err := api.blockByNumberAndHash(ctx, rpc.BlockNumber(block.NumberU64()-1), block.ParentHash())
	if err != nil {
		return nil, err
	}
	reexec := defaultTraceReexec
	if config != nil && config.Reexec != nil {
		reexec = *config.Reexec
	}
	statedb, release, err := api.backend.StateAtBlock(ctx, parent, reexec, nil, true, false)
	if err != nil {
		return nil, err
	}
	defer release()
	// JS tracers have high overhead. In this case run a parallel
	// process that generates states in one thread and traces txes
	// in separate worker threads.
	if config != nil && config.Tracer != nil && *config.Tracer != "" {
		if isJS := DefaultDirectory.IsJS(*config.Tracer); isJS {
			return api.traceBlockParallel(ctx, block, statedb, config)
		}
	}
	// Native tracers have low overhead
	var (
		txs       = block.Transactions()
		blockHash = block.Hash()
		blockCtx  = core.NewEVMBlockContext(block.Header(), api.chainContext(ctx), nil)
		signer    = types.MakeSigner(api.backend.ChainConfig(), block.Number(), block.Time())
		results   = make([]*txTraceResult, len(txs))
	)
	if beaconRoot := block.BeaconRoot(); beaconRoot != nil {
		vmenv := vm.NewEVM(blockCtx, vm.TxContext{}, statedb, api.backend.ChainConfig(), vm.Config{})
		core.ProcessBeaconBlockRoot(*beaconRoot, vmenv, statedb)
	}
	for i, tx := range txs {
		// Generate the next state snapshot fast without tracing
		msg, _ := core.TransactionToMessage(tx, signer, block.BaseFee())
		txctx := &Context{
			BlockHash:   blockHash,
			BlockNumber: block.Number(),
			TxIndex:     i,
			TxHash:      tx.Hash(),
		}
		res, err := api.traceTx(ctx, tx, msg, txctx, blockCtx, statedb, config)
		if err != nil {
			return nil, err
		}
		results[i] = &txTraceResult{TxHash: tx.Hash(), Result: res}
	}
	return results, nil
}

// traceBlockParallel is for tracers that have a high overhead (read JS tracers). One thread
// runs along and executes txes without tracing enabled to generate their prestate.
// Worker threads take the tasks and the prestate and trace them.
func (api *API) traceBlockParallel(ctx context.Context, block *types.Block, statedb *state.StateDB, config *TraceConfig) ([]*txTraceResult, error) {
	// Execute all the transaction contained within the block concurrently
	var (
		txs       = block.Transactions()
		blockHash = block.Hash()
		signer    = types.MakeSigner(api.backend.ChainConfig(), block.Number(), block.Time())
		results   = make([]*txTraceResult, len(txs))
		pend      sync.WaitGroup
	)
	threads := runtime.NumCPU()
	if threads > len(txs) {
		threads = len(txs)
	}
	jobs := make(chan *txTraceTask, threads)
	for th := 0; th < threads; th++ {
		pend.Add(1)
		go func() {
			defer pend.Done()
			// Fetch and execute the next transaction trace tasks
			for task := range jobs {
				msg, _ := core.TransactionToMessage(txs[task.index], signer, block.BaseFee())
				txctx := &Context{
					BlockHash:   blockHash,
					BlockNumber: block.Number(),
					TxIndex:     task.index,
					TxHash:      txs[task.index].Hash(),
				}
				// Reconstruct the block context for each transaction
				// as the GetHash function of BlockContext is not safe for
				// concurrent use.
				// See: https://github.com/ethereum/go-ethereum/issues/29114
				blockCtx := core.NewEVMBlockContext(block.Header(), api.chainContext(ctx), nil)
				res, err := api.traceTx(ctx, txs[task.index], msg, txctx, blockCtx, task.statedb, config)
				if err != nil {
					results[task.index] = &txTraceResult{TxHash: txs[task.index].Hash(), Error: err.Error()}
					continue
				}
				results[task.index] = &txTraceResult{TxHash: txs[task.index].Hash(), Result: res}
			}
		}()
	}

	// Feed the transactions into the tracers and return
	var failed error
	blockCtx := core.NewEVMBlockContext(block.Header(), api.chainContext(ctx), nil)
txloop:
	for i, tx := range txs {
		// Send the trace task over for execution
		task := &txTraceTask{statedb: statedb.Copy(), index: i}
		select {
		case <-ctx.Done():
			failed = ctx.Err()
			break txloop
		case jobs <- task:
		}

		// Generate the next state snapshot fast without tracing
		msg, _ := core.TransactionToMessage(tx, signer, block.BaseFee())
		statedb.SetTxContext(tx.Hash(), i)
		vmenv := vm.NewEVM(blockCtx, core.NewEVMTxContext(msg), statedb, api.backend.ChainConfig(), vm.Config{})
		if _, err := core.ApplyMessage(vmenv, msg, new(core.GasPool).AddGas(msg.GasLimit)); err != nil {
			failed = err
			break txloop
		}
		// Finalize the state so any modifications are written to the trie
		// Only delete empty objects if EIP158/161 (a.k.a Spurious Dragon) is in effect
		statedb.Finalise(vmenv.ChainConfig().IsEIP158(block.Number()))
	}

	close(jobs)
	pend.Wait()

	// If execution failed in between, abort
	if failed != nil {
		return nil, failed
	}
	return results, nil
}

// standardTraceBlockToFile configures a new tracer which uses standard JSON output,
// and traces either a full block or an individual transaction. The return value will
// be one filename per transaction traced.
func (api *API) standardTraceBlockToFile(ctx context.Context, block *types.Block, config *StdTraceConfig) ([]string, error) {
	// If we're tracing a single transaction, make sure it's present
	if config != nil && config.TxHash != (common.Hash{}) {
		if !containsTx(block, config.TxHash) {
			return nil, fmt.Errorf("transaction %#x not found in block", config.TxHash)
		}
	}
	if block.NumberU64() == 0 {
		return nil, errors.New("genesis is not traceable")
	}
	parent, err := api.blockByNumberAndHash(ctx, rpc.BlockNumber(block.NumberU64()-1), block.ParentHash())
	if err != nil {
		return nil, err
	}
	reexec := defaultTraceReexec
	if config != nil && config.Reexec != nil {
		reexec = *config.Reexec
	}
	statedb, release, err := api.backend.StateAtBlock(ctx, parent, reexec, nil, true, false)
	if err != nil {
		return nil, err
	}
	defer release()
	// Retrieve the tracing configurations, or use default values
	var (
		logConfig logger.Config
		txHash    common.Hash
	)
	if config != nil {
		logConfig = config.Config
		txHash = config.TxHash
	}
	logConfig.Debug = true

	// Execute transaction, either tracing all or just the requested one
	var (
		dumps       []string
		signer      = types.MakeSigner(api.backend.ChainConfig(), block.Number(), block.Time())
		chainConfig = api.backend.ChainConfig()
		vmctx       = core.NewEVMBlockContext(block.Header(), api.chainContext(ctx), nil)
		canon       = true
	)
	// Check if there are any overrides: the caller may wish to enable a future
	// fork when executing this block. Note, such overrides are only applicable to the
	// actual specified block, not any preceding blocks that we have to go through
	// in order to obtain the state.
	// Therefore, it's perfectly valid to specify `"futureForkBlock": 0`, to enable `futureFork`
	if config != nil && config.Overrides != nil {
		// Note: This copies the config, to not screw up the main config
		chainConfig, canon = overrideConfig(chainConfig, config.Overrides)
	}
	if beaconRoot := block.BeaconRoot(); beaconRoot != nil {
		vmenv := vm.NewEVM(vmctx, vm.TxContext{}, statedb, chainConfig, vm.Config{})
		core.ProcessBeaconBlockRoot(*beaconRoot, vmenv, statedb)
	}
	for i, tx := range block.Transactions() {
		// Prepare the transaction for un-traced execution
		var (
			msg, _    = core.TransactionToMessage(tx, signer, block.BaseFee())
			txContext = core.NewEVMTxContext(msg)
			vmConf    vm.Config
			dump      *os.File
			writer    *bufio.Writer
			err       error
		)
		// If the transaction needs tracing, swap out the configs
		if tx.Hash() == txHash || txHash == (common.Hash{}) {
			// Generate a unique temporary file to dump it into
			prefix := fmt.Sprintf("block_%#x-%d-%#x-", block.Hash().Bytes()[:4], i, tx.Hash().Bytes()[:4])
			if !canon {
				prefix = fmt.Sprintf("%valt-", prefix)
			}
			dump, err = os.CreateTemp(os.TempDir(), prefix)
			if err != nil {
				return nil, err
			}
			dumps = append(dumps, dump.Name())

			// Swap out the noop logger to the standard tracer
			writer = bufio.NewWriter(dump)
			vmConf = vm.Config{
				Tracer:                  logger.NewJSONLogger(&logConfig, writer),
				EnablePreimageRecording: true,
			}
		}
		// Execute the transaction and flush any traces to disk
		vmenv := vm.NewEVM(vmctx, txContext, statedb, chainConfig, vmConf)
		statedb.SetTxContext(tx.Hash(), i)
<<<<<<< HEAD
		vmConf.Tracer.OnTxStart(vmenv.GetVMContext(), tx, msg.From)
		vmRet, err := core.ApplyMessage(vmenv, msg, new(core.GasPool).AddGas(msg.GasLimit))
		vmConf.Tracer.OnTxEnd(&types.Receipt{GasUsed: vmRet.UsedGas}, err)
=======
		if vmConf.Tracer.OnTxStart != nil {
			vmConf.Tracer.OnTxStart(vmenv.GetVMContext(), tx, msg.From)
		}
		vmRet, err := core.ApplyMessage(vmenv, msg, new(core.GasPool).AddGas(msg.GasLimit))
		if vmConf.Tracer.OnTxEnd != nil {
			vmConf.Tracer.OnTxEnd(&types.Receipt{GasUsed: vmRet.UsedGas}, err)
		}
>>>>>>> 0dd173a7
		if writer != nil {
			writer.Flush()
		}
		if dump != nil {
			dump.Close()
			log.Info("Wrote standard trace", "file", dump.Name())
		}
		if err != nil {
			return dumps, err
		}
		// Finalize the state so any modifications are written to the trie
		// Only delete empty objects if EIP158/161 (a.k.a Spurious Dragon) is in effect
		statedb.Finalise(vmenv.ChainConfig().IsEIP158(block.Number()))

		// If we've traced the transaction we were looking for, abort
		if tx.Hash() == txHash {
			break
		}
	}
	return dumps, nil
}

// containsTx reports whether the transaction with a certain hash
// is contained within the specified block.
func containsTx(block *types.Block, hash common.Hash) bool {
	for _, tx := range block.Transactions() {
		if tx.Hash() == hash {
			return true
		}
	}
	return false
}

// TraceTransaction returns the structured logs created during the execution of EVM
// and returns them as a JSON object.
func (api *API) TraceTransaction(ctx context.Context, hash common.Hash, config *TraceConfig) (interface{}, error) {
	found, _, blockHash, blockNumber, index, err := api.backend.GetTransaction(ctx, hash)
	if err != nil {
		return nil, ethapi.NewTxIndexingError()
	}
	// Only mined txes are supported
	if !found {
		return nil, errTxNotFound
	}
	// It shouldn't happen in practice.
	if blockNumber == 0 {
		return nil, errors.New("genesis is not traceable")
	}
	reexec := defaultTraceReexec
	if config != nil && config.Reexec != nil {
		reexec = *config.Reexec
	}
	block, err := api.blockByNumberAndHash(ctx, rpc.BlockNumber(blockNumber), blockHash)
	if err != nil {
		return nil, err
	}
	tx, vmctx, statedb, release, err := api.backend.StateAtTransaction(ctx, block, int(index), reexec)
	if err != nil {
		return nil, err
	}
	defer release()
	msg, err := core.TransactionToMessage(tx, types.MakeSigner(api.backend.ChainConfig(), block.Number(), block.Time()), block.BaseFee())
	if err != nil {
		return nil, err
	}

	txctx := &Context{
		BlockHash:   blockHash,
		BlockNumber: block.Number(),
		TxIndex:     int(index),
		TxHash:      hash,
	}
	return api.traceTx(ctx, tx, msg, txctx, vmctx, statedb, config)
}

// TraceCall lets you trace a given eth_call. It collects the structured logs
// created during the execution of EVM if the given transaction was added on
// top of the provided block and returns them as a JSON object.
// If no transaction index is specified, the trace will be conducted on the state
// after executing the specified block. However, if a transaction index is provided,
// the trace will be conducted on the state after executing the specified transaction
// within the specified block.
func (api *API) TraceCall(ctx context.Context, args ethapi.TransactionArgs, blockNrOrHash rpc.BlockNumberOrHash, config *TraceCallConfig) (interface{}, error) {
	// Try to retrieve the specified block
	var (
		err     error
		block   *types.Block
		statedb *state.StateDB
		release StateReleaseFunc
	)
	if hash, ok := blockNrOrHash.Hash(); ok {
		block, err = api.blockByHash(ctx, hash)
	} else if number, ok := blockNrOrHash.Number(); ok {
		if number == rpc.PendingBlockNumber {
			// We don't have access to the miner here. For tracing 'future' transactions,
			// it can be done with block- and state-overrides instead, which offers
			// more flexibility and stability than trying to trace on 'pending', since
			// the contents of 'pending' is unstable and probably not a true representation
			// of what the next actual block is likely to contain.
			return nil, errors.New("tracing on top of pending is not supported")
		}
		block, err = api.blockByNumber(ctx, number)
	} else {
		return nil, errors.New("invalid arguments; neither block nor hash specified")
	}
	if err != nil {
		return nil, err
	}
	// try to recompute the state
	reexec := defaultTraceReexec
	if config != nil && config.Reexec != nil {
		reexec = *config.Reexec
	}

	if config != nil && config.TxIndex != nil {
		_, _, statedb, release, err = api.backend.StateAtTransaction(ctx, block, int(*config.TxIndex), reexec)
	} else {
		statedb, release, err = api.backend.StateAtBlock(ctx, block, reexec, nil, true, false)
	}
	if err != nil {
		return nil, err
	}
	defer release()

	vmctx := core.NewEVMBlockContext(block.Header(), api.chainContext(ctx), nil)
	// Apply the customization rules if required.
	if config != nil {
		if err := config.StateOverrides.Apply(statedb); err != nil {
			return nil, err
		}
		config.BlockOverrides.Apply(&vmctx)
	}
	// Execute the trace
	if err := args.CallDefaults(api.backend.RPCGasCap(), vmctx.BaseFee, api.backend.ChainConfig().ChainID); err != nil {
		return nil, err
	}
	var (
		msg         = args.ToMessage(vmctx.BaseFee)
		tx          = args.ToTransaction()
		traceConfig *TraceConfig
	)
	if config != nil {
		traceConfig = &config.TraceConfig
	}
	return api.traceTx(ctx, tx, msg, new(Context), vmctx, statedb, traceConfig)
}

// traceTx configures a new tracer according to the provided configuration, and
// executes the given message in the provided environment. The return value will
// be tracer dependent.
func (api *API) traceTx(ctx context.Context, tx *types.Transaction, message *core.Message, txctx *Context, vmctx vm.BlockContext, statedb *state.StateDB, config *TraceConfig) (interface{}, error) {
	var (
		tracer  *Tracer
		err     error
		timeout = defaultTraceTimeout
		usedGas uint64
	)
	if config == nil {
		config = &TraceConfig{}
	}
	// Default tracer is the struct logger
	if config.Tracer == nil {
		logger := logger.NewStructLogger(config.Config)
		tracer = &Tracer{
			Hooks:     logger.Hooks(),
			GetResult: logger.GetResult,
			Stop:      logger.Stop,
		}
	} else {
		tracer, err = DefaultDirectory.New(*config.Tracer, txctx, config.TracerConfig)
		if err != nil {
			return nil, err
		}
	}
<<<<<<< HEAD
	vmenv := vm.NewEVM(vmctx, vm.TxContext{GasPrice: big.NewInt(0)}, statedb, api.backend.ChainConfig(), vm.Config{Tracer: tracer.Hooks, NoBaseFee: true})
=======
	// The actual TxContext will be created as part of ApplyTransactionWithEVM.
	vmenv := vm.NewEVM(vmctx, vm.TxContext{GasPrice: message.GasPrice, BlobFeeCap: message.BlobGasFeeCap}, statedb, api.backend.ChainConfig(), vm.Config{Tracer: tracer.Hooks, NoBaseFee: true})
>>>>>>> 0dd173a7
	statedb.SetLogger(tracer.Hooks)

	// Define a meaningful timeout of a single transaction trace
	if config.Timeout != nil {
		if timeout, err = time.ParseDuration(*config.Timeout); err != nil {
			return nil, err
		}
	}
	deadlineCtx, cancel := context.WithTimeout(ctx, timeout)
	go func() {
		<-deadlineCtx.Done()
		if errors.Is(deadlineCtx.Err(), context.DeadlineExceeded) {
			tracer.Stop(errors.New("execution timeout"))
			// Stop evm execution. Note cancellation is not necessarily immediate.
			vmenv.Cancel()
		}
	}()
	defer cancel()

	// Call Prepare to clear out the statedb access list
	statedb.SetTxContext(txctx.TxHash, txctx.TxIndex)
	_, err = core.ApplyTransactionWithEVM(message, api.backend.ChainConfig(), new(core.GasPool).AddGas(message.GasLimit), statedb, vmctx.BlockNumber, txctx.BlockHash, tx, &usedGas, vmenv)
	if err != nil {
		return nil, fmt.Errorf("tracing failed: %w", err)
	}
	return tracer.GetResult()
}

// APIs return the collection of RPC services the tracer package offers.
func APIs(backend Backend) []rpc.API {
	// Append all the local APIs and return
	return []rpc.API{
		{
			Namespace: "debug",
			Service:   NewAPI(backend),
		},
	}
}

// overrideConfig returns a copy of original with forks enabled by override enabled,
// along with a boolean that indicates whether the copy is canonical (equivalent to the original).
// Note: the Clique-part is _not_ deep copied
func overrideConfig(original *params.ChainConfig, override *params.ChainConfig) (*params.ChainConfig, bool) {
	copy := new(params.ChainConfig)
	*copy = *original
	canon := true

	// Apply forks (after Berlin) to the copy.
	if block := override.BerlinBlock; block != nil {
		copy.BerlinBlock = block
		canon = false
	}
	if block := override.LondonBlock; block != nil {
		copy.LondonBlock = block
		canon = false
	}
	if block := override.ArrowGlacierBlock; block != nil {
		copy.ArrowGlacierBlock = block
		canon = false
	}
	if block := override.GrayGlacierBlock; block != nil {
		copy.GrayGlacierBlock = block
		canon = false
	}
	if block := override.MergeNetsplitBlock; block != nil {
		copy.MergeNetsplitBlock = block
		canon = false
	}
	if timestamp := override.ShanghaiTime; timestamp != nil {
		copy.ShanghaiTime = timestamp
		canon = false
	}
	if timestamp := override.CancunTime; timestamp != nil {
		copy.CancunTime = timestamp
		canon = false
	}
	if timestamp := override.PragueTime; timestamp != nil {
		copy.PragueTime = timestamp
		canon = false
	}
	if timestamp := override.VerkleTime; timestamp != nil {
		copy.VerkleTime = timestamp
		canon = false
	}

	return copy, canon
}<|MERGE_RESOLUTION|>--- conflicted
+++ resolved
@@ -22,7 +22,6 @@
 	"encoding/json"
 	"errors"
 	"fmt"
-	"math/big"
 	"os"
 	"runtime"
 	"sync"
@@ -805,11 +804,6 @@
 		// Execute the transaction and flush any traces to disk
 		vmenv := vm.NewEVM(vmctx, txContext, statedb, chainConfig, vmConf)
 		statedb.SetTxContext(tx.Hash(), i)
-<<<<<<< HEAD
-		vmConf.Tracer.OnTxStart(vmenv.GetVMContext(), tx, msg.From)
-		vmRet, err := core.ApplyMessage(vmenv, msg, new(core.GasPool).AddGas(msg.GasLimit))
-		vmConf.Tracer.OnTxEnd(&types.Receipt{GasUsed: vmRet.UsedGas}, err)
-=======
 		if vmConf.Tracer.OnTxStart != nil {
 			vmConf.Tracer.OnTxStart(vmenv.GetVMContext(), tx, msg.From)
 		}
@@ -817,7 +811,6 @@
 		if vmConf.Tracer.OnTxEnd != nil {
 			vmConf.Tracer.OnTxEnd(&types.Receipt{GasUsed: vmRet.UsedGas}, err)
 		}
->>>>>>> 0dd173a7
 		if writer != nil {
 			writer.Flush()
 		}
@@ -992,12 +985,8 @@
 			return nil, err
 		}
 	}
-<<<<<<< HEAD
-	vmenv := vm.NewEVM(vmctx, vm.TxContext{GasPrice: big.NewInt(0)}, statedb, api.backend.ChainConfig(), vm.Config{Tracer: tracer.Hooks, NoBaseFee: true})
-=======
 	// The actual TxContext will be created as part of ApplyTransactionWithEVM.
 	vmenv := vm.NewEVM(vmctx, vm.TxContext{GasPrice: message.GasPrice, BlobFeeCap: message.BlobGasFeeCap}, statedb, api.backend.ChainConfig(), vm.Config{Tracer: tracer.Hooks, NoBaseFee: true})
->>>>>>> 0dd173a7
 	statedb.SetLogger(tracer.Hooks)
 
 	// Define a meaningful timeout of a single transaction trace
