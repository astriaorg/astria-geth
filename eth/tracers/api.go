--- conflicted
+++ resolved
@@ -383,15 +383,12 @@
 				vmenv := vm.NewEVM(context, vm.TxContext{}, statedb, api.backend.ChainConfig(), vm.Config{})
 				core.ProcessBeaconBlockRoot(*beaconRoot, vmenv, statedb)
 			}
-<<<<<<< HEAD
-=======
 			// Insert parent hash in history contract.
 			if api.backend.ChainConfig().IsPrague(next.Number(), next.Time()) {
 				context := core.NewEVMBlockContext(next.Header(), api.chainContext(ctx), nil)
 				vmenv := vm.NewEVM(context, vm.TxContext{}, statedb, api.backend.ChainConfig(), vm.Config{})
 				core.ProcessParentBlockHash(next.ParentHash(), vmenv, statedb)
 			}
->>>>>>> c350d3ac
 			// Clean out any pending release functions of trace state. Note this
 			// step must be done after constructing tracing state, because the
 			// tracing state of block next depends on the parent state and construction
@@ -544,12 +541,9 @@
 		vmenv := vm.NewEVM(vmctx, vm.TxContext{}, statedb, chainConfig, vm.Config{})
 		core.ProcessBeaconBlockRoot(*beaconRoot, vmenv, statedb)
 	}
-<<<<<<< HEAD
-=======
 	if chainConfig.IsPrague(block.Number(), block.Time()) {
 		core.ProcessParentBlockHash(block.ParentHash(), vm.NewEVM(vmctx, vm.TxContext{}, statedb, chainConfig, vm.Config{}), statedb)
 	}
->>>>>>> c350d3ac
 	for i, tx := range block.Transactions() {
 		if err := ctx.Err(); err != nil {
 			return nil, err
@@ -629,13 +623,10 @@
 		vmenv := vm.NewEVM(blockCtx, vm.TxContext{}, statedb, api.backend.ChainConfig(), vm.Config{})
 		core.ProcessBeaconBlockRoot(*beaconRoot, vmenv, statedb)
 	}
-<<<<<<< HEAD
-=======
 	if api.backend.ChainConfig().IsPrague(block.Number(), block.Time()) {
 		vmenv := vm.NewEVM(blockCtx, vm.TxContext{}, statedb, api.backend.ChainConfig(), vm.Config{})
 		core.ProcessParentBlockHash(block.ParentHash(), vmenv, statedb)
 	}
->>>>>>> c350d3ac
 	for i, tx := range txs {
 		// Generate the next state snapshot fast without tracing
 		msg, _ := core.TransactionToMessage(tx, signer, block.BaseFee())
@@ -794,13 +785,10 @@
 		vmenv := vm.NewEVM(vmctx, vm.TxContext{}, statedb, chainConfig, vm.Config{})
 		core.ProcessBeaconBlockRoot(*beaconRoot, vmenv, statedb)
 	}
-<<<<<<< HEAD
-=======
 	if chainConfig.IsPrague(block.Number(), block.Time()) {
 		vmenv := vm.NewEVM(vmctx, vm.TxContext{}, statedb, chainConfig, vm.Config{})
 		core.ProcessParentBlockHash(block.ParentHash(), vmenv, statedb)
 	}
->>>>>>> c350d3ac
 	for i, tx := range block.Transactions() {
 		// Prepare the transaction for un-traced execution
 		var (
@@ -834,11 +822,6 @@
 		// Execute the transaction and flush any traces to disk
 		vmenv := vm.NewEVM(vmctx, txContext, statedb, chainConfig, vmConf)
 		statedb.SetTxContext(tx.Hash(), i)
-<<<<<<< HEAD
-		vmConf.Tracer.OnTxStart(vmenv.GetVMContext(), tx, msg.From)
-		vmRet, err := core.ApplyMessage(vmenv, msg, new(core.GasPool).AddGas(msg.GasLimit))
-		vmConf.Tracer.OnTxEnd(&types.Receipt{GasUsed: vmRet.UsedGas}, err)
-=======
 		if vmConf.Tracer.OnTxStart != nil {
 			vmConf.Tracer.OnTxStart(vmenv.GetVMContext(), tx, msg.From)
 		}
@@ -846,7 +829,6 @@
 		if vmConf.Tracer.OnTxEnd != nil {
 			vmConf.Tracer.OnTxEnd(&types.Receipt{GasUsed: vmRet.UsedGas}, err)
 		}
->>>>>>> c350d3ac
 		if writer != nil {
 			writer.Flush()
 		}
@@ -987,12 +969,6 @@
 		return nil, err
 	}
 	var (
-<<<<<<< HEAD
-		msg         = args.ToMessage(vmctx.BaseFee)
-		tx          = args.ToTransaction()
-		traceConfig *TraceConfig
-	)
-=======
 		msg         = args.ToMessage(vmctx.BaseFee, true, true)
 		tx          = args.ToTransaction(types.LegacyTxType)
 		traceConfig *TraceConfig
@@ -1005,7 +981,6 @@
 	if msg.BlobGasFeeCap != nil && msg.BlobGasFeeCap.BitLen() == 0 {
 		vmctx.BlobBaseFee = new(big.Int)
 	}
->>>>>>> c350d3ac
 	if config != nil {
 		traceConfig = &config.TraceConfig
 	}
@@ -1039,12 +1014,8 @@
 			return nil, err
 		}
 	}
-<<<<<<< HEAD
-	vmenv := vm.NewEVM(vmctx, vm.TxContext{GasPrice: big.NewInt(0)}, statedb, api.backend.ChainConfig(), vm.Config{Tracer: tracer.Hooks, NoBaseFee: true})
-=======
 	// The actual TxContext will be created as part of ApplyTransactionWithEVM.
 	vmenv := vm.NewEVM(vmctx, vm.TxContext{GasPrice: message.GasPrice, BlobFeeCap: message.BlobGasFeeCap}, statedb, api.backend.ChainConfig(), vm.Config{Tracer: tracer.Hooks, NoBaseFee: true})
->>>>>>> c350d3ac
 	statedb.SetLogger(tracer.Hooks)
 
 	// Define a meaningful timeout of a single transaction trace
