--- conflicted
+++ resolved
@@ -29,10 +29,7 @@
 	"github.com/ethereum/go-ethereum/core/types"
 	"github.com/ethereum/go-ethereum/core/vm"
 	"github.com/ethereum/go-ethereum/eth/tracers"
-<<<<<<< HEAD
-=======
 	"github.com/ethereum/go-ethereum/params"
->>>>>>> eb00f169
 )
 
 //go:generate go run github.com/fjl/gencodec -type callFrame -field-override callFrameMarshaling -out gen_callframe_json.go
@@ -129,8 +126,7 @@
 
 // newCallTracer returns a native go tracer which tracks
 // call frames of a tx, and implements vm.EVMLogger.
-<<<<<<< HEAD
-func newCallTracer(ctx *tracers.Context, cfg json.RawMessage) (*tracers.Tracer, error) {
+func newCallTracer(ctx *tracers.Context, cfg json.RawMessage, chainConfig *params.ChainConfig) (*tracers.Tracer, error) {
 	t, err := newCallTracerObject(ctx, cfg)
 	if err != nil {
 		return nil, err
@@ -150,46 +146,14 @@
 
 func newCallTracerObject(ctx *tracers.Context, cfg json.RawMessage) (*callTracer, error) {
 	var config callTracerConfig
-	if cfg != nil {
-		if err := json.Unmarshal(cfg, &config); err != nil {
-			return nil, err
-		}
+	if err := json.Unmarshal(cfg, &config); err != nil {
+		return nil, err
 	}
 	// First callframe contains tx context info
 	// and is populated on start and end.
 	return &callTracer{callstack: make([]callFrame, 0, 1), config: config}, nil
 }
 
-=======
-func newCallTracer(ctx *tracers.Context, cfg json.RawMessage, chainConfig *params.ChainConfig) (*tracers.Tracer, error) {
-	t, err := newCallTracerObject(ctx, cfg)
-	if err != nil {
-		return nil, err
-	}
-	return &tracers.Tracer{
-		Hooks: &tracing.Hooks{
-			OnTxStart: t.OnTxStart,
-			OnTxEnd:   t.OnTxEnd,
-			OnEnter:   t.OnEnter,
-			OnExit:    t.OnExit,
-			OnLog:     t.OnLog,
-		},
-		GetResult: t.GetResult,
-		Stop:      t.Stop,
-	}, nil
-}
-
-func newCallTracerObject(ctx *tracers.Context, cfg json.RawMessage) (*callTracer, error) {
-	var config callTracerConfig
-	if err := json.Unmarshal(cfg, &config); err != nil {
-		return nil, err
-	}
-	// First callframe contains tx context info
-	// and is populated on start and end.
-	return &callTracer{callstack: make([]callFrame, 0, 1), config: config}, nil
-}
-
->>>>>>> eb00f169
 // OnEnter is called when EVM enters a new scope (via call, create or selfdestruct).
 func (t *callTracer) OnEnter(depth int, typ byte, from common.Address, to common.Address, input []byte, gas uint64, value *big.Int) {
 	t.depth = depth
@@ -260,13 +224,9 @@
 	if err != nil {
 		return
 	}
-<<<<<<< HEAD
-	t.callstack[0].GasUsed = receipt.GasUsed
-=======
 	if receipt != nil {
 		t.callstack[0].GasUsed = receipt.GasUsed
 	}
->>>>>>> eb00f169
 	if t.config.WithLog {
 		// Logs are not emitted when the call fails
 		clearFailedLogs(&t.callstack[0], false)
