--- conflicted
+++ resolved
@@ -225,13 +225,9 @@
 	if err != nil {
 		return
 	}
-<<<<<<< HEAD
-	t.callstack[0].GasUsed = receipt.GasUsed
-=======
 	if receipt != nil {
 		t.callstack[0].GasUsed = receipt.GasUsed
 	}
->>>>>>> c350d3ac
 	if t.config.WithLog {
 		// Logs are not emitted when the call fails
 		clearFailedLogs(&t.callstack[0], false)
