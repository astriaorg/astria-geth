--- conflicted
+++ resolved
@@ -36,11 +36,7 @@
 type noopTracer struct{}
 
 // newNoopTracer returns a new noop tracer.
-<<<<<<< HEAD
-func newNoopTracer(ctx *tracers.Context, _ json.RawMessage) (*tracers.Tracer, error) {
-=======
 func newNoopTracer(ctx *tracers.Context, cfg json.RawMessage, chainConfig *params.ChainConfig) (*tracers.Tracer, error) {
->>>>>>> eb00f169
 	t := &noopTracer{}
 	return &tracers.Tracer{
 		Hooks: &tracing.Hooks{
