--- conflicted
+++ resolved
@@ -77,11 +77,7 @@
 	DisableStorage bool `json:"disableStorage"` // If true, this tracer will not return the contract storage
 }
 
-<<<<<<< HEAD
-func newPrestateTracer(ctx *tracers.Context, cfg json.RawMessage) (*tracers.Tracer, error) {
-=======
 func newPrestateTracer(ctx *tracers.Context, cfg json.RawMessage, chainConfig *params.ChainConfig) (*tracers.Tracer, error) {
->>>>>>> eb00f169
 	var config prestateTracerConfig
 	if err := json.Unmarshal(cfg, &config); err != nil {
 		return nil, err
@@ -199,7 +195,6 @@
 	}
 	return json.RawMessage(res), t.reason
 }
-<<<<<<< HEAD
 
 // Stop terminates execution of the tracer at the first opportune moment.
 func (t *prestateTracer) Stop(err error) {
@@ -207,15 +202,6 @@
 	t.interrupt.Store(true)
 }
 
-=======
-
-// Stop terminates execution of the tracer at the first opportune moment.
-func (t *prestateTracer) Stop(err error) {
-	t.reason = err
-	t.interrupt.Store(true)
-}
-
->>>>>>> eb00f169
 func (t *prestateTracer) processDiffState() {
 	for addr, state := range t.pre {
 		// The deleted account's state is pruned from `post` but kept in `pre`
@@ -287,8 +273,6 @@
 	if !acc.exists() {
 		acc.empty = true
 	}
-<<<<<<< HEAD
-=======
 	// The code must be fetched first for the emptiness check.
 	if t.config.DisableCode {
 		acc.Code = nil
@@ -296,7 +280,6 @@
 	if !t.config.DisableStorage {
 		acc.Storage = make(map[common.Hash]common.Hash)
 	}
->>>>>>> eb00f169
 	t.pre[addr] = acc
 }
 
