--- conflicted
+++ resolved
@@ -47,14 +47,11 @@
 	if genesis.Config.IsLondon(context.BlockNumber) {
 		context.BaseFee = (*big.Int)(c.BaseFee)
 	}
-<<<<<<< HEAD
-=======
 
 	if genesis.Config.TerminalTotalDifficulty != nil && genesis.Config.TerminalTotalDifficulty.Sign() == 0 {
 		context.Random = &genesis.Mixhash
 	}
 
->>>>>>> eb00f169
 	if genesis.ExcessBlobGas != nil && genesis.BlobGasUsed != nil {
 		excessBlobGas := eip4844.CalcExcessBlobGas(*genesis.ExcessBlobGas, *genesis.BlobGasUsed)
 		context.BlobBaseFee = eip4844.CalcBlobFee(excessBlobGas)
