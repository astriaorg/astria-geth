// Copyright 2021 The go-ethereum Authors
// This file is part of the go-ethereum library.
//
// The go-ethereum library is free software: you can redistribute it and/or modify
// it under the terms of the GNU Lesser General Public License as published by
// the Free Software Foundation, either version 3 of the License, or
// (at your option) any later version.
//
// The go-ethereum library is distributed in the hope that it will be useful,
// but WITHOUT ANY WARRANTY; without even the implied warranty of
// MERCHANTABILITY or FITNESS FOR A PARTICULAR PURPOSE. See the
// GNU Lesser General Public License for more details.
//
// You should have received a copy of the GNU Lesser General Public License
// along with the go-ethereum library. If not, see <http://www.gnu.org/licenses/>.

package tracetest

import (
	"encoding/json"
	"fmt"
	"math/big"
	"os"
	"path/filepath"
	"strings"
	"testing"

	"github.com/ethereum/go-ethereum/common"
	"github.com/ethereum/go-ethereum/common/hexutil"
	"github.com/ethereum/go-ethereum/core"
	"github.com/ethereum/go-ethereum/core/rawdb"
	"github.com/ethereum/go-ethereum/core/state"
	"github.com/ethereum/go-ethereum/core/types"
	"github.com/ethereum/go-ethereum/core/vm"
	"github.com/ethereum/go-ethereum/crypto"
	"github.com/ethereum/go-ethereum/eth/tracers"
	"github.com/ethereum/go-ethereum/params"
	"github.com/ethereum/go-ethereum/tests"
)

// callLog is the result of LOG opCode
type callLog struct {
	Address  common.Address `json:"address"`
	Topics   []common.Hash  `json:"topics"`
	Data     hexutil.Bytes  `json:"data"`
	Position hexutil.Uint   `json:"position"`
}

// callTrace is the result of a callTracer run.
type callTrace struct {
	From         common.Address  `json:"from"`
	Gas          *hexutil.Uint64 `json:"gas"`
	GasUsed      *hexutil.Uint64 `json:"gasUsed"`
	To           *common.Address `json:"to,omitempty"`
	Input        hexutil.Bytes   `json:"input"`
	Output       hexutil.Bytes   `json:"output,omitempty"`
	Error        string          `json:"error,omitempty"`
	RevertReason string          `json:"revertReason,omitempty"`
	Calls        []callTrace     `json:"calls,omitempty"`
	Logs         []callLog       `json:"logs,omitempty"`
	Value        *hexutil.Big    `json:"value,omitempty"`
	// Gencodec adds overridden fields at the end
	Type string `json:"type"`
}

// callTracerTest defines a single test to check the call tracer against.
type callTracerTest struct {
	Genesis      *core.Genesis   `json:"genesis"`
	Context      *callContext    `json:"context"`
	Input        string          `json:"input"`
	TracerConfig json.RawMessage `json:"tracerConfig"`
	Result       *callTrace      `json:"result"`
}

// Iterates over all the input-output datasets in the tracer test harness and
// runs the JavaScript tracers against them.
func TestCallTracerLegacy(t *testing.T) {
	testCallTracer("callTracerLegacy", "call_tracer_legacy", t)
}

func TestCallTracerNative(t *testing.T) {
	testCallTracer("callTracer", "call_tracer", t)
}

func TestCallTracerNativeWithLog(t *testing.T) {
	testCallTracer("callTracer", "call_tracer_withLog", t)
}

func testCallTracer(tracerName string, dirPath string, t *testing.T) {
	isLegacy := strings.HasSuffix(dirPath, "_legacy")
	files, err := os.ReadDir(filepath.Join("testdata", dirPath))
	if err != nil {
		t.Fatalf("failed to retrieve tracer test suite: %v", err)
	}
	for _, file := range files {
		if !strings.HasSuffix(file.Name(), ".json") {
			continue
		}
		t.Run(camel(strings.TrimSuffix(file.Name(), ".json")), func(t *testing.T) {
			t.Parallel()

			var (
				test = new(callTracerTest)
				tx   = new(types.Transaction)
			)
			// Call tracer test found, read if from disk
			if blob, err := os.ReadFile(filepath.Join("testdata", dirPath, file.Name())); err != nil {
				t.Fatalf("failed to read testcase: %v", err)
			} else if err := json.Unmarshal(blob, test); err != nil {
				t.Fatalf("failed to parse testcase: %v", err)
			}
			if err := tx.UnmarshalBinary(common.FromHex(test.Input)); err != nil {
				t.Fatalf("failed to parse testcase input: %v", err)
			}
			// Configure a blockchain with the given prestate
			var (
				signer  = types.MakeSigner(test.Genesis.Config, new(big.Int).SetUint64(uint64(test.Context.Number)), uint64(test.Context.Time))
				context = test.Context.toBlockContext(test.Genesis)
<<<<<<< HEAD
				state   = tests.MakePreState(rawdb.NewMemoryDatabase(), test.Genesis.Alloc, false, rawdb.HashScheme)
			)
			state.Close()
=======
				st      = tests.MakePreState(rawdb.NewMemoryDatabase(), test.Genesis.Alloc, false, rawdb.HashScheme)
			)
			st.Close()
>>>>>>> eb00f169

			tracer, err := tracers.DefaultDirectory.New(tracerName, new(tracers.Context), test.TracerConfig, test.Genesis.Config)
			if err != nil {
				t.Fatalf("failed to create call tracer: %v", err)
			}
<<<<<<< HEAD

			state.StateDB.SetLogger(tracer.Hooks)
=======
			logState := vm.StateDB(st.StateDB)
			if tracer.Hooks != nil {
				logState = state.NewHookedState(st.StateDB, tracer.Hooks)
			}
>>>>>>> eb00f169
			msg, err := core.TransactionToMessage(tx, signer, context.BaseFee)
			if err != nil {
				t.Fatalf("failed to prepare transaction for tracing: %v", err)
			}
<<<<<<< HEAD
			evm := vm.NewEVM(context, core.NewEVMTxContext(msg), state.StateDB, test.Genesis.Config, vm.Config{Tracer: tracer.Hooks})
=======
			evm := vm.NewEVM(context, core.NewEVMTxContext(msg), logState, test.Genesis.Config, vm.Config{Tracer: tracer.Hooks})
>>>>>>> eb00f169
			tracer.OnTxStart(evm.GetVMContext(), tx, msg.From)
			vmRet, err := core.ApplyMessage(evm, msg, new(core.GasPool).AddGas(tx.Gas()))
			if err != nil {
				t.Fatalf("failed to execute transaction: %v", err)
			}
			tracer.OnTxEnd(&types.Receipt{GasUsed: vmRet.UsedGas}, nil)
			// Retrieve the trace result and compare against the expected.
			res, err := tracer.GetResult()
			if err != nil {
				t.Fatalf("failed to retrieve trace result: %v", err)
			}
			// The legacy javascript calltracer marshals json in js, which
			// is not deterministic (as opposed to the golang json encoder).
			if isLegacy {
				// This is a tweak to make it deterministic. Can be removed when
				// we remove the legacy tracer.
				var x callTrace
				json.Unmarshal(res, &x)
				res, _ = json.Marshal(x)
			}
			want, err := json.Marshal(test.Result)
			if err != nil {
				t.Fatalf("failed to marshal test: %v", err)
			}
			if string(want) != string(res) {
				t.Fatalf("trace mismatch\n have: %v\n want: %v\n", string(res), string(want))
			}
			// Sanity check: compare top call's gas used against vm result
			type simpleResult struct {
				GasUsed hexutil.Uint64
			}
			var topCall simpleResult
			if err := json.Unmarshal(res, &topCall); err != nil {
				t.Fatalf("failed to unmarshal top calls gasUsed: %v", err)
			}
			if uint64(topCall.GasUsed) != vmRet.UsedGas {
				t.Fatalf("top call has invalid gasUsed. have: %d want: %d", topCall.GasUsed, vmRet.UsedGas)
			}
		})
	}
}

func BenchmarkTracers(b *testing.B) {
	files, err := os.ReadDir(filepath.Join("testdata", "call_tracer"))
	if err != nil {
		b.Fatalf("failed to retrieve tracer test suite: %v", err)
	}
	for _, file := range files {
		if !strings.HasSuffix(file.Name(), ".json") {
			continue
		}
		b.Run(camel(strings.TrimSuffix(file.Name(), ".json")), func(b *testing.B) {
			blob, err := os.ReadFile(filepath.Join("testdata", "call_tracer", file.Name()))
			if err != nil {
				b.Fatalf("failed to read testcase: %v", err)
			}
			test := new(callTracerTest)
			if err := json.Unmarshal(blob, test); err != nil {
				b.Fatalf("failed to parse testcase: %v", err)
			}
			benchTracer("callTracer", test, b)
		})
	}
}

func benchTracer(tracerName string, test *callTracerTest, b *testing.B) {
	// Configure a blockchain with the given prestate
	tx := new(types.Transaction)
	if err := tx.UnmarshalBinary(common.FromHex(test.Input)); err != nil {
		b.Fatalf("failed to parse testcase input: %v", err)
	}
	signer := types.MakeSigner(test.Genesis.Config, new(big.Int).SetUint64(uint64(test.Context.Number)), uint64(test.Context.Time))
	origin, _ := signer.Sender(tx)
	txContext := vm.TxContext{
		Origin:   origin,
		GasPrice: tx.GasPrice(),
	}
	context := test.Context.toBlockContext(test.Genesis)
	msg, err := core.TransactionToMessage(tx, signer, context.BaseFee)
	if err != nil {
		b.Fatalf("failed to prepare transaction for tracing: %v", err)
	}
<<<<<<< HEAD
	msg, err := core.TransactionToMessage(tx, signer, context.BaseFee)
	if err != nil {
		b.Fatalf("failed to prepare transaction for tracing: %v", err)
	}
=======
>>>>>>> eb00f169
	state := tests.MakePreState(rawdb.NewMemoryDatabase(), test.Genesis.Alloc, false, rawdb.HashScheme)
	defer state.Close()

	b.ReportAllocs()
	b.ResetTimer()
	for i := 0; i < b.N; i++ {
		tracer, err := tracers.DefaultDirectory.New(tracerName, new(tracers.Context), nil, test.Genesis.Config)
		if err != nil {
			b.Fatalf("failed to create call tracer: %v", err)
		}
		evm := vm.NewEVM(context, txContext, state.StateDB, test.Genesis.Config, vm.Config{Tracer: tracer.Hooks})
		snap := state.StateDB.Snapshot()
		st := core.NewStateTransition(evm, msg, new(core.GasPool).AddGas(tx.Gas()))
		if _, err = st.TransitionDb(); err != nil {
			b.Fatalf("failed to execute transaction: %v", err)
		}
		if _, err = tracer.GetResult(); err != nil {
			b.Fatal(err)
		}
		state.StateDB.RevertToSnapshot(snap)
	}
}

func TestInternals(t *testing.T) {
	var (
		config    = params.MainnetChainConfig
		to        = common.HexToAddress("0x00000000000000000000000000000000deadbeef")
		originHex = "0x71562b71999873db5b286df957af199ec94617f7"
		origin    = common.HexToAddress(originHex)
		signer    = types.LatestSigner(config)
		key, _    = crypto.HexToECDSA("b71c71a67e1177ad4e901695e1b4b9ee17ae16c6668d313eac2f96dbcda3f291")
		context   = vm.BlockContext{
			CanTransfer: core.CanTransfer,
			Transfer:    core.Transfer,
			Coinbase:    common.Address{},
			BlockNumber: new(big.Int).SetUint64(8000000),
			Time:        5,
			Difficulty:  big.NewInt(0x30000),
			GasLimit:    uint64(6000000),
			BaseFee:     new(big.Int),
		}
	)
	mkTracer := func(name string, cfg json.RawMessage) *tracers.Tracer {
<<<<<<< HEAD
		tr, err := tracers.DefaultDirectory.New(name, nil, cfg)
=======
		tr, err := tracers.DefaultDirectory.New(name, nil, cfg, config)
>>>>>>> eb00f169
		if err != nil {
			t.Fatalf("failed to create call tracer: %v", err)
		}
		return tr
	}

	for _, tc := range []struct {
		name   string
		code   []byte
		tracer *tracers.Tracer
		want   string
	}{
		{
			// TestZeroValueToNotExitCall tests the calltracer(s) on the following:
			// Tx to A, A calls B with zero value. B does not already exist.
			// Expected: that enter/exit is invoked and the inner call is shown in the result
			name: "ZeroValueToNotExitCall",
			code: []byte{
				byte(vm.PUSH1), 0x0, byte(vm.DUP1), byte(vm.DUP1), byte(vm.DUP1), // in and outs zero
				byte(vm.DUP1), byte(vm.PUSH1), 0xff, byte(vm.GAS), // value=0,address=0xff, gas=GAS
				byte(vm.CALL),
			},
			tracer: mkTracer("callTracer", nil),
			want:   fmt.Sprintf(`{"from":"%s","gas":"0x13880","gasUsed":"0x54d8","to":"0x00000000000000000000000000000000deadbeef","input":"0x","calls":[{"from":"0x00000000000000000000000000000000deadbeef","gas":"0xe01a","gasUsed":"0x0","to":"0x00000000000000000000000000000000000000ff","input":"0x","value":"0x0","type":"CALL"}],"value":"0x0","type":"CALL"}`, originHex),
		},
		{
			name:   "Stack depletion in LOG0",
			code:   []byte{byte(vm.LOG3)},
			tracer: mkTracer("callTracer", json.RawMessage(`{ "withLog": true }`)),
			want:   fmt.Sprintf(`{"from":"%s","gas":"0x13880","gasUsed":"0x13880","to":"0x00000000000000000000000000000000deadbeef","input":"0x","error":"stack underflow (0 \u003c=\u003e 5)","value":"0x0","type":"CALL"}`, originHex),
		},
		{
			name: "Mem expansion in LOG0",
			code: []byte{
				byte(vm.PUSH1), 0x1,
				byte(vm.PUSH1), 0x0,
				byte(vm.MSTORE),
				byte(vm.PUSH1), 0xff,
				byte(vm.PUSH1), 0x0,
				byte(vm.LOG0),
			},
			tracer: mkTracer("callTracer", json.RawMessage(`{ "withLog": true }`)),
			want:   fmt.Sprintf(`{"from":"%s","gas":"0x13880","gasUsed":"0x5b9e","to":"0x00000000000000000000000000000000deadbeef","input":"0x","logs":[{"address":"0x00000000000000000000000000000000deadbeef","topics":[],"data":"0x000000000000000000000000000000000000000000000000000000000000000100000000000000000000000000000000000000000000000000000000000000000000000000000000000000000000000000000000000000000000000000000000000000000000000000000000000000000000000000000000000000000000000000000000000000000000000000000000000000000000000000000000000000000000000000000000000000000000000000000000000000000000000000000000000000000000000000000000000000000000000000000000000000000000000000000000000000000000000000000000000000000000000000000000000000","position":"0x0"}],"value":"0x0","type":"CALL"}`, originHex),
		},
		{
			// Leads to OOM on the prestate tracer
			name: "Prestate-tracer - CREATE2 OOM",
			code: []byte{
				byte(vm.PUSH1), 0x1,
				byte(vm.PUSH1), 0x0,
				byte(vm.MSTORE),
				byte(vm.PUSH1), 0x1,
				byte(vm.PUSH5), 0xff, 0xff, 0xff, 0xff, 0xff,
				byte(vm.PUSH1), 0x1,
				byte(vm.PUSH1), 0x0,
				byte(vm.CREATE2),
				byte(vm.PUSH1), 0xff,
				byte(vm.PUSH1), 0x0,
				byte(vm.LOG0),
			},
			tracer: mkTracer("prestateTracer", nil),
			want:   fmt.Sprintf(`{"0x0000000000000000000000000000000000000000":{"balance":"0x0"},"0x00000000000000000000000000000000deadbeef":{"balance":"0x0","code":"0x6001600052600164ffffffffff60016000f560ff6000a0"},"%s":{"balance":"0x1c6bf52634000"}}`, originHex),
		},
		{
			// CREATE2 which requires padding memory by prestate tracer
			name: "Prestate-tracer - CREATE2 Memory padding",
			code: []byte{
				byte(vm.PUSH1), 0x1,
				byte(vm.PUSH1), 0x0,
				byte(vm.MSTORE),
				byte(vm.PUSH1), 0x1,
				byte(vm.PUSH1), 0xff,
				byte(vm.PUSH1), 0x1,
				byte(vm.PUSH1), 0x0,
				byte(vm.CREATE2),
				byte(vm.PUSH1), 0xff,
				byte(vm.PUSH1), 0x0,
				byte(vm.LOG0),
			},
			tracer: mkTracer("prestateTracer", nil),
			want:   fmt.Sprintf(`{"0x0000000000000000000000000000000000000000":{"balance":"0x0"},"0x00000000000000000000000000000000deadbeef":{"balance":"0x0","code":"0x6001600052600160ff60016000f560ff6000a0"},"%s":{"balance":"0x1c6bf52634000"}}`, originHex),
		},
	} {
		t.Run(tc.name, func(t *testing.T) {
<<<<<<< HEAD
			state := tests.MakePreState(rawdb.NewMemoryDatabase(),
=======
			st := tests.MakePreState(rawdb.NewMemoryDatabase(),
>>>>>>> eb00f169
				types.GenesisAlloc{
					to: types.Account{
						Code: tc.code,
					},
					origin: types.Account{
						Balance: big.NewInt(500000000000000),
					},
				}, false, rawdb.HashScheme)
<<<<<<< HEAD
			defer state.Close()
			state.StateDB.SetLogger(tc.tracer.Hooks)
			tx, err := types.SignNewTx(key, signer, &types.LegacyTx{
				To:       &to,
				Value:    big.NewInt(0),
				Gas:      80000,
				GasPrice: big.NewInt(1),
			})
			if err != nil {
				t.Fatalf("test %v: failed to sign transaction: %v", tc.name, err)
			}
			txContext := vm.TxContext{
				Origin:   origin,
				GasPrice: tx.GasPrice(),
			}
			evm := vm.NewEVM(context, txContext, state.StateDB, config, vm.Config{Tracer: tc.tracer.Hooks})
=======
			defer st.Close()

			logState := vm.StateDB(st.StateDB)
			if hooks := tc.tracer.Hooks; hooks != nil {
				logState = state.NewHookedState(st.StateDB, hooks)
			}

			tx, err := types.SignNewTx(key, signer, &types.LegacyTx{
				To:       &to,
				Value:    big.NewInt(0),
				Gas:      80000,
				GasPrice: big.NewInt(1),
			})
			if err != nil {
				t.Fatalf("test %v: failed to sign transaction: %v", tc.name, err)
			}
			txContext := vm.TxContext{
				Origin:   origin,
				GasPrice: tx.GasPrice(),
			}
			evm := vm.NewEVM(context, txContext, logState, config, vm.Config{Tracer: tc.tracer.Hooks})
>>>>>>> eb00f169
			msg, err := core.TransactionToMessage(tx, signer, big.NewInt(0))
			if err != nil {
				t.Fatalf("test %v: failed to create message: %v", tc.name, err)
			}
			tc.tracer.OnTxStart(evm.GetVMContext(), tx, msg.From)
			vmRet, err := core.ApplyMessage(evm, msg, new(core.GasPool).AddGas(tx.Gas()))
			if err != nil {
				t.Fatalf("test %v: failed to execute transaction: %v", tc.name, err)
			}
			tc.tracer.OnTxEnd(&types.Receipt{GasUsed: vmRet.UsedGas}, nil)
			// Retrieve the trace result and compare against the expected
			res, err := tc.tracer.GetResult()
			if err != nil {
				t.Fatalf("test %v: failed to retrieve trace result: %v", tc.name, err)
			}
			if string(res) != tc.want {
				t.Errorf("test %v: trace mismatch\n have: %v\n want: %v\n", tc.name, string(res), tc.want)
			}
		})
	}
}<|MERGE_RESOLUTION|>--- conflicted
+++ resolved
@@ -116,38 +116,23 @@
 			var (
 				signer  = types.MakeSigner(test.Genesis.Config, new(big.Int).SetUint64(uint64(test.Context.Number)), uint64(test.Context.Time))
 				context = test.Context.toBlockContext(test.Genesis)
-<<<<<<< HEAD
-				state   = tests.MakePreState(rawdb.NewMemoryDatabase(), test.Genesis.Alloc, false, rawdb.HashScheme)
-			)
-			state.Close()
-=======
 				st      = tests.MakePreState(rawdb.NewMemoryDatabase(), test.Genesis.Alloc, false, rawdb.HashScheme)
 			)
 			st.Close()
->>>>>>> eb00f169
 
 			tracer, err := tracers.DefaultDirectory.New(tracerName, new(tracers.Context), test.TracerConfig, test.Genesis.Config)
 			if err != nil {
 				t.Fatalf("failed to create call tracer: %v", err)
 			}
-<<<<<<< HEAD
-
-			state.StateDB.SetLogger(tracer.Hooks)
-=======
 			logState := vm.StateDB(st.StateDB)
 			if tracer.Hooks != nil {
 				logState = state.NewHookedState(st.StateDB, tracer.Hooks)
 			}
->>>>>>> eb00f169
 			msg, err := core.TransactionToMessage(tx, signer, context.BaseFee)
 			if err != nil {
 				t.Fatalf("failed to prepare transaction for tracing: %v", err)
 			}
-<<<<<<< HEAD
-			evm := vm.NewEVM(context, core.NewEVMTxContext(msg), state.StateDB, test.Genesis.Config, vm.Config{Tracer: tracer.Hooks})
-=======
 			evm := vm.NewEVM(context, core.NewEVMTxContext(msg), logState, test.Genesis.Config, vm.Config{Tracer: tracer.Hooks})
->>>>>>> eb00f169
 			tracer.OnTxStart(evm.GetVMContext(), tx, msg.From)
 			vmRet, err := core.ApplyMessage(evm, msg, new(core.GasPool).AddGas(tx.Gas()))
 			if err != nil {
@@ -230,13 +215,6 @@
 	if err != nil {
 		b.Fatalf("failed to prepare transaction for tracing: %v", err)
 	}
-<<<<<<< HEAD
-	msg, err := core.TransactionToMessage(tx, signer, context.BaseFee)
-	if err != nil {
-		b.Fatalf("failed to prepare transaction for tracing: %v", err)
-	}
-=======
->>>>>>> eb00f169
 	state := tests.MakePreState(rawdb.NewMemoryDatabase(), test.Genesis.Alloc, false, rawdb.HashScheme)
 	defer state.Close()
 
@@ -280,11 +258,7 @@
 		}
 	)
 	mkTracer := func(name string, cfg json.RawMessage) *tracers.Tracer {
-<<<<<<< HEAD
-		tr, err := tracers.DefaultDirectory.New(name, nil, cfg)
-=======
 		tr, err := tracers.DefaultDirectory.New(name, nil, cfg, config)
->>>>>>> eb00f169
 		if err != nil {
 			t.Fatalf("failed to create call tracer: %v", err)
 		}
@@ -369,11 +343,7 @@
 		},
 	} {
 		t.Run(tc.name, func(t *testing.T) {
-<<<<<<< HEAD
-			state := tests.MakePreState(rawdb.NewMemoryDatabase(),
-=======
 			st := tests.MakePreState(rawdb.NewMemoryDatabase(),
->>>>>>> eb00f169
 				types.GenesisAlloc{
 					to: types.Account{
 						Code: tc.code,
@@ -382,9 +352,13 @@
 						Balance: big.NewInt(500000000000000),
 					},
 				}, false, rawdb.HashScheme)
-<<<<<<< HEAD
-			defer state.Close()
-			state.StateDB.SetLogger(tc.tracer.Hooks)
+			defer st.Close()
+
+			logState := vm.StateDB(st.StateDB)
+			if hooks := tc.tracer.Hooks; hooks != nil {
+				logState = state.NewHookedState(st.StateDB, hooks)
+			}
+
 			tx, err := types.SignNewTx(key, signer, &types.LegacyTx{
 				To:       &to,
 				Value:    big.NewInt(0),
@@ -398,30 +372,7 @@
 				Origin:   origin,
 				GasPrice: tx.GasPrice(),
 			}
-			evm := vm.NewEVM(context, txContext, state.StateDB, config, vm.Config{Tracer: tc.tracer.Hooks})
-=======
-			defer st.Close()
-
-			logState := vm.StateDB(st.StateDB)
-			if hooks := tc.tracer.Hooks; hooks != nil {
-				logState = state.NewHookedState(st.StateDB, hooks)
-			}
-
-			tx, err := types.SignNewTx(key, signer, &types.LegacyTx{
-				To:       &to,
-				Value:    big.NewInt(0),
-				Gas:      80000,
-				GasPrice: big.NewInt(1),
-			})
-			if err != nil {
-				t.Fatalf("test %v: failed to sign transaction: %v", tc.name, err)
-			}
-			txContext := vm.TxContext{
-				Origin:   origin,
-				GasPrice: tx.GasPrice(),
-			}
 			evm := vm.NewEVM(context, txContext, logState, config, vm.Config{Tracer: tc.tracer.Hooks})
->>>>>>> eb00f169
 			msg, err := core.TransactionToMessage(tx, signer, big.NewInt(0))
 			if err != nil {
 				t.Fatalf("test %v: failed to create message: %v", tc.name, err)
