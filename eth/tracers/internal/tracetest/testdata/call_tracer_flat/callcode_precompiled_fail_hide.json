--- conflicted
+++ resolved
@@ -67,12 +67,7 @@
       "transactionPosition": 74,
       "transactionHash": "0x5ef60b27ac971c22a7d484e546e50093ca62300c8986d165154e47773764b6a4",
       "blockNumber": 1555279,
-<<<<<<< HEAD
-      "blockHash": "0xd6c98d1b87dfa92a210d99bad2873adaf0c9e51fe43addc63fd9cca03a5c6f46",
-      "time": "209.346µs"
-=======
       "blockHash": "0xd6c98d1b87dfa92a210d99bad2873adaf0c9e51fe43addc63fd9cca03a5c6f46"
->>>>>>> eb00f169
     },
     {
       "action": {
