// Copyright 2021 The go-ethereum Authors
// This file is part of the go-ethereum library.
//
// The go-ethereum library is free software: you can redistribute it and/or modify
// it under the terms of the GNU Lesser General Public License as published by
// the Free Software Foundation, either version 3 of the License, or
// (at your option) any later version.
//
// The go-ethereum library is distributed in the hope that it will be useful,
// but WITHOUT ANY WARRANTY; without even the implied warranty of
// MERCHANTABILITY or FITNESS FOR A PARTICULAR PURPOSE. See the
// GNU Lesser General Public License for more details.
//
// You should have received a copy of the GNU Lesser General Public License
// along with the go-ethereum library. If not, see <http://www.gnu.org/licenses/>.

package gasprice

import (
	"context"
	"errors"
	"math/big"
	"testing"

	"github.com/ethereum/go-ethereum/rpc"
)

func TestFeeHistory(t *testing.T) {
	var cases = []struct {
		pending             bool
		maxHeader, maxBlock uint64
		count               uint64
		last                rpc.BlockNumber
		percent             []float64
		expFirst            uint64
		expCount            int
		expErr              error
	}{
		{false, 1000, 1000, 10, 30, nil, 21, 10, nil},
		{false, 1000, 1000, 10, 30, []float64{0, 10}, 21, 10, nil},
		{false, 1000, 1000, 10, 30, []float64{20, 10}, 0, 0, errInvalidPercentile},
		{false, 1000, 1000, 1000000000, 30, nil, 0, 31, nil},
		{false, 1000, 1000, 1000000000, rpc.LatestBlockNumber, nil, 0, 33, nil},
		{false, 1000, 1000, 10, 40, nil, 0, 0, errRequestBeyondHead},
		{true, 1000, 1000, 10, 40, nil, 0, 0, errRequestBeyondHead},
		{false, 20, 2, 100, rpc.LatestBlockNumber, nil, 13, 20, nil},
		{false, 20, 2, 100, rpc.LatestBlockNumber, []float64{0, 10}, 31, 2, nil},
		{false, 20, 2, 100, 32, []float64{0, 10}, 31, 2, nil},
		{false, 1000, 1000, 1, rpc.PendingBlockNumber, nil, 0, 0, nil},
		{false, 1000, 1000, 2, rpc.PendingBlockNumber, nil, 32, 1, nil},
		{true, 1000, 1000, 2, rpc.PendingBlockNumber, nil, 32, 2, nil},
		{true, 1000, 1000, 2, rpc.PendingBlockNumber, []float64{0, 10}, 32, 2, nil},
		{false, 1000, 1000, 2, rpc.FinalizedBlockNumber, []float64{0, 10}, 24, 2, nil},
		{false, 1000, 1000, 2, rpc.SafeBlockNumber, []float64{0, 10}, 24, 2, nil},
	}
	for i, c := range cases {
		config := Config{
			MaxHeaderHistory: c.maxHeader,
			MaxBlockHistory:  c.maxBlock,
		}
		backend := newTestBackend(t, big.NewInt(16), big.NewInt(28), c.pending)
<<<<<<< HEAD
		oracle := NewOracle(backend, config)
=======
		oracle := NewOracle(backend, config, nil)
>>>>>>> c350d3ac

		first, reward, baseFee, ratio, blobBaseFee, blobRatio, err := oracle.FeeHistory(context.Background(), c.count, c.last, c.percent)
		backend.teardown()
		expReward := c.expCount
		if len(c.percent) == 0 {
			expReward = 0
		}
		expBaseFee := c.expCount
		if expBaseFee != 0 {
			expBaseFee++
		}

		if first.Uint64() != c.expFirst {
			t.Fatalf("Test case %d: first block mismatch, want %d, got %d", i, c.expFirst, first)
		}
		if len(reward) != expReward {
			t.Fatalf("Test case %d: reward array length mismatch, want %d, got %d", i, expReward, len(reward))
		}
		if len(baseFee) != expBaseFee {
			t.Fatalf("Test case %d: baseFee array length mismatch, want %d, got %d", i, expBaseFee, len(baseFee))
		}
		if len(ratio) != c.expCount {
			t.Fatalf("Test case %d: gasUsedRatio array length mismatch, want %d, got %d", i, c.expCount, len(ratio))
		}
		if len(blobRatio) != c.expCount {
			t.Fatalf("Test case %d: blobGasUsedRatio array length mismatch, want %d, got %d", i, c.expCount, len(blobRatio))
		}
		if len(blobBaseFee) != len(baseFee) {
			t.Fatalf("Test case %d: blobBaseFee array length mismatch, want %d, got %d", i, len(baseFee), len(blobBaseFee))
		}
		if err != c.expErr && !errors.Is(err, c.expErr) {
			t.Fatalf("Test case %d: error mismatch, want %v, got %v", i, c.expErr, err)
		}
	}
}<|MERGE_RESOLUTION|>--- conflicted
+++ resolved
@@ -59,11 +59,7 @@
 			MaxBlockHistory:  c.maxBlock,
 		}
 		backend := newTestBackend(t, big.NewInt(16), big.NewInt(28), c.pending)
-<<<<<<< HEAD
-		oracle := NewOracle(backend, config)
-=======
 		oracle := NewOracle(backend, config, nil)
->>>>>>> c350d3ac
 
 		first, reward, baseFee, ratio, blobBaseFee, blobRatio, err := oracle.FeeHistory(context.Background(), c.count, c.last, c.percent)
 		backend.teardown()
