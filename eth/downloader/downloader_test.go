--- conflicted
+++ resolved
@@ -396,14 +396,8 @@
 	}
 }
 
-<<<<<<< HEAD
-func TestCanonicalSynchronisation68Full(t *testing.T)  { testCanonSync(t, eth.ETH68, FullSync) }
-func TestCanonicalSynchronisation68Snap(t *testing.T)  { testCanonSync(t, eth.ETH68, SnapSync) }
-func TestCanonicalSynchronisation68Light(t *testing.T) { testCanonSync(t, eth.ETH68, LightSync) }
-=======
 func TestCanonicalSynchronisation68Full(t *testing.T) { testCanonSync(t, eth.ETH68, FullSync) }
 func TestCanonicalSynchronisation68Snap(t *testing.T) { testCanonSync(t, eth.ETH68, SnapSync) }
->>>>>>> c350d3ac
 
 func testCanonSync(t *testing.T, protocol uint, mode SyncMode) {
 	success := make(chan struct{})
@@ -508,14 +502,8 @@
 }
 
 // Tests that a canceled download wipes all previously accumulated state.
-<<<<<<< HEAD
-func TestCancel68Full(t *testing.T)  { testCancel(t, eth.ETH68, FullSync) }
-func TestCancel68Snap(t *testing.T)  { testCancel(t, eth.ETH68, SnapSync) }
-func TestCancel68Light(t *testing.T) { testCancel(t, eth.ETH68, LightSync) }
-=======
 func TestCancel68Full(t *testing.T) { testCancel(t, eth.ETH68, FullSync) }
 func TestCancel68Snap(t *testing.T) { testCancel(t, eth.ETH68, SnapSync) }
->>>>>>> c350d3ac
 
 func testCancel(t *testing.T, protocol uint, mode SyncMode) {
 	complete := make(chan struct{})
@@ -546,14 +534,8 @@
 
 // Tests that synchronisations behave well in multi-version protocol environments
 // and not wreak havoc on other nodes in the network.
-<<<<<<< HEAD
-func TestMultiProtoSynchronisation68Full(t *testing.T)  { testMultiProtoSync(t, eth.ETH68, FullSync) }
-func TestMultiProtoSynchronisation68Snap(t *testing.T)  { testMultiProtoSync(t, eth.ETH68, SnapSync) }
-func TestMultiProtoSynchronisation68Light(t *testing.T) { testMultiProtoSync(t, eth.ETH68, LightSync) }
-=======
 func TestMultiProtoSynchronisation68Full(t *testing.T) { testMultiProtoSync(t, eth.ETH68, FullSync) }
 func TestMultiProtoSynchronisation68Snap(t *testing.T) { testMultiProtoSync(t, eth.ETH68, SnapSync) }
->>>>>>> c350d3ac
 
 func testMultiProtoSync(t *testing.T, protocol uint, mode SyncMode) {
 	complete := make(chan struct{})
@@ -591,14 +573,8 @@
 
 // Tests that if a block is empty (e.g. header only), no body request should be
 // made, and instead the header should be assembled into a whole block in itself.
-<<<<<<< HEAD
-func TestEmptyShortCircuit68Full(t *testing.T)  { testEmptyShortCircuit(t, eth.ETH68, FullSync) }
-func TestEmptyShortCircuit68Snap(t *testing.T)  { testEmptyShortCircuit(t, eth.ETH68, SnapSync) }
-func TestEmptyShortCircuit68Light(t *testing.T) { testEmptyShortCircuit(t, eth.ETH68, LightSync) }
-=======
 func TestEmptyShortCircuit68Full(t *testing.T) { testEmptyShortCircuit(t, eth.ETH68, FullSync) }
 func TestEmptyShortCircuit68Snap(t *testing.T) { testEmptyShortCircuit(t, eth.ETH68, SnapSync) }
->>>>>>> c350d3ac
 
 func testEmptyShortCircuit(t *testing.T, protocol uint, mode SyncMode) {
 	success := make(chan struct{})
@@ -712,14 +688,8 @@
 
 // Tests that synchronisation progress (origin block number, current block number
 // and highest block number) is tracked and updated correctly.
-<<<<<<< HEAD
-func TestSyncProgress68Full(t *testing.T)  { testSyncProgress(t, eth.ETH68, FullSync) }
-func TestSyncProgress68Snap(t *testing.T)  { testSyncProgress(t, eth.ETH68, SnapSync) }
-func TestSyncProgress68Light(t *testing.T) { testSyncProgress(t, eth.ETH68, LightSync) }
-=======
 func TestSyncProgress68Full(t *testing.T) { testSyncProgress(t, eth.ETH68, FullSync) }
 func TestSyncProgress68Snap(t *testing.T) { testSyncProgress(t, eth.ETH68, SnapSync) }
->>>>>>> c350d3ac
 
 func testSyncProgress(t *testing.T, protocol uint, mode SyncMode) {
 	success := make(chan struct{})
@@ -757,21 +727,7 @@
 	if err := tester.downloader.BeaconSync(mode, chain.blocks[len(chain.blocks)-1].Header(), nil); err != nil {
 		t.Fatalf("failed to beacon-sync chain: %v", err)
 	}
-<<<<<<< HEAD
-	var startingBlock uint64
-	if mode == LightSync {
-		// in light-sync mode:
-		// * the starting block is 0 on the second sync cycle because blocks
-		//   are never downloaded.
-		// * The current/highest blocks reported in the progress reflect the
-		//   current/highest header.
-		startingBlock = 0
-	} else {
-		startingBlock = uint64(len(chain.blocks)/2 - 1)
-	}
-=======
 	startingBlock := uint64(len(chain.blocks)/2 - 1)
->>>>>>> c350d3ac
 
 	select {
 	case <-success:
