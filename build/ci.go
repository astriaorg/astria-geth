--- conflicted
+++ resolved
@@ -126,11 +126,6 @@
 		"focal",  // 20.04, EOL: 04/2030
 		"jammy",  // 22.04, EOL: 04/2032
 		"noble",  // 24.04, EOL: 04/2034
-<<<<<<< HEAD
-
-		"mantic", // 23.10, EOL: 07/2024
-=======
->>>>>>> c350d3ac
 	}
 
 	// This is where the tests should be unpacked.
@@ -498,11 +493,8 @@
 	linter := downloadLinter(*cachedir)
 	lflags := []string{"run", "--config", ".golangci.yml"}
 	build.MustRunCommandWithOutput(linter, append(lflags, packages...)...)
-<<<<<<< HEAD
-=======
 
 	doGoModTidy()
->>>>>>> c350d3ac
 	fmt.Println("You have achieved perfection.")
 }
 
