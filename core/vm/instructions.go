--- conflicted
+++ resolved
@@ -725,10 +725,6 @@
 		stackvalue.SetBytes(addr.Bytes())
 	}
 	scope.Stack.push(&stackvalue)
-<<<<<<< HEAD
-
-=======
->>>>>>> eb00f169
 	scope.Contract.RefundGas(returnGas, interpreter.evm.Config.Tracer, tracing.GasChangeCallLeftOverRefunded)
 
 	if suberr == ErrExecutionReverted {
@@ -916,11 +912,7 @@
 	balance := interpreter.evm.StateDB.GetBalance(scope.Contract.Address())
 	interpreter.evm.StateDB.SubBalance(scope.Contract.Address(), balance, tracing.BalanceDecreaseSelfdestruct)
 	interpreter.evm.StateDB.AddBalance(beneficiary.Bytes20(), balance, tracing.BalanceIncreaseSelfdestruct)
-<<<<<<< HEAD
-	interpreter.evm.StateDB.Selfdestruct6780(scope.Contract.Address())
-=======
 	interpreter.evm.StateDB.SelfDestruct6780(scope.Contract.Address())
->>>>>>> eb00f169
 	if tracer := interpreter.evm.Config.Tracer; tracer != nil {
 		if tracer.OnEnter != nil {
 			tracer.OnEnter(interpreter.evm.depth, byte(SELFDESTRUCT), scope.Contract.Address(), beneficiary.Bytes20(), []byte{}, 0, balance.ToBig())
@@ -985,14 +977,6 @@
 			start   = min(codeLen, int(*pc+1))
 			end     = min(codeLen, start+pushByteSize)
 		)
-<<<<<<< HEAD
-		scope.Stack.push(new(uint256.Int).SetBytes(
-			common.RightPadBytes(
-				scope.Contract.Code[start:end],
-				pushByteSize,
-			)),
-		)
-=======
 		a := new(uint256.Int).SetBytes(scope.Contract.Code[start:end])
 
 		// Missing bytes: pushByteSize - len(pushData)
@@ -1000,7 +984,6 @@
 			a.Lsh(a, uint(8*missing))
 		}
 		scope.Stack.push(a)
->>>>>>> eb00f169
 		*pc += size
 		return nil, nil
 	}
