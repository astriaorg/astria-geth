// Copyright 2015 The go-ethereum Authors
// This file is part of the go-ethereum library.
//
// The go-ethereum library is free software: you can redistribute it and/or modify
// it under the terms of the GNU Lesser General Public License as published by
// the Free Software Foundation, either version 3 of the License, or
// (at your option) any later version.
//
// The go-ethereum library is distributed in the hope that it will be useful,
// but WITHOUT ANY WARRANTY; without even the implied warranty of
// MERCHANTABILITY or FITNESS FOR A PARTICULAR PURPOSE. See the
// GNU Lesser General Public License for more details.
//
// You should have received a copy of the GNU Lesser General Public License
// along with the go-ethereum library. If not, see <http://www.gnu.org/licenses/>.

package vm

import (
	"math"

	"github.com/ethereum/go-ethereum/common"
	"github.com/ethereum/go-ethereum/core/tracing"
	"github.com/ethereum/go-ethereum/core/types"
	"github.com/ethereum/go-ethereum/crypto"
	"github.com/ethereum/go-ethereum/params"
	"github.com/holiman/uint256"
)

func opAdd(pc *uint64, interpreter *EVMInterpreter, scope *ScopeContext) ([]byte, error) {
	x, y := scope.Stack.pop(), scope.Stack.peek()
	y.Add(&x, y)
	return nil, nil
}

func opSub(pc *uint64, interpreter *EVMInterpreter, scope *ScopeContext) ([]byte, error) {
	x, y := scope.Stack.pop(), scope.Stack.peek()
	y.Sub(&x, y)
	return nil, nil
}

func opMul(pc *uint64, interpreter *EVMInterpreter, scope *ScopeContext) ([]byte, error) {
	x, y := scope.Stack.pop(), scope.Stack.peek()
	y.Mul(&x, y)
	return nil, nil
}

func opDiv(pc *uint64, interpreter *EVMInterpreter, scope *ScopeContext) ([]byte, error) {
	x, y := scope.Stack.pop(), scope.Stack.peek()
	y.Div(&x, y)
	return nil, nil
}

func opSdiv(pc *uint64, interpreter *EVMInterpreter, scope *ScopeContext) ([]byte, error) {
	x, y := scope.Stack.pop(), scope.Stack.peek()
	y.SDiv(&x, y)
	return nil, nil
}

func opMod(pc *uint64, interpreter *EVMInterpreter, scope *ScopeContext) ([]byte, error) {
	x, y := scope.Stack.pop(), scope.Stack.peek()
	y.Mod(&x, y)
	return nil, nil
}

func opSmod(pc *uint64, interpreter *EVMInterpreter, scope *ScopeContext) ([]byte, error) {
	x, y := scope.Stack.pop(), scope.Stack.peek()
	y.SMod(&x, y)
	return nil, nil
}

func opExp(pc *uint64, interpreter *EVMInterpreter, scope *ScopeContext) ([]byte, error) {
	base, exponent := scope.Stack.pop(), scope.Stack.peek()
	exponent.Exp(&base, exponent)
	return nil, nil
}

func opSignExtend(pc *uint64, interpreter *EVMInterpreter, scope *ScopeContext) ([]byte, error) {
	back, num := scope.Stack.pop(), scope.Stack.peek()
	num.ExtendSign(num, &back)
	return nil, nil
}

func opNot(pc *uint64, interpreter *EVMInterpreter, scope *ScopeContext) ([]byte, error) {
	x := scope.Stack.peek()
	x.Not(x)
	return nil, nil
}

func opLt(pc *uint64, interpreter *EVMInterpreter, scope *ScopeContext) ([]byte, error) {
	x, y := scope.Stack.pop(), scope.Stack.peek()
	if x.Lt(y) {
		y.SetOne()
	} else {
		y.Clear()
	}
	return nil, nil
}

func opGt(pc *uint64, interpreter *EVMInterpreter, scope *ScopeContext) ([]byte, error) {
	x, y := scope.Stack.pop(), scope.Stack.peek()
	if x.Gt(y) {
		y.SetOne()
	} else {
		y.Clear()
	}
	return nil, nil
}

func opSlt(pc *uint64, interpreter *EVMInterpreter, scope *ScopeContext) ([]byte, error) {
	x, y := scope.Stack.pop(), scope.Stack.peek()
	if x.Slt(y) {
		y.SetOne()
	} else {
		y.Clear()
	}
	return nil, nil
}

func opSgt(pc *uint64, interpreter *EVMInterpreter, scope *ScopeContext) ([]byte, error) {
	x, y := scope.Stack.pop(), scope.Stack.peek()
	if x.Sgt(y) {
		y.SetOne()
	} else {
		y.Clear()
	}
	return nil, nil
}

func opEq(pc *uint64, interpreter *EVMInterpreter, scope *ScopeContext) ([]byte, error) {
	x, y := scope.Stack.pop(), scope.Stack.peek()
	if x.Eq(y) {
		y.SetOne()
	} else {
		y.Clear()
	}
	return nil, nil
}

func opIszero(pc *uint64, interpreter *EVMInterpreter, scope *ScopeContext) ([]byte, error) {
	x := scope.Stack.peek()
	if x.IsZero() {
		x.SetOne()
	} else {
		x.Clear()
	}
	return nil, nil
}

func opAnd(pc *uint64, interpreter *EVMInterpreter, scope *ScopeContext) ([]byte, error) {
	x, y := scope.Stack.pop(), scope.Stack.peek()
	y.And(&x, y)
	return nil, nil
}

func opOr(pc *uint64, interpreter *EVMInterpreter, scope *ScopeContext) ([]byte, error) {
	x, y := scope.Stack.pop(), scope.Stack.peek()
	y.Or(&x, y)
	return nil, nil
}

func opXor(pc *uint64, interpreter *EVMInterpreter, scope *ScopeContext) ([]byte, error) {
	x, y := scope.Stack.pop(), scope.Stack.peek()
	y.Xor(&x, y)
	return nil, nil
}

func opByte(pc *uint64, interpreter *EVMInterpreter, scope *ScopeContext) ([]byte, error) {
	th, val := scope.Stack.pop(), scope.Stack.peek()
	val.Byte(&th)
	return nil, nil
}

func opAddmod(pc *uint64, interpreter *EVMInterpreter, scope *ScopeContext) ([]byte, error) {
	x, y, z := scope.Stack.pop(), scope.Stack.pop(), scope.Stack.peek()
	z.AddMod(&x, &y, z)
	return nil, nil
}

func opMulmod(pc *uint64, interpreter *EVMInterpreter, scope *ScopeContext) ([]byte, error) {
	x, y, z := scope.Stack.pop(), scope.Stack.pop(), scope.Stack.peek()
	z.MulMod(&x, &y, z)
	return nil, nil
}

// opSHL implements Shift Left
// The SHL instruction (shift left) pops 2 values from the stack, first arg1 and then arg2,
// and pushes on the stack arg2 shifted to the left by arg1 number of bits.
func opSHL(pc *uint64, interpreter *EVMInterpreter, scope *ScopeContext) ([]byte, error) {
	// Note, second operand is left in the stack; accumulate result into it, and no need to push it afterwards
	shift, value := scope.Stack.pop(), scope.Stack.peek()
	if shift.LtUint64(256) {
		value.Lsh(value, uint(shift.Uint64()))
	} else {
		value.Clear()
	}
	return nil, nil
}

// opSHR implements Logical Shift Right
// The SHR instruction (logical shift right) pops 2 values from the stack, first arg1 and then arg2,
// and pushes on the stack arg2 shifted to the right by arg1 number of bits with zero fill.
func opSHR(pc *uint64, interpreter *EVMInterpreter, scope *ScopeContext) ([]byte, error) {
	// Note, second operand is left in the stack; accumulate result into it, and no need to push it afterwards
	shift, value := scope.Stack.pop(), scope.Stack.peek()
	if shift.LtUint64(256) {
		value.Rsh(value, uint(shift.Uint64()))
	} else {
		value.Clear()
	}
	return nil, nil
}

// opSAR implements Arithmetic Shift Right
// The SAR instruction (arithmetic shift right) pops 2 values from the stack, first arg1 and then arg2,
// and pushes on the stack arg2 shifted to the right by arg1 number of bits with sign extension.
func opSAR(pc *uint64, interpreter *EVMInterpreter, scope *ScopeContext) ([]byte, error) {
	shift, value := scope.Stack.pop(), scope.Stack.peek()
	if shift.GtUint64(256) {
		if value.Sign() >= 0 {
			value.Clear()
		} else {
			// Max negative shift: all bits set
			value.SetAllOne()
		}
		return nil, nil
	}
	n := uint(shift.Uint64())
	value.SRsh(value, n)
	return nil, nil
}

func opKeccak256(pc *uint64, interpreter *EVMInterpreter, scope *ScopeContext) ([]byte, error) {
	offset, size := scope.Stack.pop(), scope.Stack.peek()
	data := scope.Memory.GetPtr(offset.Uint64(), size.Uint64())

	if interpreter.hasher == nil {
		interpreter.hasher = crypto.NewKeccakState()
	} else {
		interpreter.hasher.Reset()
	}
	interpreter.hasher.Write(data)
	interpreter.hasher.Read(interpreter.hasherBuf[:])

	evm := interpreter.evm
	if evm.Config.EnablePreimageRecording {
		evm.StateDB.AddPreimage(interpreter.hasherBuf, data)
	}
	size.SetBytes(interpreter.hasherBuf[:])
	return nil, nil
}

func opAddress(pc *uint64, interpreter *EVMInterpreter, scope *ScopeContext) ([]byte, error) {
	scope.Stack.push(new(uint256.Int).SetBytes(scope.Contract.Address().Bytes()))
	return nil, nil
}

func opBalance(pc *uint64, interpreter *EVMInterpreter, scope *ScopeContext) ([]byte, error) {
	slot := scope.Stack.peek()
	address := common.Address(slot.Bytes20())
	slot.Set(interpreter.evm.StateDB.GetBalance(address))
	return nil, nil
}

func opOrigin(pc *uint64, interpreter *EVMInterpreter, scope *ScopeContext) ([]byte, error) {
	scope.Stack.push(new(uint256.Int).SetBytes(interpreter.evm.Origin.Bytes()))
	return nil, nil
}

func opCaller(pc *uint64, interpreter *EVMInterpreter, scope *ScopeContext) ([]byte, error) {
	scope.Stack.push(new(uint256.Int).SetBytes(scope.Contract.Caller().Bytes()))
	return nil, nil
}

func opCallValue(pc *uint64, interpreter *EVMInterpreter, scope *ScopeContext) ([]byte, error) {
	scope.Stack.push(scope.Contract.value)
	return nil, nil
}

func opCallDataLoad(pc *uint64, interpreter *EVMInterpreter, scope *ScopeContext) ([]byte, error) {
	x := scope.Stack.peek()
	if offset, overflow := x.Uint64WithOverflow(); !overflow {
		data := getData(scope.Contract.Input, offset, 32)
		x.SetBytes(data)
	} else {
		x.Clear()
	}
	return nil, nil
}

func opCallDataSize(pc *uint64, interpreter *EVMInterpreter, scope *ScopeContext) ([]byte, error) {
	scope.Stack.push(new(uint256.Int).SetUint64(uint64(len(scope.Contract.Input))))
	return nil, nil
}

func opCallDataCopy(pc *uint64, interpreter *EVMInterpreter, scope *ScopeContext) ([]byte, error) {
	var (
		memOffset  = scope.Stack.pop()
		dataOffset = scope.Stack.pop()
		length     = scope.Stack.pop()
	)
	dataOffset64, overflow := dataOffset.Uint64WithOverflow()
	if overflow {
		dataOffset64 = math.MaxUint64
	}
	// These values are checked for overflow during gas cost calculation
	memOffset64 := memOffset.Uint64()
	length64 := length.Uint64()
	scope.Memory.Set(memOffset64, length64, getData(scope.Contract.Input, dataOffset64, length64))

	return nil, nil
}

func opReturnDataSize(pc *uint64, interpreter *EVMInterpreter, scope *ScopeContext) ([]byte, error) {
	scope.Stack.push(new(uint256.Int).SetUint64(uint64(len(interpreter.returnData))))
	return nil, nil
}

func opReturnDataCopy(pc *uint64, interpreter *EVMInterpreter, scope *ScopeContext) ([]byte, error) {
	var (
		memOffset  = scope.Stack.pop()
		dataOffset = scope.Stack.pop()
		length     = scope.Stack.pop()
	)

	offset64, overflow := dataOffset.Uint64WithOverflow()
	if overflow {
		return nil, ErrReturnDataOutOfBounds
	}
	// we can reuse dataOffset now (aliasing it for clarity)
	var end = dataOffset
	end.Add(&dataOffset, &length)
	end64, overflow := end.Uint64WithOverflow()
	if overflow || uint64(len(interpreter.returnData)) < end64 {
		return nil, ErrReturnDataOutOfBounds
	}
	scope.Memory.Set(memOffset.Uint64(), length.Uint64(), interpreter.returnData[offset64:end64])
	return nil, nil
}

func opExtCodeSize(pc *uint64, interpreter *EVMInterpreter, scope *ScopeContext) ([]byte, error) {
	slot := scope.Stack.peek()
	address := slot.Bytes20()
	if witness := interpreter.evm.StateDB.Witness(); witness != nil {
		witness.AddCode(interpreter.evm.StateDB.GetCode(address))
	}
	slot.SetUint64(uint64(interpreter.evm.StateDB.GetCodeSize(slot.Bytes20())))
	return nil, nil
}

func opCodeSize(pc *uint64, interpreter *EVMInterpreter, scope *ScopeContext) ([]byte, error) {
	scope.Stack.push(new(uint256.Int).SetUint64(uint64(len(scope.Contract.Code))))
	return nil, nil
}

func opCodeCopy(pc *uint64, interpreter *EVMInterpreter, scope *ScopeContext) ([]byte, error) {
	var (
		memOffset  = scope.Stack.pop()
		codeOffset = scope.Stack.pop()
		length     = scope.Stack.pop()
	)
	uint64CodeOffset, overflow := codeOffset.Uint64WithOverflow()
	if overflow {
		uint64CodeOffset = math.MaxUint64
	}

	codeCopy := getData(scope.Contract.Code, uint64CodeOffset, length.Uint64())
	scope.Memory.Set(memOffset.Uint64(), length.Uint64(), codeCopy)
	return nil, nil
}

func opExtCodeCopy(pc *uint64, interpreter *EVMInterpreter, scope *ScopeContext) ([]byte, error) {
	var (
		stack      = scope.Stack
		a          = stack.pop()
		memOffset  = stack.pop()
		codeOffset = stack.pop()
		length     = stack.pop()
	)
	uint64CodeOffset, overflow := codeOffset.Uint64WithOverflow()
	if overflow {
		uint64CodeOffset = math.MaxUint64
	}
	addr := common.Address(a.Bytes20())
	code := interpreter.evm.StateDB.GetCode(addr)
	if witness := interpreter.evm.StateDB.Witness(); witness != nil {
		witness.AddCode(code)
	}
	codeCopy := getData(code, uint64CodeOffset, length.Uint64())
	scope.Memory.Set(memOffset.Uint64(), length.Uint64(), codeCopy)

	return nil, nil
}

// opExtCodeHash returns the code hash of a specified account.
// There are several cases when the function is called, while we can relay everything
// to `state.GetCodeHash` function to ensure the correctness.
//
//  1. Caller tries to get the code hash of a normal contract account, state
//     should return the relative code hash and set it as the result.
//
//  2. Caller tries to get the code hash of a non-existent account, state should
//     return common.Hash{} and zero will be set as the result.
//
//  3. Caller tries to get the code hash for an account without contract code, state
//     should return emptyCodeHash(0xc5d246...) as the result.
//
//  4. Caller tries to get the code hash of a precompiled account, the result should be
//     zero or emptyCodeHash.
//
// It is worth noting that in order to avoid unnecessary create and clean, all precompile
// accounts on mainnet have been transferred 1 wei, so the return here should be
// emptyCodeHash. If the precompile account is not transferred any amount on a private or
// customized chain, the return value will be zero.
//
//  5. Caller tries to get the code hash for an account which is marked as self-destructed
//     in the current transaction, the code hash of this account should be returned.
//
//  6. Caller tries to get the code hash for an account which is marked as deleted, this
//     account should be regarded as a non-existent account and zero should be returned.
func opExtCodeHash(pc *uint64, interpreter *EVMInterpreter, scope *ScopeContext) ([]byte, error) {
	slot := scope.Stack.peek()
	address := common.Address(slot.Bytes20())
	if interpreter.evm.StateDB.Empty(address) {
		slot.Clear()
	} else {
		slot.SetBytes(interpreter.evm.StateDB.GetCodeHash(address).Bytes())
	}
	return nil, nil
}

func opGasprice(pc *uint64, interpreter *EVMInterpreter, scope *ScopeContext) ([]byte, error) {
	v, _ := uint256.FromBig(interpreter.evm.GasPrice)
	scope.Stack.push(v)
	return nil, nil
}

func opBlockhash(pc *uint64, interpreter *EVMInterpreter, scope *ScopeContext) ([]byte, error) {
	num := scope.Stack.peek()
	num64, overflow := num.Uint64WithOverflow()
	if overflow {
		num.Clear()
		return nil, nil
	}

	var upper, lower uint64
	upper = interpreter.evm.Context.BlockNumber.Uint64()
	if upper < 257 {
		lower = 0
	} else {
		lower = upper - 256
	}
	if num64 >= lower && num64 < upper {
		res := interpreter.evm.Context.GetHash(num64)
		if witness := interpreter.evm.StateDB.Witness(); witness != nil {
			witness.AddBlockHash(num64)
		}
		num.SetBytes(res[:])
	} else {
		num.Clear()
	}
	return nil, nil
}

func opCoinbase(pc *uint64, interpreter *EVMInterpreter, scope *ScopeContext) ([]byte, error) {
	scope.Stack.push(new(uint256.Int).SetBytes(interpreter.evm.Context.Coinbase.Bytes()))
	return nil, nil
}

func opTimestamp(pc *uint64, interpreter *EVMInterpreter, scope *ScopeContext) ([]byte, error) {
	scope.Stack.push(new(uint256.Int).SetUint64(interpreter.evm.Context.Time))
	return nil, nil
}

func opNumber(pc *uint64, interpreter *EVMInterpreter, scope *ScopeContext) ([]byte, error) {
	v, _ := uint256.FromBig(interpreter.evm.Context.BlockNumber)
	scope.Stack.push(v)
	return nil, nil
}

func opDifficulty(pc *uint64, interpreter *EVMInterpreter, scope *ScopeContext) ([]byte, error) {
	v, _ := uint256.FromBig(interpreter.evm.Context.Difficulty)
	scope.Stack.push(v)
	return nil, nil
}

func opRandom(pc *uint64, interpreter *EVMInterpreter, scope *ScopeContext) ([]byte, error) {
	v := new(uint256.Int).SetBytes(interpreter.evm.Context.Random.Bytes())
	scope.Stack.push(v)
	return nil, nil
}

func opGasLimit(pc *uint64, interpreter *EVMInterpreter, scope *ScopeContext) ([]byte, error) {
	scope.Stack.push(new(uint256.Int).SetUint64(interpreter.evm.Context.GasLimit))
	return nil, nil
}

func opPop(pc *uint64, interpreter *EVMInterpreter, scope *ScopeContext) ([]byte, error) {
	scope.Stack.pop()
	return nil, nil
}

func opMload(pc *uint64, interpreter *EVMInterpreter, scope *ScopeContext) ([]byte, error) {
	v := scope.Stack.peek()
	offset := v.Uint64()
	v.SetBytes(scope.Memory.GetPtr(offset, 32))
	return nil, nil
}

func opMstore(pc *uint64, interpreter *EVMInterpreter, scope *ScopeContext) ([]byte, error) {
	// pop value of the stack
	mStart, val := scope.Stack.pop(), scope.Stack.pop()
	scope.Memory.Set32(mStart.Uint64(), &val)
	return nil, nil
}

func opMstore8(pc *uint64, interpreter *EVMInterpreter, scope *ScopeContext) ([]byte, error) {
	off, val := scope.Stack.pop(), scope.Stack.pop()
	scope.Memory.store[off.Uint64()] = byte(val.Uint64())
	return nil, nil
}

func opSload(pc *uint64, interpreter *EVMInterpreter, scope *ScopeContext) ([]byte, error) {
	loc := scope.Stack.peek()
	hash := common.Hash(loc.Bytes32())
	val := interpreter.evm.StateDB.GetState(scope.Contract.Address(), hash)
	loc.SetBytes(val.Bytes())
	return nil, nil
}

func opSstore(pc *uint64, interpreter *EVMInterpreter, scope *ScopeContext) ([]byte, error) {
	if interpreter.readOnly {
		return nil, ErrWriteProtection
	}
	loc := scope.Stack.pop()
	val := scope.Stack.pop()
	interpreter.evm.StateDB.SetState(scope.Contract.Address(), loc.Bytes32(), val.Bytes32())
	return nil, nil
}

func opJump(pc *uint64, interpreter *EVMInterpreter, scope *ScopeContext) ([]byte, error) {
	if interpreter.evm.abort.Load() {
		return nil, errStopToken
	}
	pos := scope.Stack.pop()
	if !scope.Contract.validJumpdest(&pos) {
		return nil, ErrInvalidJump
	}
	*pc = pos.Uint64() - 1 // pc will be increased by the interpreter loop
	return nil, nil
}

func opJumpi(pc *uint64, interpreter *EVMInterpreter, scope *ScopeContext) ([]byte, error) {
	if interpreter.evm.abort.Load() {
		return nil, errStopToken
	}
	pos, cond := scope.Stack.pop(), scope.Stack.pop()
	if !cond.IsZero() {
		if !scope.Contract.validJumpdest(&pos) {
			return nil, ErrInvalidJump
		}
		*pc = pos.Uint64() - 1 // pc will be increased by the interpreter loop
	}
	return nil, nil
}

func opJumpdest(pc *uint64, interpreter *EVMInterpreter, scope *ScopeContext) ([]byte, error) {
	return nil, nil
}

func opPc(pc *uint64, interpreter *EVMInterpreter, scope *ScopeContext) ([]byte, error) {
	scope.Stack.push(new(uint256.Int).SetUint64(*pc))
	return nil, nil
}

func opMsize(pc *uint64, interpreter *EVMInterpreter, scope *ScopeContext) ([]byte, error) {
	scope.Stack.push(new(uint256.Int).SetUint64(uint64(scope.Memory.Len())))
	return nil, nil
}

func opGas(pc *uint64, interpreter *EVMInterpreter, scope *ScopeContext) ([]byte, error) {
	scope.Stack.push(new(uint256.Int).SetUint64(scope.Contract.Gas))
	return nil, nil
}

func opSwap1(pc *uint64, interpreter *EVMInterpreter, scope *ScopeContext) ([]byte, error) {
	scope.Stack.swap1()
	return nil, nil
}

func opSwap2(pc *uint64, interpreter *EVMInterpreter, scope *ScopeContext) ([]byte, error) {
	scope.Stack.swap2()
	return nil, nil
}

func opSwap3(pc *uint64, interpreter *EVMInterpreter, scope *ScopeContext) ([]byte, error) {
	scope.Stack.swap3()
	return nil, nil
}

func opSwap4(pc *uint64, interpreter *EVMInterpreter, scope *ScopeContext) ([]byte, error) {
	scope.Stack.swap4()
	return nil, nil
}

func opSwap5(pc *uint64, interpreter *EVMInterpreter, scope *ScopeContext) ([]byte, error) {
	scope.Stack.swap5()
	return nil, nil
}

func opSwap6(pc *uint64, interpreter *EVMInterpreter, scope *ScopeContext) ([]byte, error) {
	scope.Stack.swap6()
	return nil, nil
}

func opSwap7(pc *uint64, interpreter *EVMInterpreter, scope *ScopeContext) ([]byte, error) {
	scope.Stack.swap7()
	return nil, nil
}

func opSwap8(pc *uint64, interpreter *EVMInterpreter, scope *ScopeContext) ([]byte, error) {
	scope.Stack.swap8()
	return nil, nil
}

func opSwap9(pc *uint64, interpreter *EVMInterpreter, scope *ScopeContext) ([]byte, error) {
	scope.Stack.swap9()
	return nil, nil
}

func opSwap10(pc *uint64, interpreter *EVMInterpreter, scope *ScopeContext) ([]byte, error) {
	scope.Stack.swap10()
	return nil, nil
}

func opSwap11(pc *uint64, interpreter *EVMInterpreter, scope *ScopeContext) ([]byte, error) {
	scope.Stack.swap11()
	return nil, nil
}

func opSwap12(pc *uint64, interpreter *EVMInterpreter, scope *ScopeContext) ([]byte, error) {
	scope.Stack.swap12()
	return nil, nil
}

func opSwap13(pc *uint64, interpreter *EVMInterpreter, scope *ScopeContext) ([]byte, error) {
	scope.Stack.swap13()
	return nil, nil
}

func opSwap14(pc *uint64, interpreter *EVMInterpreter, scope *ScopeContext) ([]byte, error) {
	scope.Stack.swap14()
	return nil, nil
}

func opSwap15(pc *uint64, interpreter *EVMInterpreter, scope *ScopeContext) ([]byte, error) {
	scope.Stack.swap15()
	return nil, nil
}

func opSwap16(pc *uint64, interpreter *EVMInterpreter, scope *ScopeContext) ([]byte, error) {
	scope.Stack.swap16()
	return nil, nil
}

func opCreate(pc *uint64, interpreter *EVMInterpreter, scope *ScopeContext) ([]byte, error) {
	if interpreter.readOnly {
		return nil, ErrWriteProtection
	}
	var (
		value        = scope.Stack.pop()
		offset, size = scope.Stack.pop(), scope.Stack.pop()
		input        = scope.Memory.GetCopy(offset.Uint64(), size.Uint64())
		gas          = scope.Contract.Gas
	)
	if interpreter.evm.chainRules.IsEIP150 {
		gas -= gas / 64
	}

	// reuse size int for stackvalue
	stackvalue := size

	scope.Contract.UseGas(gas, interpreter.evm.Config.Tracer, tracing.GasChangeCallContractCreation)

	res, addr, returnGas, suberr := interpreter.evm.Create(scope.Contract, input, gas, &value)
	// Push item on the stack based on the returned error. If the ruleset is
	// homestead we must check for CodeStoreOutOfGasError (homestead only
	// rule) and treat as an error, if the ruleset is frontier we must
	// ignore this error and pretend the operation was successful.
	if interpreter.evm.chainRules.IsHomestead && suberr == ErrCodeStoreOutOfGas {
		stackvalue.Clear()
	} else if suberr != nil && suberr != ErrCodeStoreOutOfGas {
		stackvalue.Clear()
	} else {
		stackvalue.SetBytes(addr.Bytes())
	}
	scope.Stack.push(&stackvalue)

	scope.Contract.RefundGas(returnGas, interpreter.evm.Config.Tracer, tracing.GasChangeCallLeftOverRefunded)

	if suberr == ErrExecutionReverted {
		interpreter.returnData = res // set REVERT data to return data buffer
		return res, nil
	}
	interpreter.returnData = nil // clear dirty return data buffer
	return nil, nil
}

func opCreate2(pc *uint64, interpreter *EVMInterpreter, scope *ScopeContext) ([]byte, error) {
	if interpreter.readOnly {
		return nil, ErrWriteProtection
	}
	var (
		endowment    = scope.Stack.pop()
		offset, size = scope.Stack.pop(), scope.Stack.pop()
		salt         = scope.Stack.pop()
		input        = scope.Memory.GetCopy(offset.Uint64(), size.Uint64())
		gas          = scope.Contract.Gas
	)

	// Apply EIP150
	gas -= gas / 64
	scope.Contract.UseGas(gas, interpreter.evm.Config.Tracer, tracing.GasChangeCallContractCreation2)
	// reuse size int for stackvalue
	stackvalue := size
	res, addr, returnGas, suberr := interpreter.evm.Create2(scope.Contract, input, gas,
		&endowment, &salt)
	// Push item on the stack based on the returned error.
	if suberr != nil {
		stackvalue.Clear()
	} else {
		stackvalue.SetBytes(addr.Bytes())
	}
	scope.Stack.push(&stackvalue)
<<<<<<< HEAD

=======
>>>>>>> c350d3ac
	scope.Contract.RefundGas(returnGas, interpreter.evm.Config.Tracer, tracing.GasChangeCallLeftOverRefunded)

	if suberr == ErrExecutionReverted {
		interpreter.returnData = res // set REVERT data to return data buffer
		return res, nil
	}
	interpreter.returnData = nil // clear dirty return data buffer
	return nil, nil
}

func opCall(pc *uint64, interpreter *EVMInterpreter, scope *ScopeContext) ([]byte, error) {
	stack := scope.Stack
	// Pop gas. The actual gas in interpreter.evm.callGasTemp.
	// We can use this as a temporary value
	temp := stack.pop()
	gas := interpreter.evm.callGasTemp
	// Pop other call parameters.
	addr, value, inOffset, inSize, retOffset, retSize := stack.pop(), stack.pop(), stack.pop(), stack.pop(), stack.pop(), stack.pop()
	toAddr := common.Address(addr.Bytes20())
	// Get the arguments from the memory.
	args := scope.Memory.GetPtr(inOffset.Uint64(), inSize.Uint64())

	if interpreter.readOnly && !value.IsZero() {
		return nil, ErrWriteProtection
	}
	if !value.IsZero() {
		gas += params.CallStipend
	}
	ret, returnGas, err := interpreter.evm.Call(scope.Contract, toAddr, args, gas, &value)

	if err != nil {
		temp.Clear()
	} else {
		temp.SetOne()
	}
	stack.push(&temp)
	if err == nil || err == ErrExecutionReverted {
		scope.Memory.Set(retOffset.Uint64(), retSize.Uint64(), ret)
	}

	scope.Contract.RefundGas(returnGas, interpreter.evm.Config.Tracer, tracing.GasChangeCallLeftOverRefunded)

	interpreter.returnData = ret
	return ret, nil
}

func opCallCode(pc *uint64, interpreter *EVMInterpreter, scope *ScopeContext) ([]byte, error) {
	// Pop gas. The actual gas is in interpreter.evm.callGasTemp.
	stack := scope.Stack
	// We use it as a temporary value
	temp := stack.pop()
	gas := interpreter.evm.callGasTemp
	// Pop other call parameters.
	addr, value, inOffset, inSize, retOffset, retSize := stack.pop(), stack.pop(), stack.pop(), stack.pop(), stack.pop(), stack.pop()
	toAddr := common.Address(addr.Bytes20())
	// Get arguments from the memory.
	args := scope.Memory.GetPtr(inOffset.Uint64(), inSize.Uint64())

	if !value.IsZero() {
		gas += params.CallStipend
	}

	ret, returnGas, err := interpreter.evm.CallCode(scope.Contract, toAddr, args, gas, &value)
	if err != nil {
		temp.Clear()
	} else {
		temp.SetOne()
	}
	stack.push(&temp)
	if err == nil || err == ErrExecutionReverted {
		scope.Memory.Set(retOffset.Uint64(), retSize.Uint64(), ret)
	}

	scope.Contract.RefundGas(returnGas, interpreter.evm.Config.Tracer, tracing.GasChangeCallLeftOverRefunded)

	interpreter.returnData = ret
	return ret, nil
}

func opDelegateCall(pc *uint64, interpreter *EVMInterpreter, scope *ScopeContext) ([]byte, error) {
	stack := scope.Stack
	// Pop gas. The actual gas is in interpreter.evm.callGasTemp.
	// We use it as a temporary value
	temp := stack.pop()
	gas := interpreter.evm.callGasTemp
	// Pop other call parameters.
	addr, inOffset, inSize, retOffset, retSize := stack.pop(), stack.pop(), stack.pop(), stack.pop(), stack.pop()
	toAddr := common.Address(addr.Bytes20())
	// Get arguments from the memory.
	args := scope.Memory.GetPtr(inOffset.Uint64(), inSize.Uint64())

	ret, returnGas, err := interpreter.evm.DelegateCall(scope.Contract, toAddr, args, gas)
	if err != nil {
		temp.Clear()
	} else {
		temp.SetOne()
	}
	stack.push(&temp)
	if err == nil || err == ErrExecutionReverted {
		scope.Memory.Set(retOffset.Uint64(), retSize.Uint64(), ret)
	}

	scope.Contract.RefundGas(returnGas, interpreter.evm.Config.Tracer, tracing.GasChangeCallLeftOverRefunded)

	interpreter.returnData = ret
	return ret, nil
}

func opStaticCall(pc *uint64, interpreter *EVMInterpreter, scope *ScopeContext) ([]byte, error) {
	// Pop gas. The actual gas is in interpreter.evm.callGasTemp.
	stack := scope.Stack
	// We use it as a temporary value
	temp := stack.pop()
	gas := interpreter.evm.callGasTemp
	// Pop other call parameters.
	addr, inOffset, inSize, retOffset, retSize := stack.pop(), stack.pop(), stack.pop(), stack.pop(), stack.pop()
	toAddr := common.Address(addr.Bytes20())
	// Get arguments from the memory.
	args := scope.Memory.GetPtr(inOffset.Uint64(), inSize.Uint64())

	ret, returnGas, err := interpreter.evm.StaticCall(scope.Contract, toAddr, args, gas)
	if err != nil {
		temp.Clear()
	} else {
		temp.SetOne()
	}
	stack.push(&temp)
	if err == nil || err == ErrExecutionReverted {
		scope.Memory.Set(retOffset.Uint64(), retSize.Uint64(), ret)
	}

	scope.Contract.RefundGas(returnGas, interpreter.evm.Config.Tracer, tracing.GasChangeCallLeftOverRefunded)

	interpreter.returnData = ret
	return ret, nil
}

func opReturn(pc *uint64, interpreter *EVMInterpreter, scope *ScopeContext) ([]byte, error) {
	offset, size := scope.Stack.pop(), scope.Stack.pop()
	ret := scope.Memory.GetCopy(offset.Uint64(), size.Uint64())

	return ret, errStopToken
}

func opRevert(pc *uint64, interpreter *EVMInterpreter, scope *ScopeContext) ([]byte, error) {
	offset, size := scope.Stack.pop(), scope.Stack.pop()
	ret := scope.Memory.GetCopy(offset.Uint64(), size.Uint64())

	interpreter.returnData = ret
	return ret, ErrExecutionReverted
}

func opUndefined(pc *uint64, interpreter *EVMInterpreter, scope *ScopeContext) ([]byte, error) {
	return nil, &ErrInvalidOpCode{opcode: OpCode(scope.Contract.Code[*pc])}
}

func opStop(pc *uint64, interpreter *EVMInterpreter, scope *ScopeContext) ([]byte, error) {
	return nil, errStopToken
}

func opSelfdestruct(pc *uint64, interpreter *EVMInterpreter, scope *ScopeContext) ([]byte, error) {
	if interpreter.readOnly {
		return nil, ErrWriteProtection
	}
	beneficiary := scope.Stack.pop()
	balance := interpreter.evm.StateDB.GetBalance(scope.Contract.Address())
	interpreter.evm.StateDB.AddBalance(beneficiary.Bytes20(), balance, tracing.BalanceIncreaseSelfdestruct)
	interpreter.evm.StateDB.SelfDestruct(scope.Contract.Address())
	if tracer := interpreter.evm.Config.Tracer; tracer != nil {
		if tracer.OnEnter != nil {
			tracer.OnEnter(interpreter.evm.depth, byte(SELFDESTRUCT), scope.Contract.Address(), beneficiary.Bytes20(), []byte{}, 0, balance.ToBig())
		}
		if tracer.OnExit != nil {
			tracer.OnExit(interpreter.evm.depth, []byte{}, 0, nil, false)
		}
	}
	return nil, errStopToken
}

func opSelfdestruct6780(pc *uint64, interpreter *EVMInterpreter, scope *ScopeContext) ([]byte, error) {
	if interpreter.readOnly {
		return nil, ErrWriteProtection
	}
	beneficiary := scope.Stack.pop()
	balance := interpreter.evm.StateDB.GetBalance(scope.Contract.Address())
	interpreter.evm.StateDB.SubBalance(scope.Contract.Address(), balance, tracing.BalanceDecreaseSelfdestruct)
	interpreter.evm.StateDB.AddBalance(beneficiary.Bytes20(), balance, tracing.BalanceIncreaseSelfdestruct)
	interpreter.evm.StateDB.Selfdestruct6780(scope.Contract.Address())
	if tracer := interpreter.evm.Config.Tracer; tracer != nil {
		if tracer.OnEnter != nil {
			tracer.OnEnter(interpreter.evm.depth, byte(SELFDESTRUCT), scope.Contract.Address(), beneficiary.Bytes20(), []byte{}, 0, balance.ToBig())
		}
		if tracer.OnExit != nil {
			tracer.OnExit(interpreter.evm.depth, []byte{}, 0, nil, false)
		}
	}
	return nil, errStopToken
}

// following functions are used by the instruction jump  table

// make log instruction function
func makeLog(size int) executionFunc {
	return func(pc *uint64, interpreter *EVMInterpreter, scope *ScopeContext) ([]byte, error) {
		if interpreter.readOnly {
			return nil, ErrWriteProtection
		}
		topics := make([]common.Hash, size)
		stack := scope.Stack
		mStart, mSize := stack.pop(), stack.pop()
		for i := 0; i < size; i++ {
			addr := stack.pop()
			topics[i] = addr.Bytes32()
		}

		d := scope.Memory.GetCopy(mStart.Uint64(), mSize.Uint64())
		interpreter.evm.StateDB.AddLog(&types.Log{
			Address: scope.Contract.Address(),
			Topics:  topics,
			Data:    d,
			// This is a non-consensus field, but assigned here because
			// core/state doesn't know the current block number.
			BlockNumber: interpreter.evm.Context.BlockNumber.Uint64(),
		})

		return nil, nil
	}
}

// opPush1 is a specialized version of pushN
func opPush1(pc *uint64, interpreter *EVMInterpreter, scope *ScopeContext) ([]byte, error) {
	var (
		codeLen = uint64(len(scope.Contract.Code))
		integer = new(uint256.Int)
	)
	*pc += 1
	if *pc < codeLen {
		scope.Stack.push(integer.SetUint64(uint64(scope.Contract.Code[*pc])))
	} else {
		scope.Stack.push(integer.Clear())
	}
	return nil, nil
}

// make push instruction function
func makePush(size uint64, pushByteSize int) executionFunc {
	return func(pc *uint64, interpreter *EVMInterpreter, scope *ScopeContext) ([]byte, error) {
		var (
			codeLen = len(scope.Contract.Code)
			start   = min(codeLen, int(*pc+1))
			end     = min(codeLen, start+pushByteSize)
		)
		scope.Stack.push(new(uint256.Int).SetBytes(
			common.RightPadBytes(
				scope.Contract.Code[start:end],
				pushByteSize,
			)),
		)
<<<<<<< HEAD
=======

>>>>>>> c350d3ac
		*pc += size
		return nil, nil
	}
}

// make dup instruction function
func makeDup(size int64) executionFunc {
	return func(pc *uint64, interpreter *EVMInterpreter, scope *ScopeContext) ([]byte, error) {
		scope.Stack.dup(int(size))
		return nil, nil
	}
}<|MERGE_RESOLUTION|>--- conflicted
+++ resolved
@@ -732,10 +732,6 @@
 		stackvalue.SetBytes(addr.Bytes())
 	}
 	scope.Stack.push(&stackvalue)
-<<<<<<< HEAD
-
-=======
->>>>>>> c350d3ac
 	scope.Contract.RefundGas(returnGas, interpreter.evm.Config.Tracer, tracing.GasChangeCallLeftOverRefunded)
 
 	if suberr == ErrExecutionReverted {
@@ -994,10 +990,7 @@
 				pushByteSize,
 			)),
 		)
-<<<<<<< HEAD
-=======
-
->>>>>>> c350d3ac
+
 		*pc += size
 		return nil, nil
 	}
