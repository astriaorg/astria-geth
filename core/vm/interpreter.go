--- conflicted
+++ resolved
@@ -33,10 +33,7 @@
 	NoBaseFee               bool  // Forces the EIP-1559 baseFee to 0 (needed for 0 price calls)
 	EnablePreimageRecording bool  // Enables recording of SHA3/keccak preimages
 	ExtraEips               []int // Additional EIPS that are to be enabled
-<<<<<<< HEAD
-=======
 	EnableWitnessCollection bool  // true if witness collection is enabled
->>>>>>> c350d3ac
 }
 
 // ScopeContext contains the things that are per-call, such as stack and memory,
