// Copyright 2017 The go-ethereum Authors
// This file is part of the go-ethereum library.
//
// The go-ethereum library is free software: you can redistribute it and/or modify
// it under the terms of the GNU Lesser General Public License as published by
// the Free Software Foundation, either version 3 of the License, or
// (at your option) any later version.
//
// The go-ethereum library is distributed in the hope that it will be useful,
// but WITHOUT ANY WARRANTY; without even the implied warranty of
// MERCHANTABILITY or FITNESS FOR A PARTICULAR PURPOSE. See the
// GNU Lesser General Public License for more details.
//
// You should have received a copy of the GNU Lesser General Public License
// along with the go-ethereum library. If not, see <http://www.gnu.org/licenses/>.

package vm

import (
	"bytes"
	"encoding/json"
	"fmt"
	"math/big"
	"os"
	"strings"
	"testing"

	"github.com/ethereum/go-ethereum/common"
	"github.com/ethereum/go-ethereum/common/math"
	"github.com/ethereum/go-ethereum/core/state"
	"github.com/ethereum/go-ethereum/core/types"
	"github.com/ethereum/go-ethereum/crypto"
	"github.com/ethereum/go-ethereum/params"
	"github.com/holiman/uint256"
)

type TwoOperandTestcase struct {
	X        string
	Y        string
	Expected string
}

type twoOperandParams struct {
	x string
	y string
}

var alphabetSoup = "ABCDEF090807060504030201ffffffffffffffffffffffffffffffffffffffff"
var commonParams []*twoOperandParams
var twoOpMethods map[string]executionFunc

type contractRef struct {
	addr common.Address
}

func (c contractRef) Address() common.Address {
	return c.addr
}

func init() {
	// Params is a list of common edgecases that should be used for some common tests
	params := []string{
		"0000000000000000000000000000000000000000000000000000000000000000", // 0
		"0000000000000000000000000000000000000000000000000000000000000001", // +1
		"0000000000000000000000000000000000000000000000000000000000000005", // +5
		"7ffffffffffffffffffffffffffffffffffffffffffffffffffffffffffffffe", // + max -1
		"7fffffffffffffffffffffffffffffffffffffffffffffffffffffffffffffff", // + max
		"8000000000000000000000000000000000000000000000000000000000000000", // - max
		"8000000000000000000000000000000000000000000000000000000000000001", // - max+1
		"fffffffffffffffffffffffffffffffffffffffffffffffffffffffffffffffb", // - 5
		"ffffffffffffffffffffffffffffffffffffffffffffffffffffffffffffffff", // - 1
	}
	// Params are combined so each param is used on each 'side'
	commonParams = make([]*twoOperandParams, len(params)*len(params))
	for i, x := range params {
		for j, y := range params {
			commonParams[i*len(params)+j] = &twoOperandParams{x, y}
		}
	}
	twoOpMethods = map[string]executionFunc{
		"add":     opAdd,
		"sub":     opSub,
		"mul":     opMul,
		"div":     opDiv,
		"sdiv":    opSdiv,
		"mod":     opMod,
		"smod":    opSmod,
		"exp":     opExp,
		"signext": opSignExtend,
		"lt":      opLt,
		"gt":      opGt,
		"slt":     opSlt,
		"sgt":     opSgt,
		"eq":      opEq,
		"and":     opAnd,
		"or":      opOr,
		"xor":     opXor,
		"byte":    opByte,
		"shl":     opSHL,
		"shr":     opSHR,
		"sar":     opSAR,
	}
}

func testTwoOperandOp(t *testing.T, tests []TwoOperandTestcase, opFn executionFunc, name string) {
	var (
		env            = NewEVM(BlockContext{BlockNumber: big.NewInt(0)}, TxContext{}, nil, params.TestChainConfig, Config{})
		stack          = newstack()
		pc             = uint64(0)
		evmInterpreter = env.interpreter
	)

	for i, test := range tests {
		x := new(uint256.Int).SetBytes(common.Hex2Bytes(test.X))
		y := new(uint256.Int).SetBytes(common.Hex2Bytes(test.Y))
		expected := new(uint256.Int).SetBytes(common.Hex2Bytes(test.Expected))
		stack.push(x)
		stack.push(y)
		opFn(&pc, evmInterpreter, &ScopeContext{nil, stack, nil})
		if len(stack.data) != 1 {
			t.Errorf("Expected one item on stack after %v, got %d: ", name, len(stack.data))
		}
		actual := stack.pop()

		if actual.Cmp(expected) != 0 {
			t.Errorf("Testcase %v %d, %v(%x, %x): expected  %x, got %x", name, i, name, x, y, expected, actual)
		}
	}
}

func TestByteOp(t *testing.T) {
	tests := []TwoOperandTestcase{
		{"ABCDEF0908070605040302010000000000000000000000000000000000000000", "00", "AB"},
		{"ABCDEF0908070605040302010000000000000000000000000000000000000000", "01", "CD"},
		{"00CDEF090807060504030201ffffffffffffffffffffffffffffffffffffffff", "00", "00"},
		{"00CDEF090807060504030201ffffffffffffffffffffffffffffffffffffffff", "01", "CD"},
		{"0000000000000000000000000000000000000000000000000000000000102030", "1F", "30"},
		{"0000000000000000000000000000000000000000000000000000000000102030", "1E", "20"},
		{"ffffffffffffffffffffffffffffffffffffffffffffffffffffffffffffffff", "20", "00"},
		{"ffffffffffffffffffffffffffffffffffffffffffffffffffffffffffffffff", "FFFFFFFFFFFFFFFF", "00"},
	}
	testTwoOperandOp(t, tests, opByte, "byte")
}

func TestSHL(t *testing.T) {
	// Testcases from https://github.com/ethereum/EIPs/blob/master/EIPS/eip-145.md#shl-shift-left
	tests := []TwoOperandTestcase{
		{"0000000000000000000000000000000000000000000000000000000000000001", "01", "0000000000000000000000000000000000000000000000000000000000000002"},
		{"0000000000000000000000000000000000000000000000000000000000000001", "ff", "8000000000000000000000000000000000000000000000000000000000000000"},
		{"0000000000000000000000000000000000000000000000000000000000000001", "0100", "0000000000000000000000000000000000000000000000000000000000000000"},
		{"0000000000000000000000000000000000000000000000000000000000000001", "0101", "0000000000000000000000000000000000000000000000000000000000000000"},
		{"ffffffffffffffffffffffffffffffffffffffffffffffffffffffffffffffff", "00", "ffffffffffffffffffffffffffffffffffffffffffffffffffffffffffffffff"},
		{"ffffffffffffffffffffffffffffffffffffffffffffffffffffffffffffffff", "01", "fffffffffffffffffffffffffffffffffffffffffffffffffffffffffffffffe"},
		{"ffffffffffffffffffffffffffffffffffffffffffffffffffffffffffffffff", "ff", "8000000000000000000000000000000000000000000000000000000000000000"},
		{"ffffffffffffffffffffffffffffffffffffffffffffffffffffffffffffffff", "0100", "0000000000000000000000000000000000000000000000000000000000000000"},
		{"0000000000000000000000000000000000000000000000000000000000000000", "01", "0000000000000000000000000000000000000000000000000000000000000000"},
		{"7fffffffffffffffffffffffffffffffffffffffffffffffffffffffffffffff", "01", "fffffffffffffffffffffffffffffffffffffffffffffffffffffffffffffffe"},
	}
	testTwoOperandOp(t, tests, opSHL, "shl")
}

func TestSHR(t *testing.T) {
	// Testcases from https://github.com/ethereum/EIPs/blob/master/EIPS/eip-145.md#shr-logical-shift-right
	tests := []TwoOperandTestcase{
		{"0000000000000000000000000000000000000000000000000000000000000001", "00", "0000000000000000000000000000000000000000000000000000000000000001"},
		{"0000000000000000000000000000000000000000000000000000000000000001", "01", "0000000000000000000000000000000000000000000000000000000000000000"},
		{"8000000000000000000000000000000000000000000000000000000000000000", "01", "4000000000000000000000000000000000000000000000000000000000000000"},
		{"8000000000000000000000000000000000000000000000000000000000000000", "ff", "0000000000000000000000000000000000000000000000000000000000000001"},
		{"8000000000000000000000000000000000000000000000000000000000000000", "0100", "0000000000000000000000000000000000000000000000000000000000000000"},
		{"8000000000000000000000000000000000000000000000000000000000000000", "0101", "0000000000000000000000000000000000000000000000000000000000000000"},
		{"ffffffffffffffffffffffffffffffffffffffffffffffffffffffffffffffff", "00", "ffffffffffffffffffffffffffffffffffffffffffffffffffffffffffffffff"},
		{"ffffffffffffffffffffffffffffffffffffffffffffffffffffffffffffffff", "01", "7fffffffffffffffffffffffffffffffffffffffffffffffffffffffffffffff"},
		{"ffffffffffffffffffffffffffffffffffffffffffffffffffffffffffffffff", "ff", "0000000000000000000000000000000000000000000000000000000000000001"},
		{"ffffffffffffffffffffffffffffffffffffffffffffffffffffffffffffffff", "0100", "0000000000000000000000000000000000000000000000000000000000000000"},
		{"0000000000000000000000000000000000000000000000000000000000000000", "01", "0000000000000000000000000000000000000000000000000000000000000000"},
	}
	testTwoOperandOp(t, tests, opSHR, "shr")
}

func TestSAR(t *testing.T) {
	// Testcases from https://github.com/ethereum/EIPs/blob/master/EIPS/eip-145.md#sar-arithmetic-shift-right
	tests := []TwoOperandTestcase{
		{"0000000000000000000000000000000000000000000000000000000000000001", "00", "0000000000000000000000000000000000000000000000000000000000000001"},
		{"0000000000000000000000000000000000000000000000000000000000000001", "01", "0000000000000000000000000000000000000000000000000000000000000000"},
		{"8000000000000000000000000000000000000000000000000000000000000000", "01", "c000000000000000000000000000000000000000000000000000000000000000"},
		{"8000000000000000000000000000000000000000000000000000000000000000", "ff", "ffffffffffffffffffffffffffffffffffffffffffffffffffffffffffffffff"},
		{"8000000000000000000000000000000000000000000000000000000000000000", "0100", "ffffffffffffffffffffffffffffffffffffffffffffffffffffffffffffffff"},
		{"8000000000000000000000000000000000000000000000000000000000000000", "0101", "ffffffffffffffffffffffffffffffffffffffffffffffffffffffffffffffff"},
		{"ffffffffffffffffffffffffffffffffffffffffffffffffffffffffffffffff", "00", "ffffffffffffffffffffffffffffffffffffffffffffffffffffffffffffffff"},
		{"ffffffffffffffffffffffffffffffffffffffffffffffffffffffffffffffff", "01", "ffffffffffffffffffffffffffffffffffffffffffffffffffffffffffffffff"},
		{"ffffffffffffffffffffffffffffffffffffffffffffffffffffffffffffffff", "ff", "ffffffffffffffffffffffffffffffffffffffffffffffffffffffffffffffff"},
		{"ffffffffffffffffffffffffffffffffffffffffffffffffffffffffffffffff", "0100", "ffffffffffffffffffffffffffffffffffffffffffffffffffffffffffffffff"},
		{"0000000000000000000000000000000000000000000000000000000000000000", "01", "0000000000000000000000000000000000000000000000000000000000000000"},
		{"4000000000000000000000000000000000000000000000000000000000000000", "fe", "0000000000000000000000000000000000000000000000000000000000000001"},
		{"7fffffffffffffffffffffffffffffffffffffffffffffffffffffffffffffff", "f8", "000000000000000000000000000000000000000000000000000000000000007f"},
		{"7fffffffffffffffffffffffffffffffffffffffffffffffffffffffffffffff", "fe", "0000000000000000000000000000000000000000000000000000000000000001"},
		{"7fffffffffffffffffffffffffffffffffffffffffffffffffffffffffffffff", "ff", "0000000000000000000000000000000000000000000000000000000000000000"},
		{"7fffffffffffffffffffffffffffffffffffffffffffffffffffffffffffffff", "0100", "0000000000000000000000000000000000000000000000000000000000000000"},
	}

	testTwoOperandOp(t, tests, opSAR, "sar")
}

func TestAddMod(t *testing.T) {
	var (
		env            = NewEVM(BlockContext{BlockNumber: big.NewInt(0)}, TxContext{}, nil, params.TestChainConfig, Config{})
		stack          = newstack()
		evmInterpreter = NewEVMInterpreter(env)
		pc             = uint64(0)
	)
	tests := []struct {
		x        string
		y        string
		z        string
		expected string
	}{
		{"ffffffffffffffffffffffffffffffffffffffffffffffffffffffffffffffff",
			"fffffffffffffffffffffffffffffffffffffffffffffffffffffffffffffffe",
			"ffffffffffffffffffffffffffffffffffffffffffffffffffffffffffffffff",
			"fffffffffffffffffffffffffffffffffffffffffffffffffffffffffffffffe",
		},
	}
	// x + y = 0x1fffffffffffffffffffffffffffffffffffffffffffffffffffffffffffffffd
	// in 256 bit repr, fffffffffffffffffffffffffffffffffffffffffffffffffffffffffffffffd

	for i, test := range tests {
		x := new(uint256.Int).SetBytes(common.Hex2Bytes(test.x))
		y := new(uint256.Int).SetBytes(common.Hex2Bytes(test.y))
		z := new(uint256.Int).SetBytes(common.Hex2Bytes(test.z))
		expected := new(uint256.Int).SetBytes(common.Hex2Bytes(test.expected))
		stack.push(z)
		stack.push(y)
		stack.push(x)
		opAddmod(&pc, evmInterpreter, &ScopeContext{nil, stack, nil})
		actual := stack.pop()
		if actual.Cmp(expected) != 0 {
			t.Errorf("Testcase %d, expected  %x, got %x", i, expected, actual)
		}
	}
}

// utility function to fill the json-file with testcases
// Enable this test to generate the 'testcases_xx.json' files
func TestWriteExpectedValues(t *testing.T) {
	t.Skip("Enable this test to create json test cases.")

	// getResult is a convenience function to generate the expected values
	getResult := func(args []*twoOperandParams, opFn executionFunc) []TwoOperandTestcase {
		var (
			env         = NewEVM(BlockContext{BlockNumber: big.NewInt(0)}, TxContext{}, nil, params.TestChainConfig, Config{})
			stack       = newstack()
			pc          = uint64(0)
			interpreter = env.interpreter
		)
		result := make([]TwoOperandTestcase, len(args))
		for i, param := range args {
			x := new(uint256.Int).SetBytes(common.Hex2Bytes(param.x))
			y := new(uint256.Int).SetBytes(common.Hex2Bytes(param.y))
			stack.push(x)
			stack.push(y)
			opFn(&pc, interpreter, &ScopeContext{nil, stack, nil})
			actual := stack.pop()
			result[i] = TwoOperandTestcase{param.x, param.y, fmt.Sprintf("%064x", actual)}
		}
		return result
	}

	for name, method := range twoOpMethods {
		data, err := json.Marshal(getResult(commonParams, method))
		if err != nil {
			t.Fatal(err)
		}
		_ = os.WriteFile(fmt.Sprintf("testdata/testcases_%v.json", name), data, 0644)
		if err != nil {
			t.Fatal(err)
		}
	}
}

// TestJsonTestcases runs through all the testcases defined as json-files
func TestJsonTestcases(t *testing.T) {
	for name := range twoOpMethods {
		data, err := os.ReadFile(fmt.Sprintf("testdata/testcases_%v.json", name))
		if err != nil {
			t.Fatal("Failed to read file", err)
		}
		var testcases []TwoOperandTestcase
		json.Unmarshal(data, &testcases)
		testTwoOperandOp(t, testcases, twoOpMethods[name], name)
	}
}

func opBenchmark(bench *testing.B, op executionFunc, args ...string) {
	var (
		env            = NewEVM(BlockContext{BlockNumber: big.NewInt(0)}, TxContext{}, nil, params.TestChainConfig, Config{})
		stack          = newstack()
		scope          = &ScopeContext{nil, stack, nil}
		evmInterpreter = NewEVMInterpreter(env)
	)

	env.interpreter = evmInterpreter
	// convert args
	intArgs := make([]*uint256.Int, len(args))
	for i, arg := range args {
		intArgs[i] = new(uint256.Int).SetBytes(common.Hex2Bytes(arg))
	}
	pc := uint64(0)
	bench.ResetTimer()
	for i := 0; i < bench.N; i++ {
		for _, arg := range intArgs {
			stack.push(arg)
		}
		op(&pc, evmInterpreter, scope)
		stack.pop()
	}
	bench.StopTimer()

	for i, arg := range args {
		want := new(uint256.Int).SetBytes(common.Hex2Bytes(arg))
		if have := intArgs[i]; !want.Eq(have) {
			bench.Fatalf("input #%d mutated, have %x want %x", i, have, want)
		}
	}
}

func BenchmarkOpAdd64(b *testing.B) {
	x := "ffffffff"
	y := "fd37f3e2bba2c4f"

	opBenchmark(b, opAdd, x, y)
}

func BenchmarkOpAdd128(b *testing.B) {
	x := "ffffffffffffffff"
	y := "f5470b43c6549b016288e9a65629687"

	opBenchmark(b, opAdd, x, y)
}

func BenchmarkOpAdd256(b *testing.B) {
	x := "0802431afcbce1fc194c9eaa417b2fb67dc75a95db0bc7ec6b1c8af11df6a1da9"
	y := "a1f5aac137876480252e5dcac62c354ec0d42b76b0642b6181ed099849ea1d57"

	opBenchmark(b, opAdd, x, y)
}

func BenchmarkOpSub64(b *testing.B) {
	x := "51022b6317003a9d"
	y := "a20456c62e00753a"

	opBenchmark(b, opSub, x, y)
}

func BenchmarkOpSub128(b *testing.B) {
	x := "4dde30faaacdc14d00327aac314e915d"
	y := "9bbc61f5559b829a0064f558629d22ba"

	opBenchmark(b, opSub, x, y)
}

func BenchmarkOpSub256(b *testing.B) {
	x := "4bfcd8bb2ac462735b48a17580690283980aa2d679f091c64364594df113ea37"
	y := "97f9b1765588c4e6b69142eb00d20507301545acf3e1238c86c8b29be227d46e"

	opBenchmark(b, opSub, x, y)
}

func BenchmarkOpMul(b *testing.B) {
	x := alphabetSoup
	y := alphabetSoup

	opBenchmark(b, opMul, x, y)
}

func BenchmarkOpDiv256(b *testing.B) {
	x := "ff3f9014f20db29ae04af2c2d265de17"
	y := "fe7fb0d1f59dfe9492ffbf73683fd1e870eec79504c60144cc7f5fc2bad1e611"
	opBenchmark(b, opDiv, x, y)
}

func BenchmarkOpDiv128(b *testing.B) {
	x := "fdedc7f10142ff97"
	y := "fbdfda0e2ce356173d1993d5f70a2b11"
	opBenchmark(b, opDiv, x, y)
}

func BenchmarkOpDiv64(b *testing.B) {
	x := "fcb34eb3"
	y := "f97180878e839129"
	opBenchmark(b, opDiv, x, y)
}

func BenchmarkOpSdiv(b *testing.B) {
	x := "ff3f9014f20db29ae04af2c2d265de17"
	y := "fe7fb0d1f59dfe9492ffbf73683fd1e870eec79504c60144cc7f5fc2bad1e611"

	opBenchmark(b, opSdiv, x, y)
}

func BenchmarkOpMod(b *testing.B) {
	x := alphabetSoup
	y := alphabetSoup

	opBenchmark(b, opMod, x, y)
}

func BenchmarkOpSmod(b *testing.B) {
	x := alphabetSoup
	y := alphabetSoup

	opBenchmark(b, opSmod, x, y)
}

func BenchmarkOpExp(b *testing.B) {
	x := alphabetSoup
	y := alphabetSoup

	opBenchmark(b, opExp, x, y)
}

func BenchmarkOpSignExtend(b *testing.B) {
	x := alphabetSoup
	y := alphabetSoup

	opBenchmark(b, opSignExtend, x, y)
}

func BenchmarkOpLt(b *testing.B) {
	x := alphabetSoup
	y := alphabetSoup

	opBenchmark(b, opLt, x, y)
}

func BenchmarkOpGt(b *testing.B) {
	x := alphabetSoup
	y := alphabetSoup

	opBenchmark(b, opGt, x, y)
}

func BenchmarkOpSlt(b *testing.B) {
	x := alphabetSoup
	y := alphabetSoup

	opBenchmark(b, opSlt, x, y)
}

func BenchmarkOpSgt(b *testing.B) {
	x := alphabetSoup
	y := alphabetSoup

	opBenchmark(b, opSgt, x, y)
}

func BenchmarkOpEq(b *testing.B) {
	x := alphabetSoup
	y := alphabetSoup

	opBenchmark(b, opEq, x, y)
}
func BenchmarkOpEq2(b *testing.B) {
	x := "FBCDEF090807060504030201ffffffffFBCDEF090807060504030201ffffffff"
	y := "FBCDEF090807060504030201ffffffffFBCDEF090807060504030201fffffffe"
	opBenchmark(b, opEq, x, y)
}
func BenchmarkOpAnd(b *testing.B) {
	x := alphabetSoup
	y := alphabetSoup

	opBenchmark(b, opAnd, x, y)
}

func BenchmarkOpOr(b *testing.B) {
	x := alphabetSoup
	y := alphabetSoup

	opBenchmark(b, opOr, x, y)
}

func BenchmarkOpXor(b *testing.B) {
	x := alphabetSoup
	y := alphabetSoup

	opBenchmark(b, opXor, x, y)
}

func BenchmarkOpByte(b *testing.B) {
	x := alphabetSoup
	y := alphabetSoup

	opBenchmark(b, opByte, x, y)
}

func BenchmarkOpAddmod(b *testing.B) {
	x := alphabetSoup
	y := alphabetSoup
	z := alphabetSoup

	opBenchmark(b, opAddmod, x, y, z)
}

func BenchmarkOpMulmod(b *testing.B) {
	x := alphabetSoup
	y := alphabetSoup
	z := alphabetSoup

	opBenchmark(b, opMulmod, x, y, z)
}

func BenchmarkOpSHL(b *testing.B) {
	x := "FBCDEF090807060504030201ffffffffFBCDEF090807060504030201ffffffff"
	y := "ff"

	opBenchmark(b, opSHL, x, y)
}
func BenchmarkOpSHR(b *testing.B) {
	x := "FBCDEF090807060504030201ffffffffFBCDEF090807060504030201ffffffff"
	y := "ff"

	opBenchmark(b, opSHR, x, y)
}
func BenchmarkOpSAR(b *testing.B) {
	x := "FBCDEF090807060504030201ffffffffFBCDEF090807060504030201ffffffff"
	y := "ff"

	opBenchmark(b, opSAR, x, y)
}
func BenchmarkOpIsZero(b *testing.B) {
	x := "FBCDEF090807060504030201ffffffffFBCDEF090807060504030201ffffffff"
	opBenchmark(b, opIszero, x)
}

func TestOpMstore(t *testing.T) {
	var (
		env            = NewEVM(BlockContext{BlockNumber: big.NewInt(0)}, TxContext{}, nil, params.TestChainConfig, Config{})
		stack          = newstack()
		mem            = NewMemory()
		evmInterpreter = NewEVMInterpreter(env)
	)

	env.interpreter = evmInterpreter
	mem.Resize(64)
	pc := uint64(0)
	v := "abcdef00000000000000abba000000000deaf000000c0de00100000000133700"
	stack.push(new(uint256.Int).SetBytes(common.Hex2Bytes(v)))
	stack.push(new(uint256.Int))
	opMstore(&pc, evmInterpreter, &ScopeContext{mem, stack, nil})
	if got := common.Bytes2Hex(mem.GetCopy(0, 32)); got != v {
		t.Fatalf("Mstore fail, got %v, expected %v", got, v)
	}
	stack.push(new(uint256.Int).SetUint64(0x1))
	stack.push(new(uint256.Int))
	opMstore(&pc, evmInterpreter, &ScopeContext{mem, stack, nil})
	if common.Bytes2Hex(mem.GetCopy(0, 32)) != "0000000000000000000000000000000000000000000000000000000000000001" {
		t.Fatalf("Mstore failed to overwrite previous value")
	}
}

func BenchmarkOpMstore(bench *testing.B) {
	var (
		env            = NewEVM(BlockContext{BlockNumber: big.NewInt(0)}, TxContext{}, nil, params.TestChainConfig, Config{})
		stack          = newstack()
		mem            = NewMemory()
		evmInterpreter = NewEVMInterpreter(env)
	)

	env.interpreter = evmInterpreter
	mem.Resize(64)
	pc := uint64(0)
	memStart := new(uint256.Int)
	value := new(uint256.Int).SetUint64(0x1337)

	bench.ResetTimer()
	for i := 0; i < bench.N; i++ {
		stack.push(value)
		stack.push(memStart)
		opMstore(&pc, evmInterpreter, &ScopeContext{mem, stack, nil})
	}
}

func TestOpTstore(t *testing.T) {
	var (
<<<<<<< HEAD
		statedb, _     = state.New(types.EmptyRootHash, state.NewDatabase(rawdb.NewMemoryDatabase()), nil)
		env            = NewEVM(BlockContext{BlockNumber: big.NewInt(0)}, TxContext{}, statedb, params.TestChainConfig, Config{})
=======
		statedb, _     = state.New(types.EmptyRootHash, state.NewDatabaseForTesting())
		env            = NewEVM(BlockContext{}, TxContext{}, statedb, params.TestChainConfig, Config{})
>>>>>>> eb00f169
		stack          = newstack()
		mem            = NewMemory()
		evmInterpreter = NewEVMInterpreter(env)
		caller         = common.Address{}
		to             = common.Address{1}
		contractRef    = contractRef{caller}
		contract       = NewContract(contractRef, AccountRef(to), new(uint256.Int), 0)
		scopeContext   = ScopeContext{mem, stack, contract}
		value          = common.Hex2Bytes("abcdef00000000000000abba000000000deaf000000c0de00100000000133700")
	)

	// Add a stateObject for the caller and the contract being called
	statedb.CreateAccount(caller)
	statedb.CreateAccount(to)

	env.interpreter = evmInterpreter
	pc := uint64(0)
	// push the value to the stack
	stack.push(new(uint256.Int).SetBytes(value))
	// push the location to the stack
	stack.push(new(uint256.Int))
	opTstore(&pc, evmInterpreter, &scopeContext)
	// there should be no elements on the stack after TSTORE
	if stack.len() != 0 {
		t.Fatal("stack wrong size")
	}
	// push the location to the stack
	stack.push(new(uint256.Int))
	opTload(&pc, evmInterpreter, &scopeContext)
	// there should be one element on the stack after TLOAD
	if stack.len() != 1 {
		t.Fatal("stack wrong size")
	}
	val := stack.peek()
	if !bytes.Equal(val.Bytes(), value) {
		t.Fatal("incorrect element read from transient storage")
	}
}

func BenchmarkOpKeccak256(bench *testing.B) {
	var (
		env            = NewEVM(BlockContext{BlockNumber: big.NewInt(0)}, TxContext{}, nil, params.TestChainConfig, Config{})
		stack          = newstack()
		mem            = NewMemory()
		evmInterpreter = NewEVMInterpreter(env)
	)
	env.interpreter = evmInterpreter
	mem.Resize(32)
	pc := uint64(0)
	start := new(uint256.Int)

	bench.ResetTimer()
	for i := 0; i < bench.N; i++ {
		stack.push(uint256.NewInt(32))
		stack.push(start)
		opKeccak256(&pc, evmInterpreter, &ScopeContext{mem, stack, nil})
	}
}

func TestCreate2Addresses(t *testing.T) {
	type testcase struct {
		origin   string
		salt     string
		code     string
		expected string
	}

	for i, tt := range []testcase{
		{
			origin:   "0x0000000000000000000000000000000000000000",
			salt:     "0x0000000000000000000000000000000000000000",
			code:     "0x00",
			expected: "0x4d1a2e2bb4f88f0250f26ffff098b0b30b26bf38",
		},
		{
			origin:   "0xdeadbeef00000000000000000000000000000000",
			salt:     "0x0000000000000000000000000000000000000000",
			code:     "0x00",
			expected: "0xB928f69Bb1D91Cd65274e3c79d8986362984fDA3",
		},
		{
			origin:   "0xdeadbeef00000000000000000000000000000000",
			salt:     "0xfeed000000000000000000000000000000000000",
			code:     "0x00",
			expected: "0xD04116cDd17beBE565EB2422F2497E06cC1C9833",
		},
		{
			origin:   "0x0000000000000000000000000000000000000000",
			salt:     "0x0000000000000000000000000000000000000000",
			code:     "0xdeadbeef",
			expected: "0x70f2b2914A2a4b783FaEFb75f459A580616Fcb5e",
		},
		{
			origin:   "0x00000000000000000000000000000000deadbeef",
			salt:     "0xcafebabe",
			code:     "0xdeadbeef",
			expected: "0x60f3f640a8508fC6a86d45DF051962668E1e8AC7",
		},
		{
			origin:   "0x00000000000000000000000000000000deadbeef",
			salt:     "0xcafebabe",
			code:     "0xdeadbeefdeadbeefdeadbeefdeadbeefdeadbeefdeadbeefdeadbeefdeadbeefdeadbeefdeadbeefdeadbeef",
			expected: "0x1d8bfDC5D46DC4f61D6b6115972536eBE6A8854C",
		},
		{
			origin:   "0x0000000000000000000000000000000000000000",
			salt:     "0x0000000000000000000000000000000000000000",
			code:     "0x",
			expected: "0xE33C0C7F7df4809055C3ebA6c09CFe4BaF1BD9e0",
		},
	} {
		origin := common.BytesToAddress(common.FromHex(tt.origin))
		salt := common.BytesToHash(common.FromHex(tt.salt))
		code := common.FromHex(tt.code)
		codeHash := crypto.Keccak256(code)
		address := crypto.CreateAddress2(origin, salt, codeHash)
		/*
			stack          := newstack()
			// salt, but we don't need that for this test
			stack.push(big.NewInt(int64(len(code)))) //size
			stack.push(big.NewInt(0)) // memstart
			stack.push(big.NewInt(0)) // value
			gas, _ := gasCreate2(params.GasTable{}, nil, nil, stack, nil, 0)
			fmt.Printf("Example %d\n* address `0x%x`\n* salt `0x%x`\n* init_code `0x%x`\n* gas (assuming no mem expansion): `%v`\n* result: `%s`\n\n", i,origin, salt, code, gas, address.String())
		*/
		expected := common.BytesToAddress(common.FromHex(tt.expected))
		if !bytes.Equal(expected.Bytes(), address.Bytes()) {
			t.Errorf("test %d: expected %s, got %s", i, expected.String(), address.String())
		}
	}
}

func TestRandom(t *testing.T) {
	type testcase struct {
		name   string
		random common.Hash
	}

	for _, tt := range []testcase{
		{name: "empty hash", random: common.Hash{}},
		{name: "1", random: common.Hash{0}},
		{name: "emptyCodeHash", random: types.EmptyCodeHash},
		{name: "hash(0x010203)", random: crypto.Keccak256Hash([]byte{0x01, 0x02, 0x03})},
	} {
		var (
			env            = NewEVM(BlockContext{Random: &tt.random, BlockNumber: big.NewInt(0)}, TxContext{}, nil, params.TestChainConfig, Config{})
			stack          = newstack()
			pc             = uint64(0)
			evmInterpreter = env.interpreter
		)
		opRandom(&pc, evmInterpreter, &ScopeContext{nil, stack, nil})
		if len(stack.data) != 1 {
			t.Errorf("Expected one item on stack after %v, got %d: ", tt.name, len(stack.data))
		}
		actual := stack.pop()
		expected, overflow := uint256.FromBig(new(big.Int).SetBytes(tt.random.Bytes()))
		if overflow {
			t.Errorf("Testcase %v: invalid overflow", tt.name)
		}
		if actual.Cmp(expected) != 0 {
			t.Errorf("Testcase %v: expected  %x, got %x", tt.name, expected, actual)
		}
	}
}

func TestBlobHash(t *testing.T) {
	type testcase struct {
		name   string
		idx    uint64
		expect common.Hash
		hashes []common.Hash
	}
	var (
		zero  = common.Hash{0}
		one   = common.Hash{1}
		two   = common.Hash{2}
		three = common.Hash{3}
	)
	for _, tt := range []testcase{
		{name: "[{1}]", idx: 0, expect: one, hashes: []common.Hash{one}},
		{name: "[1,{2},3]", idx: 2, expect: three, hashes: []common.Hash{one, two, three}},
		{name: "out-of-bounds (empty)", idx: 10, expect: zero, hashes: []common.Hash{}},
		{name: "out-of-bounds", idx: 25, expect: zero, hashes: []common.Hash{one, two, three}},
		{name: "out-of-bounds (nil)", idx: 25, expect: zero, hashes: nil},
	} {
		var (
			env            = NewEVM(BlockContext{BlockNumber: big.NewInt(0)}, TxContext{BlobHashes: tt.hashes}, nil, params.TestChainConfig, Config{})
			stack          = newstack()
			pc             = uint64(0)
			evmInterpreter = env.interpreter
		)
		stack.push(uint256.NewInt(tt.idx))
		opBlobHash(&pc, evmInterpreter, &ScopeContext{nil, stack, nil})
		if len(stack.data) != 1 {
			t.Errorf("Expected one item on stack after %v, got %d: ", tt.name, len(stack.data))
		}
		actual := stack.pop()
		expected, overflow := uint256.FromBig(new(big.Int).SetBytes(tt.expect.Bytes()))
		if overflow {
			t.Errorf("Testcase %v: invalid overflow", tt.name)
		}
		if actual.Cmp(expected) != 0 {
			t.Errorf("Testcase %v: expected  %x, got %x", tt.name, expected, actual)
		}
	}
}

func TestOpMCopy(t *testing.T) {
	// Test cases from https://eips.ethereum.org/EIPS/eip-5656#test-cases
	for i, tc := range []struct {
		dst, src, len string
		pre           string
		want          string
		wantGas       uint64
	}{
		{ // MCOPY 0 32 32 - copy 32 bytes from offset 32 to offset 0.
			dst: "0x0", src: "0x20", len: "0x20",
			pre:     "0000000000000000000000000000000000000000000000000000000000000000 000102030405060708090a0b0c0d0e0f101112131415161718191a1b1c1d1e1f",
			want:    "000102030405060708090a0b0c0d0e0f101112131415161718191a1b1c1d1e1f 000102030405060708090a0b0c0d0e0f101112131415161718191a1b1c1d1e1f",
			wantGas: 6,
		},

		{ // MCOPY 0 0 32 - copy 32 bytes from offset 0 to offset 0.
			dst: "0x0", src: "0x0", len: "0x20",
			pre:     "0101010101010101010101010101010101010101010101010101010101010101",
			want:    "0101010101010101010101010101010101010101010101010101010101010101",
			wantGas: 6,
		},
		{ // MCOPY 0 1 8 - copy 8 bytes from offset 1 to offset 0 (overlapping).
			dst: "0x0", src: "0x1", len: "0x8",
			pre:     "000102030405060708 000000000000000000000000000000000000000000000000",
			want:    "010203040506070808 000000000000000000000000000000000000000000000000",
			wantGas: 6,
		},
		{ // MCOPY 1 0 8 - copy 8 bytes from offset 0 to offset 1 (overlapping).
			dst: "0x1", src: "0x0", len: "0x8",
			pre:     "000102030405060708 000000000000000000000000000000000000000000000000",
			want:    "000001020304050607 000000000000000000000000000000000000000000000000",
			wantGas: 6,
		},
		// Tests below are not in the EIP, but maybe should be added
		{ // MCOPY 0xFFFFFFFFFFFF 0xFFFFFFFFFFFF 0 - copy zero bytes from out-of-bounds index(overlapping).
			dst: "0xFFFFFFFFFFFF", src: "0xFFFFFFFFFFFF", len: "0x0",
			pre:     "11",
			want:    "11",
			wantGas: 3,
		},
		{ // MCOPY 0xFFFFFFFFFFFF 0 0 - copy zero bytes from start of mem to out-of-bounds.
			dst: "0xFFFFFFFFFFFF", src: "0x0", len: "0x0",
			pre:     "11",
			want:    "11",
			wantGas: 3,
		},
		{ // MCOPY 0 0xFFFFFFFFFFFF 0 - copy zero bytes from out-of-bounds to start of mem
			dst: "0x0", src: "0xFFFFFFFFFFFF", len: "0x0",
			pre:     "11",
			want:    "11",
			wantGas: 3,
		},
		{ // MCOPY - copy 1 from space outside of uint64  space
			dst: "0x0", src: "0x10000000000000000", len: "0x1",
			pre: "0",
		},
		{ // MCOPY - copy 1 from 0 to space outside of uint64
			dst: "0x10000000000000000", src: "0x0", len: "0x1",
			pre: "0",
		},
		{ // MCOPY - copy nothing from 0 to space outside of uint64
			dst: "0x10000000000000000", src: "0x0", len: "0x0",
			pre:     "",
			want:    "",
			wantGas: 3,
		},
		{ // MCOPY - copy 1 from 0x20 to 0x10, with no prior allocated mem
			dst: "0x10", src: "0x20", len: "0x1",
			pre: "",
			// 64 bytes
			want:    "0x00000000000000000000000000000000000000000000000000000000000000000000000000000000000000000000000000000000000000000000000000000000",
			wantGas: 12,
		},
		{ // MCOPY - copy 1 from 0x19 to 0x10, with no prior allocated mem
			dst: "0x10", src: "0x19", len: "0x1",
			pre: "",
			// 32 bytes
			want:    "0x0000000000000000000000000000000000000000000000000000000000000000",
			wantGas: 9,
		},
	} {
		var (
			env            = NewEVM(BlockContext{BlockNumber: big.NewInt(0)}, TxContext{}, nil, params.TestChainConfig, Config{})
			stack          = newstack()
			pc             = uint64(0)
			evmInterpreter = env.interpreter
		)
		data := common.FromHex(strings.ReplaceAll(tc.pre, " ", ""))
		// Set pre
		mem := NewMemory()
		mem.Resize(uint64(len(data)))
		mem.Set(0, uint64(len(data)), data)
		// Push stack args
		len, _ := uint256.FromHex(tc.len)
		src, _ := uint256.FromHex(tc.src)
		dst, _ := uint256.FromHex(tc.dst)

		stack.push(len)
		stack.push(src)
		stack.push(dst)
		wantErr := (tc.wantGas == 0)
		// Calc mem expansion
		var memorySize uint64
		if memSize, overflow := memoryMcopy(stack); overflow {
			if wantErr {
				continue
			}
			t.Errorf("overflow")
		} else {
			var overflow bool
			if memorySize, overflow = math.SafeMul(toWordSize(memSize), 32); overflow {
				t.Error(ErrGasUintOverflow)
			}
		}
		// and the dynamic cost
		var haveGas uint64
		if dynamicCost, err := gasMcopy(env, nil, stack, mem, memorySize); err != nil {
			t.Error(err)
		} else {
			haveGas = GasFastestStep + dynamicCost
		}
		// Expand mem
		if memorySize > 0 {
			mem.Resize(memorySize)
		}
		// Do the copy
		opMcopy(&pc, evmInterpreter, &ScopeContext{mem, stack, nil})
		want := common.FromHex(strings.ReplaceAll(tc.want, " ", ""))
		if have := mem.store; !bytes.Equal(want, have) {
			t.Errorf("case %d: \nwant: %#x\nhave: %#x\n", i, want, have)
		}
		wantGas := tc.wantGas
		if haveGas != wantGas {
			t.Errorf("case %d: gas wrong, want %d have %d\n", i, wantGas, haveGas)
		}
	}
}

// TestPush sanity-checks how code with immediates are handled when the code size is
// smaller than the size of the immediate.
func TestPush(t *testing.T) {
	code := common.FromHex("0011223344556677889900aabbccddeeff0102030405060708090a0b0c0d0e0ff1e1d1c1b1a19181716151413121")

	push32 := makePush(32, 32)

	scope := &ScopeContext{
		Memory: nil,
		Stack:  newstack(),
		Contract: &Contract{
			Code: code,
		},
	}
	for i, want := range []string{
		"0x11223344556677889900aabbccddeeff0102030405060708090a0b0c0d0e0ff1",
		"0x223344556677889900aabbccddeeff0102030405060708090a0b0c0d0e0ff1e1",
		"0x3344556677889900aabbccddeeff0102030405060708090a0b0c0d0e0ff1e1d1",
		"0x44556677889900aabbccddeeff0102030405060708090a0b0c0d0e0ff1e1d1c1",
		"0x556677889900aabbccddeeff0102030405060708090a0b0c0d0e0ff1e1d1c1b1",
		"0x6677889900aabbccddeeff0102030405060708090a0b0c0d0e0ff1e1d1c1b1a1",
		"0x77889900aabbccddeeff0102030405060708090a0b0c0d0e0ff1e1d1c1b1a191",
		"0x889900aabbccddeeff0102030405060708090a0b0c0d0e0ff1e1d1c1b1a19181",
		"0x9900aabbccddeeff0102030405060708090a0b0c0d0e0ff1e1d1c1b1a1918171",
		"0xaabbccddeeff0102030405060708090a0b0c0d0e0ff1e1d1c1b1a191817161",
		"0xaabbccddeeff0102030405060708090a0b0c0d0e0ff1e1d1c1b1a19181716151",
		"0xbbccddeeff0102030405060708090a0b0c0d0e0ff1e1d1c1b1a1918171615141",
		"0xccddeeff0102030405060708090a0b0c0d0e0ff1e1d1c1b1a191817161514131",
		"0xddeeff0102030405060708090a0b0c0d0e0ff1e1d1c1b1a19181716151413121",
		"0xeeff0102030405060708090a0b0c0d0e0ff1e1d1c1b1a1918171615141312100",
		"0xff0102030405060708090a0b0c0d0e0ff1e1d1c1b1a191817161514131210000",
		"0x102030405060708090a0b0c0d0e0ff1e1d1c1b1a19181716151413121000000",
		"0x2030405060708090a0b0c0d0e0ff1e1d1c1b1a1918171615141312100000000",
		"0x30405060708090a0b0c0d0e0ff1e1d1c1b1a191817161514131210000000000",
		"0x405060708090a0b0c0d0e0ff1e1d1c1b1a19181716151413121000000000000",
		"0x5060708090a0b0c0d0e0ff1e1d1c1b1a1918171615141312100000000000000",
		"0x60708090a0b0c0d0e0ff1e1d1c1b1a191817161514131210000000000000000",
		"0x708090a0b0c0d0e0ff1e1d1c1b1a19181716151413121000000000000000000",
		"0x8090a0b0c0d0e0ff1e1d1c1b1a1918171615141312100000000000000000000",
		"0x90a0b0c0d0e0ff1e1d1c1b1a191817161514131210000000000000000000000",
		"0xa0b0c0d0e0ff1e1d1c1b1a19181716151413121000000000000000000000000",
		"0xb0c0d0e0ff1e1d1c1b1a1918171615141312100000000000000000000000000",
		"0xc0d0e0ff1e1d1c1b1a191817161514131210000000000000000000000000000",
		"0xd0e0ff1e1d1c1b1a19181716151413121000000000000000000000000000000",
		"0xe0ff1e1d1c1b1a1918171615141312100000000000000000000000000000000",
		"0xff1e1d1c1b1a191817161514131210000000000000000000000000000000000",
		"0xf1e1d1c1b1a19181716151413121000000000000000000000000000000000000",
		"0xe1d1c1b1a1918171615141312100000000000000000000000000000000000000",
		"0xd1c1b1a191817161514131210000000000000000000000000000000000000000",
		"0xc1b1a19181716151413121000000000000000000000000000000000000000000",
		"0xb1a1918171615141312100000000000000000000000000000000000000000000",
		"0xa191817161514131210000000000000000000000000000000000000000000000",
		"0x9181716151413121000000000000000000000000000000000000000000000000",
		"0x8171615141312100000000000000000000000000000000000000000000000000",
		"0x7161514131210000000000000000000000000000000000000000000000000000",
		"0x6151413121000000000000000000000000000000000000000000000000000000",
		"0x5141312100000000000000000000000000000000000000000000000000000000",
		"0x4131210000000000000000000000000000000000000000000000000000000000",
		"0x3121000000000000000000000000000000000000000000000000000000000000",
		"0x2100000000000000000000000000000000000000000000000000000000000000",
		"0x0",
	} {
		pc := new(uint64)
		*pc = uint64(i)
		push32(pc, nil, scope)
		res := scope.Stack.pop()
		if have := res.Hex(); have != want {
			t.Fatalf("case %d, have %v want %v", i, have, want)
		}
	}
}<|MERGE_RESOLUTION|>--- conflicted
+++ resolved
@@ -581,13 +581,8 @@
 
 func TestOpTstore(t *testing.T) {
 	var (
-<<<<<<< HEAD
-		statedb, _     = state.New(types.EmptyRootHash, state.NewDatabase(rawdb.NewMemoryDatabase()), nil)
+		statedb, _     = state.New(types.EmptyRootHash, state.NewDatabaseForTesting())
 		env            = NewEVM(BlockContext{BlockNumber: big.NewInt(0)}, TxContext{}, statedb, params.TestChainConfig, Config{})
-=======
-		statedb, _     = state.New(types.EmptyRootHash, state.NewDatabaseForTesting())
-		env            = NewEVM(BlockContext{}, TxContext{}, statedb, params.TestChainConfig, Config{})
->>>>>>> eb00f169
 		stack          = newstack()
 		mem            = NewMemory()
 		evmInterpreter = NewEVMInterpreter(env)
