// Copyright 2014 The go-ethereum Authors
// This file is part of the go-ethereum library.
//
// The go-ethereum library is free software: you can redistribute it and/or modify
// it under the terms of the GNU Lesser General Public License as published by
// the Free Software Foundation, either version 3 of the License, or
// (at your option) any later version.
//
// The go-ethereum library is distributed in the hope that it will be useful,
// but WITHOUT ANY WARRANTY; without even the implied warranty of
// MERCHANTABILITY or FITNESS FOR A PARTICULAR PURPOSE. See the
// GNU Lesser General Public License for more details.
//
// You should have received a copy of the GNU Lesser General Public License
// along with the go-ethereum library. If not, see <http://www.gnu.org/licenses/>.

package vm

import (
	"errors"
	"math/big"
	"sync/atomic"

	"github.com/ethereum/go-ethereum/common"
<<<<<<< HEAD
=======
	"github.com/ethereum/go-ethereum/core/state"
>>>>>>> c350d3ac
	"github.com/ethereum/go-ethereum/core/tracing"
	"github.com/ethereum/go-ethereum/core/types"
	"github.com/ethereum/go-ethereum/crypto"
	"github.com/ethereum/go-ethereum/params"
	"github.com/holiman/uint256"
)

type (
	// CanTransferFunc is the signature of a transfer guard function
	CanTransferFunc func(StateDB, common.Address, *uint256.Int) bool
	// TransferFunc is the signature of a transfer function
	TransferFunc func(StateDB, common.Address, common.Address, *uint256.Int)
	// GetHashFunc returns the n'th block hash in the blockchain
	// and is used by the BLOCKHASH EVM op code.
	GetHashFunc func(uint64) common.Hash
)

func (evm *EVM) precompile(addr common.Address) (PrecompiledContract, bool) {
<<<<<<< HEAD
	var precompiles map[common.Address]PrecompiledContract
	switch {
	case evm.chainRules.IsPrague:
		precompiles = PrecompiledContractsPrague
	case evm.chainRules.IsCancun:
		precompiles = PrecompiledContractsCancun
	case evm.chainRules.IsBerlin:
		precompiles = PrecompiledContractsBerlin
	case evm.chainRules.IsIstanbul:
		precompiles = PrecompiledContractsIstanbul
	case evm.chainRules.IsByzantium:
		precompiles = PrecompiledContractsByzantium
	default:
		precompiles = PrecompiledContractsHomestead
	}
	p, ok := precompiles[addr]
=======
	p, ok := evm.precompiles[addr]
>>>>>>> c350d3ac
	return p, ok
}

// BlockContext provides the EVM with auxiliary information. Once provided
// it shouldn't be modified.
type BlockContext struct {
	// CanTransfer returns whether the account contains
	// sufficient ether to transfer the value
	CanTransfer CanTransferFunc
	// Transfer transfers ether from one account to the other
	Transfer TransferFunc
	// GetHash returns the hash corresponding to n
	GetHash GetHashFunc

	// Block information
	Coinbase    common.Address // Provides information for COINBASE
	GasLimit    uint64         // Provides information for GASLIMIT
	BlockNumber *big.Int       // Provides information for NUMBER
	Time        uint64         // Provides information for TIME
	Difficulty  *big.Int       // Provides information for DIFFICULTY
	BaseFee     *big.Int       // Provides information for BASEFEE (0 if vm runs with NoBaseFee flag and 0 gas price)
	BlobBaseFee *big.Int       // Provides information for BLOBBASEFEE (0 if vm runs with NoBaseFee flag and 0 blob gas price)
	Random      *common.Hash   // Provides information for PREVRANDAO
}

// TxContext provides the EVM with information about a transaction.
// All fields can change between transactions.
type TxContext struct {
	// Message information
	Origin       common.Address      // Provides information for ORIGIN
	GasPrice     *big.Int            // Provides information for GASPRICE (and is used to zero the basefee if NoBaseFee is set)
	BlobHashes   []common.Hash       // Provides information for BLOBHASH
	BlobFeeCap   *big.Int            // Is used to zero the blobbasefee if NoBaseFee is set
	AccessEvents *state.AccessEvents // Capture all state accesses for this tx
}

// EVM is the Ethereum Virtual Machine base object and provides
// the necessary tools to run a contract on the given state with
// the provided context. It should be noted that any error
// generated through any of the calls should be considered a
// revert-state-and-consume-all-gas operation, no checks on
// specific errors should ever be performed. The interpreter makes
// sure that any errors generated are to be considered faulty code.
//
// The EVM should never be reused and is not thread safe.
type EVM struct {
	// Context provides auxiliary blockchain related information
	Context BlockContext
	TxContext
	// StateDB gives access to the underlying state
	StateDB StateDB
	// Depth is the current call stack
	depth int

	// chainConfig contains information about the current chain
	chainConfig *params.ChainConfig
	// chain rules contains the chain rules for the current epoch
	chainRules params.Rules
	// virtual machine configuration options used to initialise the
	// evm.
	Config Config
	// global (to this context) ethereum virtual machine
	// used throughout the execution of the tx.
	interpreter *EVMInterpreter
	// abort is used to abort the EVM calling operations
	abort atomic.Bool
	// callGasTemp holds the gas available for the current call. This is needed because the
	// available gas is calculated in gasCall* according to the 63/64 rule and later
	// applied in opCall*.
	callGasTemp uint64
	// precompiles holds the precompiled contracts for the current epoch
	precompiles map[common.Address]PrecompiledContract
}

// NewEVM returns a new EVM. The returned EVM is not thread safe and should
// only ever be used *once*.
func NewEVM(blockCtx BlockContext, txCtx TxContext, statedb StateDB, chainConfig *params.ChainConfig, config Config) *EVM {
	evm := &EVM{
		Context:     blockCtx,
		TxContext:   txCtx,
		StateDB:     statedb,
		Config:      config,
		chainConfig: chainConfig,
		chainRules:  chainConfig.Rules(blockCtx.BlockNumber, blockCtx.Random != nil, blockCtx.Time),
	}
	evm.precompiles = activePrecompiledContracts(evm.chainRules)
	evm.interpreter = NewEVMInterpreter(evm)
	return evm
}

// SetPrecompiles sets the precompiled contracts for the EVM.
// This method is only used through RPC calls.
// It is not thread-safe.
func (evm *EVM) SetPrecompiles(precompiles PrecompiledContracts) {
	evm.precompiles = precompiles
}

// Reset resets the EVM with a new transaction context.Reset
// This is not threadsafe and should only be done very cautiously.
func (evm *EVM) Reset(txCtx TxContext, statedb StateDB) {
	if evm.chainRules.IsEIP4762 {
		txCtx.AccessEvents = state.NewAccessEvents(statedb.PointCache())
	}
	evm.TxContext = txCtx
	evm.StateDB = statedb
}

// Cancel cancels any running EVM operation. This may be called concurrently and
// it's safe to be called multiple times.
func (evm *EVM) Cancel() {
	evm.abort.Store(true)
}

// Cancelled returns true if Cancel has been called
func (evm *EVM) Cancelled() bool {
	return evm.abort.Load()
}

// Interpreter returns the current interpreter
func (evm *EVM) Interpreter() *EVMInterpreter {
	return evm.interpreter
}

// Call executes the contract associated with the addr with the given input as
// parameters. It also handles any necessary value transfer required and takes
// the necessary steps to create accounts and reverses the state in case of an
// execution error or failed value transfer.
func (evm *EVM) Call(caller ContractRef, addr common.Address, input []byte, gas uint64, value *uint256.Int) (ret []byte, leftOverGas uint64, err error) {
	// Capture the tracer start/end events in debug mode
	if evm.Config.Tracer != nil {
		evm.captureBegin(evm.depth, CALL, caller.Address(), addr, input, gas, value.ToBig())
		defer func(startGas uint64) {
			evm.captureEnd(evm.depth, startGas, leftOverGas, ret, err)
		}(gas)
	}
	// Fail if we're trying to execute above the call depth limit
	if evm.depth > int(params.CallCreateDepth) {
		return nil, gas, ErrDepth
	}
	// Fail if we're trying to transfer more than the available balance
	if !value.IsZero() && !evm.Context.CanTransfer(evm.StateDB, caller.Address(), value) {
		return nil, gas, ErrInsufficientBalance
	}
	snapshot := evm.StateDB.Snapshot()
	p, isPrecompile := evm.precompile(addr)

	if !evm.StateDB.Exist(addr) {
<<<<<<< HEAD
=======
		if !isPrecompile && evm.chainRules.IsEIP4762 {
			// add proof of absence to witness
			wgas := evm.AccessEvents.AddAccount(addr, false)
			if gas < wgas {
				evm.StateDB.RevertToSnapshot(snapshot)
				return nil, 0, ErrOutOfGas
			}
			gas -= wgas
		}

>>>>>>> c350d3ac
		if !isPrecompile && evm.chainRules.IsEIP158 && value.IsZero() {
			// Calling a non-existing account, don't do anything.
			return nil, gas, nil
		}
		evm.StateDB.CreateAccount(addr)
	}
	evm.Context.Transfer(evm.StateDB, caller.Address(), addr, value)

	if isPrecompile {
		ret, gas, err = RunPrecompiledContract(p, input, gas, evm.Config.Tracer)
	} else {
		// Initialise a new contract and set the code that is to be used by the EVM.
		// The contract is a scoped environment for this execution context only.
		code := evm.StateDB.GetCode(addr)
		if witness := evm.StateDB.Witness(); witness != nil {
			witness.AddCode(code)
		}
		if len(code) == 0 {
			ret, err = nil, nil // gas is unchanged
		} else {
			addrCopy := addr
			// If the account has no code, we can abort here
			// The depth-check is already done, and precompiles handled above
			contract := NewContract(caller, AccountRef(addrCopy), value, gas)
			contract.SetCallCode(&addrCopy, evm.StateDB.GetCodeHash(addrCopy), code)
			ret, err = evm.interpreter.Run(contract, input, false)
			gas = contract.Gas
		}
	}
	// When an error was returned by the EVM or when setting the creation code
	// above we revert to the snapshot and consume any gas remaining. Additionally,
	// when we're in homestead this also counts for code storage gas errors.
	if err != nil {
		evm.StateDB.RevertToSnapshot(snapshot)
		if err != ErrExecutionReverted {
			if evm.Config.Tracer != nil && evm.Config.Tracer.OnGasChange != nil {
				evm.Config.Tracer.OnGasChange(gas, 0, tracing.GasChangeCallFailedExecution)
			}

			gas = 0
		}
		// TODO: consider clearing up unused snapshots:
		//} else {
		//	evm.StateDB.DiscardSnapshot(snapshot)
	}
	return ret, gas, err
}

// CallCode executes the contract associated with the addr with the given input
// as parameters. It also handles any necessary value transfer required and takes
// the necessary steps to create accounts and reverses the state in case of an
// execution error or failed value transfer.
//
// CallCode differs from Call in the sense that it executes the given address'
// code with the caller as context.
func (evm *EVM) CallCode(caller ContractRef, addr common.Address, input []byte, gas uint64, value *uint256.Int) (ret []byte, leftOverGas uint64, err error) {
	// Invoke tracer hooks that signal entering/exiting a call frame
	if evm.Config.Tracer != nil {
		evm.captureBegin(evm.depth, CALLCODE, caller.Address(), addr, input, gas, value.ToBig())
		defer func(startGas uint64) {
			evm.captureEnd(evm.depth, startGas, leftOverGas, ret, err)
		}(gas)
	}
	// Fail if we're trying to execute above the call depth limit
	if evm.depth > int(params.CallCreateDepth) {
		return nil, gas, ErrDepth
	}
	// Fail if we're trying to transfer more than the available balance
	// Note although it's noop to transfer X ether to caller itself. But
	// if caller doesn't have enough balance, it would be an error to allow
	// over-charging itself. So the check here is necessary.
	if !evm.Context.CanTransfer(evm.StateDB, caller.Address(), value) {
		return nil, gas, ErrInsufficientBalance
	}
	var snapshot = evm.StateDB.Snapshot()

	// It is allowed to call precompiles, even via delegatecall
	if p, isPrecompile := evm.precompile(addr); isPrecompile {
		ret, gas, err = RunPrecompiledContract(p, input, gas, evm.Config.Tracer)
	} else {
		addrCopy := addr
		// Initialise a new contract and set the code that is to be used by the EVM.
		// The contract is a scoped environment for this execution context only.
		contract := NewContract(caller, AccountRef(caller.Address()), value, gas)
		if witness := evm.StateDB.Witness(); witness != nil {
			witness.AddCode(evm.StateDB.GetCode(addrCopy))
		}
		contract.SetCallCode(&addrCopy, evm.StateDB.GetCodeHash(addrCopy), evm.StateDB.GetCode(addrCopy))
		ret, err = evm.interpreter.Run(contract, input, false)
		gas = contract.Gas
	}
	if err != nil {
		evm.StateDB.RevertToSnapshot(snapshot)
		if err != ErrExecutionReverted {
			if evm.Config.Tracer != nil && evm.Config.Tracer.OnGasChange != nil {
				evm.Config.Tracer.OnGasChange(gas, 0, tracing.GasChangeCallFailedExecution)
			}

			gas = 0
		}
	}
	return ret, gas, err
}

// DelegateCall executes the contract associated with the addr with the given input
// as parameters. It reverses the state in case of an execution error.
//
// DelegateCall differs from CallCode in the sense that it executes the given address'
// code with the caller as context and the caller is set to the caller of the caller.
func (evm *EVM) DelegateCall(caller ContractRef, addr common.Address, input []byte, gas uint64) (ret []byte, leftOverGas uint64, err error) {
	// Invoke tracer hooks that signal entering/exiting a call frame
	if evm.Config.Tracer != nil {
		// NOTE: caller must, at all times be a contract. It should never happen
		// that caller is something other than a Contract.
		parent := caller.(*Contract)
		// DELEGATECALL inherits value from parent call
		evm.captureBegin(evm.depth, DELEGATECALL, caller.Address(), addr, input, gas, parent.value.ToBig())
		defer func(startGas uint64) {
			evm.captureEnd(evm.depth, startGas, leftOverGas, ret, err)
		}(gas)
	}
	// Fail if we're trying to execute above the call depth limit
	if evm.depth > int(params.CallCreateDepth) {
		return nil, gas, ErrDepth
	}
	var snapshot = evm.StateDB.Snapshot()

	// It is allowed to call precompiles, even via delegatecall
	if p, isPrecompile := evm.precompile(addr); isPrecompile {
		ret, gas, err = RunPrecompiledContract(p, input, gas, evm.Config.Tracer)
	} else {
		addrCopy := addr
		// Initialise a new contract and make initialise the delegate values
		contract := NewContract(caller, AccountRef(caller.Address()), nil, gas).AsDelegate()
		if witness := evm.StateDB.Witness(); witness != nil {
			witness.AddCode(evm.StateDB.GetCode(addrCopy))
		}
		contract.SetCallCode(&addrCopy, evm.StateDB.GetCodeHash(addrCopy), evm.StateDB.GetCode(addrCopy))
		ret, err = evm.interpreter.Run(contract, input, false)
		gas = contract.Gas
	}
	if err != nil {
		evm.StateDB.RevertToSnapshot(snapshot)
		if err != ErrExecutionReverted {
			if evm.Config.Tracer != nil && evm.Config.Tracer.OnGasChange != nil {
				evm.Config.Tracer.OnGasChange(gas, 0, tracing.GasChangeCallFailedExecution)
			}
			gas = 0
		}
	}
	return ret, gas, err
}

// StaticCall executes the contract associated with the addr with the given input
// as parameters while disallowing any modifications to the state during the call.
// Opcodes that attempt to perform such modifications will result in exceptions
// instead of performing the modifications.
func (evm *EVM) StaticCall(caller ContractRef, addr common.Address, input []byte, gas uint64) (ret []byte, leftOverGas uint64, err error) {
	// Invoke tracer hooks that signal entering/exiting a call frame
	if evm.Config.Tracer != nil {
		evm.captureBegin(evm.depth, STATICCALL, caller.Address(), addr, input, gas, nil)
		defer func(startGas uint64) {
			evm.captureEnd(evm.depth, startGas, leftOverGas, ret, err)
		}(gas)
	}
	// Fail if we're trying to execute above the call depth limit
	if evm.depth > int(params.CallCreateDepth) {
		return nil, gas, ErrDepth
	}
	// We take a snapshot here. This is a bit counter-intuitive, and could probably be skipped.
	// However, even a staticcall is considered a 'touch'. On mainnet, static calls were introduced
	// after all empty accounts were deleted, so this is not required. However, if we omit this,
	// then certain tests start failing; stRevertTest/RevertPrecompiledTouchExactOOG.json.
	// We could change this, but for now it's left for legacy reasons
	var snapshot = evm.StateDB.Snapshot()

	// We do an AddBalance of zero here, just in order to trigger a touch.
	// This doesn't matter on Mainnet, where all empties are gone at the time of Byzantium,
	// but is the correct thing to do and matters on other networks, in tests, and potential
	// future scenarios
	evm.StateDB.AddBalance(addr, new(uint256.Int), tracing.BalanceChangeTouchAccount)

	if p, isPrecompile := evm.precompile(addr); isPrecompile {
		ret, gas, err = RunPrecompiledContract(p, input, gas, evm.Config.Tracer)
	} else {
		// At this point, we use a copy of address. If we don't, the go compiler will
		// leak the 'contract' to the outer scope, and make allocation for 'contract'
		// even if the actual execution ends on RunPrecompiled above.
		addrCopy := addr
		// Initialise a new contract and set the code that is to be used by the EVM.
		// The contract is a scoped environment for this execution context only.
		contract := NewContract(caller, AccountRef(addrCopy), new(uint256.Int), gas)
<<<<<<< HEAD
=======
		if witness := evm.StateDB.Witness(); witness != nil {
			witness.AddCode(evm.StateDB.GetCode(addrCopy))
		}
>>>>>>> c350d3ac
		contract.SetCallCode(&addrCopy, evm.StateDB.GetCodeHash(addrCopy), evm.StateDB.GetCode(addrCopy))
		// When an error was returned by the EVM or when setting the creation code
		// above we revert to the snapshot and consume any gas remaining. Additionally
		// when we're in Homestead this also counts for code storage gas errors.
		ret, err = evm.interpreter.Run(contract, input, true)
		gas = contract.Gas
	}
	if err != nil {
		evm.StateDB.RevertToSnapshot(snapshot)
		if err != ErrExecutionReverted {
			if evm.Config.Tracer != nil && evm.Config.Tracer.OnGasChange != nil {
				evm.Config.Tracer.OnGasChange(gas, 0, tracing.GasChangeCallFailedExecution)
			}

			gas = 0
		}
	}
	return ret, gas, err
}

type codeAndHash struct {
	code []byte
	hash common.Hash
}

func (c *codeAndHash) Hash() common.Hash {
	if c.hash == (common.Hash{}) {
		c.hash = crypto.Keccak256Hash(c.code)
	}
	return c.hash
}

// create creates a new contract using code as deployment code.
func (evm *EVM) create(caller ContractRef, codeAndHash *codeAndHash, gas uint64, value *uint256.Int, address common.Address, typ OpCode) (ret []byte, createAddress common.Address, leftOverGas uint64, err error) {
	if evm.Config.Tracer != nil {
		evm.captureBegin(evm.depth, typ, caller.Address(), address, codeAndHash.code, gas, value.ToBig())
		defer func(startGas uint64) {
			evm.captureEnd(evm.depth, startGas, leftOverGas, ret, err)
		}(gas)
	}
	// Depth check execution. Fail if we're trying to execute above the
	// limit.
	if evm.depth > int(params.CallCreateDepth) {
		return nil, common.Address{}, gas, ErrDepth
	}
	if !evm.Context.CanTransfer(evm.StateDB, caller.Address(), value) {
		return nil, common.Address{}, gas, ErrInsufficientBalance
	}
	nonce := evm.StateDB.GetNonce(caller.Address())
	if nonce+1 < nonce {
		return nil, common.Address{}, gas, ErrNonceUintOverflow
	}
	evm.StateDB.SetNonce(caller.Address(), nonce+1)

<<<<<<< HEAD
	// We add this to the access list _before_ taking a snapshot. Even if the
	// creation fails, the access-list change should not be rolled back.
	if evm.chainRules.IsBerlin {
=======
	// Charge the contract creation init gas in verkle mode
	if evm.chainRules.IsEIP4762 {
		statelessGas := evm.AccessEvents.ContractCreatePreCheckGas(address)
		if statelessGas > gas {
			return nil, common.Address{}, 0, ErrOutOfGas
		}
		if evm.Config.Tracer != nil && evm.Config.Tracer.OnGasChange != nil {
			evm.Config.Tracer.OnGasChange(gas, gas-statelessGas, tracing.GasChangeWitnessContractCollisionCheck)
		}
		gas = gas - statelessGas
	}

	// We add this to the access list _before_ taking a snapshot. Even if the
	// creation fails, the access-list change should not be rolled back.
	if evm.chainRules.IsEIP2929 {
>>>>>>> c350d3ac
		evm.StateDB.AddAddressToAccessList(address)
	}
	// Ensure there's no existing contract already at the designated address.
	// Account is regarded as existent if any of these three conditions is met:
	// - the nonce is non-zero
	// - the code is non-empty
	// - the storage is non-empty
	contractHash := evm.StateDB.GetCodeHash(address)
	storageRoot := evm.StateDB.GetStorageRoot(address)
	if evm.StateDB.GetNonce(address) != 0 ||
		(contractHash != (common.Hash{}) && contractHash != types.EmptyCodeHash) || // non-empty code
		(storageRoot != (common.Hash{}) && storageRoot != types.EmptyRootHash) { // non-empty storage
		if evm.Config.Tracer != nil && evm.Config.Tracer.OnGasChange != nil {
			evm.Config.Tracer.OnGasChange(gas, 0, tracing.GasChangeCallFailedExecution)
		}
		return nil, common.Address{}, 0, ErrContractAddressCollision
	}
	// Create a new account on the state only if the object was not present.
	// It might be possible the contract code is deployed to a pre-existent
	// account with non-zero balance.
	snapshot := evm.StateDB.Snapshot()
	if !evm.StateDB.Exist(address) {
		evm.StateDB.CreateAccount(address)
	}
	// CreateContract means that regardless of whether the account previously existed
	// in the state trie or not, it _now_ becomes created as a _contract_ account.
	// This is performed _prior_ to executing the initcode,  since the initcode
	// acts inside that account.
	evm.StateDB.CreateContract(address)

	if evm.chainRules.IsEIP158 {
		evm.StateDB.SetNonce(address, 1)
	}
	// Charge the contract creation init gas in verkle mode
	if evm.chainRules.IsEIP4762 {
		statelessGas := evm.AccessEvents.ContractCreateInitGas(address)
		if statelessGas > gas {
			return nil, common.Address{}, 0, ErrOutOfGas
		}
		if evm.Config.Tracer != nil && evm.Config.Tracer.OnGasChange != nil {
			evm.Config.Tracer.OnGasChange(gas, gas-statelessGas, tracing.GasChangeWitnessContractInit)
		}
		gas = gas - statelessGas
	}
	evm.Context.Transfer(evm.StateDB, caller.Address(), address, value)

	// Initialise a new contract and set the code that is to be used by the EVM.
	// The contract is a scoped environment for this execution context only.
	contract := NewContract(caller, AccountRef(address), value, gas)
	contract.SetCodeOptionalHash(&address, codeAndHash)
	contract.IsDeployment = true

<<<<<<< HEAD
	ret, err = evm.interpreter.Run(contract, nil, false)
=======
	ret, err = evm.initNewContract(contract, address, value)
	if err != nil && (evm.chainRules.IsHomestead || err != ErrCodeStoreOutOfGas) {
		evm.StateDB.RevertToSnapshot(snapshot)
		if err != ErrExecutionReverted {
			contract.UseGas(contract.Gas, evm.Config.Tracer, tracing.GasChangeCallFailedExecution)
		}
	}
	return ret, address, contract.Gas, err
}

// initNewContract runs a new contract's creation code, performs checks on the
// resulting code that is to be deployed, and consumes necessary gas.
func (evm *EVM) initNewContract(contract *Contract, address common.Address, value *uint256.Int) ([]byte, error) {
	ret, err := evm.interpreter.Run(contract, nil, false)
	if err != nil {
		return ret, err
	}
>>>>>>> c350d3ac

	// Check whether the max code size has been exceeded, assign err if the case.
	if evm.chainRules.IsEIP158 && len(ret) > params.MaxCodeSize {
		return ret, ErrMaxCodeSizeExceeded
	}

	// Reject code starting with 0xEF if EIP-3541 is enabled.
	if len(ret) >= 1 && ret[0] == 0xEF && evm.chainRules.IsLondon {
		return ret, ErrInvalidCode
	}

	if !evm.chainRules.IsEIP4762 {
		createDataGas := uint64(len(ret)) * params.CreateDataGas
<<<<<<< HEAD
		if contract.UseGas(createDataGas, evm.Config.Tracer, tracing.GasChangeCallCodeStorage) {
			evm.StateDB.SetCode(address, ret)
		} else {
			err = ErrCodeStoreOutOfGas
		}
	}

	// When an error was returned by the EVM or when setting the creation code
	// above we revert to the snapshot and consume any gas remaining. Additionally,
	// when we're in homestead this also counts for code storage gas errors.
	if err != nil && (evm.chainRules.IsHomestead || err != ErrCodeStoreOutOfGas) {
		evm.StateDB.RevertToSnapshot(snapshot)
		if err != ErrExecutionReverted {
			contract.UseGas(contract.Gas, evm.Config.Tracer, tracing.GasChangeCallFailedExecution)
		}
	}

	return ret, address, contract.Gas, err
=======
		if !contract.UseGas(createDataGas, evm.Config.Tracer, tracing.GasChangeCallCodeStorage) {
			return ret, ErrCodeStoreOutOfGas
		}
	} else {
		if len(ret) > 0 && !contract.UseGas(evm.AccessEvents.CodeChunksRangeGas(address, 0, uint64(len(ret)), uint64(len(ret)), true), evm.Config.Tracer, tracing.GasChangeWitnessCodeChunk) {
			return ret, ErrCodeStoreOutOfGas
		}
	}

	evm.StateDB.SetCode(address, ret)
	return ret, nil
>>>>>>> c350d3ac
}

// Create creates a new contract using code as deployment code.
func (evm *EVM) Create(caller ContractRef, code []byte, gas uint64, value *uint256.Int) (ret []byte, contractAddr common.Address, leftOverGas uint64, err error) {
	contractAddr = crypto.CreateAddress(caller.Address(), evm.StateDB.GetNonce(caller.Address()))
	return evm.create(caller, &codeAndHash{code: code}, gas, value, contractAddr, CREATE)
}

// Create2 creates a new contract using code as deployment code.
//
// The different between Create2 with Create is Create2 uses keccak256(0xff ++ msg.sender ++ salt ++ keccak256(init_code))[12:]
// instead of the usual sender-and-nonce-hash as the address where the contract is initialized at.
func (evm *EVM) Create2(caller ContractRef, code []byte, gas uint64, endowment *uint256.Int, salt *uint256.Int) (ret []byte, contractAddr common.Address, leftOverGas uint64, err error) {
	codeAndHash := &codeAndHash{code: code}
	contractAddr = crypto.CreateAddress2(caller.Address(), salt.Bytes32(), codeAndHash.Hash().Bytes())
	return evm.create(caller, codeAndHash, gas, endowment, contractAddr, CREATE2)
}

// ChainConfig returns the environment's chain configuration
func (evm *EVM) ChainConfig() *params.ChainConfig { return evm.chainConfig }

func (evm *EVM) captureBegin(depth int, typ OpCode, from common.Address, to common.Address, input []byte, startGas uint64, value *big.Int) {
	tracer := evm.Config.Tracer
	if tracer.OnEnter != nil {
		tracer.OnEnter(depth, byte(typ), from, to, input, startGas, value)
	}
	if tracer.OnGasChange != nil {
		tracer.OnGasChange(0, startGas, tracing.GasChangeCallInitialBalance)
	}
}

func (evm *EVM) captureEnd(depth int, startGas uint64, leftOverGas uint64, ret []byte, err error) {
	tracer := evm.Config.Tracer
	if leftOverGas != 0 && tracer.OnGasChange != nil {
		tracer.OnGasChange(leftOverGas, 0, tracing.GasChangeCallLeftOverReturned)
	}
	var reverted bool
	if err != nil {
		reverted = true
	}
	if !evm.chainRules.IsHomestead && errors.Is(err, ErrCodeStoreOutOfGas) {
		reverted = false
	}
	if tracer.OnExit != nil {
		tracer.OnExit(depth, ret, startGas-leftOverGas, VMErrorFromErr(err), reverted)
	}
}

// GetVMContext provides context about the block being executed as well as state
// to the tracers.
func (evm *EVM) GetVMContext() *tracing.VMContext {
	return &tracing.VMContext{
		Coinbase:    evm.Context.Coinbase,
		BlockNumber: evm.Context.BlockNumber,
		Time:        evm.Context.Time,
		Random:      evm.Context.Random,
		GasPrice:    evm.TxContext.GasPrice,
		ChainConfig: evm.ChainConfig(),
		StateDB:     evm.StateDB,
	}
}<|MERGE_RESOLUTION|>--- conflicted
+++ resolved
@@ -22,10 +22,7 @@
 	"sync/atomic"
 
 	"github.com/ethereum/go-ethereum/common"
-<<<<<<< HEAD
-=======
 	"github.com/ethereum/go-ethereum/core/state"
->>>>>>> c350d3ac
 	"github.com/ethereum/go-ethereum/core/tracing"
 	"github.com/ethereum/go-ethereum/core/types"
 	"github.com/ethereum/go-ethereum/crypto"
@@ -44,26 +41,7 @@
 )
 
 func (evm *EVM) precompile(addr common.Address) (PrecompiledContract, bool) {
-<<<<<<< HEAD
-	var precompiles map[common.Address]PrecompiledContract
-	switch {
-	case evm.chainRules.IsPrague:
-		precompiles = PrecompiledContractsPrague
-	case evm.chainRules.IsCancun:
-		precompiles = PrecompiledContractsCancun
-	case evm.chainRules.IsBerlin:
-		precompiles = PrecompiledContractsBerlin
-	case evm.chainRules.IsIstanbul:
-		precompiles = PrecompiledContractsIstanbul
-	case evm.chainRules.IsByzantium:
-		precompiles = PrecompiledContractsByzantium
-	default:
-		precompiles = PrecompiledContractsHomestead
-	}
-	p, ok := precompiles[addr]
-=======
 	p, ok := evm.precompiles[addr]
->>>>>>> c350d3ac
 	return p, ok
 }
 
@@ -211,8 +189,6 @@
 	p, isPrecompile := evm.precompile(addr)
 
 	if !evm.StateDB.Exist(addr) {
-<<<<<<< HEAD
-=======
 		if !isPrecompile && evm.chainRules.IsEIP4762 {
 			// add proof of absence to witness
 			wgas := evm.AccessEvents.AddAccount(addr, false)
@@ -223,7 +199,6 @@
 			gas -= wgas
 		}
 
->>>>>>> c350d3ac
 		if !isPrecompile && evm.chainRules.IsEIP158 && value.IsZero() {
 			// Calling a non-existing account, don't do anything.
 			return nil, gas, nil
@@ -416,12 +391,9 @@
 		// Initialise a new contract and set the code that is to be used by the EVM.
 		// The contract is a scoped environment for this execution context only.
 		contract := NewContract(caller, AccountRef(addrCopy), new(uint256.Int), gas)
-<<<<<<< HEAD
-=======
 		if witness := evm.StateDB.Witness(); witness != nil {
 			witness.AddCode(evm.StateDB.GetCode(addrCopy))
 		}
->>>>>>> c350d3ac
 		contract.SetCallCode(&addrCopy, evm.StateDB.GetCodeHash(addrCopy), evm.StateDB.GetCode(addrCopy))
 		// When an error was returned by the EVM or when setting the creation code
 		// above we revert to the snapshot and consume any gas remaining. Additionally
@@ -476,11 +448,6 @@
 	}
 	evm.StateDB.SetNonce(caller.Address(), nonce+1)
 
-<<<<<<< HEAD
-	// We add this to the access list _before_ taking a snapshot. Even if the
-	// creation fails, the access-list change should not be rolled back.
-	if evm.chainRules.IsBerlin {
-=======
 	// Charge the contract creation init gas in verkle mode
 	if evm.chainRules.IsEIP4762 {
 		statelessGas := evm.AccessEvents.ContractCreatePreCheckGas(address)
@@ -496,7 +463,6 @@
 	// We add this to the access list _before_ taking a snapshot. Even if the
 	// creation fails, the access-list change should not be rolled back.
 	if evm.chainRules.IsEIP2929 {
->>>>>>> c350d3ac
 		evm.StateDB.AddAddressToAccessList(address)
 	}
 	// Ensure there's no existing contract already at the designated address.
@@ -549,9 +515,6 @@
 	contract.SetCodeOptionalHash(&address, codeAndHash)
 	contract.IsDeployment = true
 
-<<<<<<< HEAD
-	ret, err = evm.interpreter.Run(contract, nil, false)
-=======
 	ret, err = evm.initNewContract(contract, address, value)
 	if err != nil && (evm.chainRules.IsHomestead || err != ErrCodeStoreOutOfGas) {
 		evm.StateDB.RevertToSnapshot(snapshot)
@@ -569,7 +532,6 @@
 	if err != nil {
 		return ret, err
 	}
->>>>>>> c350d3ac
 
 	// Check whether the max code size has been exceeded, assign err if the case.
 	if evm.chainRules.IsEIP158 && len(ret) > params.MaxCodeSize {
@@ -583,26 +545,6 @@
 
 	if !evm.chainRules.IsEIP4762 {
 		createDataGas := uint64(len(ret)) * params.CreateDataGas
-<<<<<<< HEAD
-		if contract.UseGas(createDataGas, evm.Config.Tracer, tracing.GasChangeCallCodeStorage) {
-			evm.StateDB.SetCode(address, ret)
-		} else {
-			err = ErrCodeStoreOutOfGas
-		}
-	}
-
-	// When an error was returned by the EVM or when setting the creation code
-	// above we revert to the snapshot and consume any gas remaining. Additionally,
-	// when we're in homestead this also counts for code storage gas errors.
-	if err != nil && (evm.chainRules.IsHomestead || err != ErrCodeStoreOutOfGas) {
-		evm.StateDB.RevertToSnapshot(snapshot)
-		if err != ErrExecutionReverted {
-			contract.UseGas(contract.Gas, evm.Config.Tracer, tracing.GasChangeCallFailedExecution)
-		}
-	}
-
-	return ret, address, contract.Gas, err
-=======
 		if !contract.UseGas(createDataGas, evm.Config.Tracer, tracing.GasChangeCallCodeStorage) {
 			return ret, ErrCodeStoreOutOfGas
 		}
@@ -614,7 +556,6 @@
 
 	evm.StateDB.SetCode(address, ret)
 	return ret, nil
->>>>>>> c350d3ac
 }
 
 // Create creates a new contract using code as deployment code.
