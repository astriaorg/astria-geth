--- conflicted
+++ resolved
@@ -18,22 +18,15 @@
 
 import (
 	"fmt"
+	"github.com/ethereum/go-ethereum/log"
 	"math"
 	"math/big"
 
 	"github.com/ethereum/go-ethereum/common"
-<<<<<<< HEAD
-	cmath "github.com/ethereum/go-ethereum/common/math"
-=======
->>>>>>> eb00f169
 	"github.com/ethereum/go-ethereum/core/tracing"
 	"github.com/ethereum/go-ethereum/core/types"
 	"github.com/ethereum/go-ethereum/core/vm"
 	"github.com/ethereum/go-ethereum/crypto/kzg4844"
-<<<<<<< HEAD
-	"github.com/ethereum/go-ethereum/log"
-=======
->>>>>>> eb00f169
 	"github.com/ethereum/go-ethereum/params"
 	"github.com/holiman/uint256"
 )
@@ -75,16 +68,12 @@
 }
 
 // IntrinsicGas computes the 'intrinsic gas' for a message with the given data.
-<<<<<<< HEAD
 func IntrinsicGas(data []byte, accessList types.AccessList, isContractCreation bool, isHomestead, isEIP2028 bool, isEIP3860 bool, isDepositTx bool) (uint64, error) {
 	if isDepositTx {
 		// deposit txs are gasless
 		return 0, nil
 	}
 
-=======
-func IntrinsicGas(data []byte, accessList types.AccessList, isContractCreation, isHomestead, isEIP2028, isEIP3860 bool) (uint64, error) {
->>>>>>> eb00f169
 	// Set the starting gas for the raw transaction
 	var gas uint64
 	if isContractCreation && isHomestead {
@@ -173,21 +162,6 @@
 	isDepositTx := tx.Type() == types.DepositTxType
 
 	msg := &Message{
-<<<<<<< HEAD
-		Nonce:             tx.Nonce(),
-		GasLimit:          tx.Gas(),
-		GasPrice:          new(big.Int).Set(tx.GasPrice()),
-		GasFeeCap:         new(big.Int).Set(tx.GasFeeCap()),
-		GasTipCap:         new(big.Int).Set(tx.GasTipCap()),
-		To:                tx.To(),
-		Value:             tx.Value(),
-		Data:              tx.Data(),
-		AccessList:        tx.AccessList(),
-		SkipAccountChecks: false,
-		BlobHashes:        tx.BlobHashes(),
-		BlobGasFeeCap:     tx.BlobGasFeeCap(),
-		IsDepositTx:       isDepositTx,
-=======
 		Nonce:            tx.Nonce(),
 		GasLimit:         tx.Gas(),
 		GasPrice:         new(big.Int).Set(tx.GasPrice()),
@@ -201,7 +175,7 @@
 		SkipFromEOACheck: false,
 		BlobHashes:       tx.BlobHashes(),
 		BlobGasFeeCap:    tx.BlobGasFeeCap(),
->>>>>>> eb00f169
+		IsDepositTx:      isDepositTx,
 	}
 	// If baseFee provided, set gasPrice to effectiveGasPrice.
 	if baseFee != nil {
@@ -515,7 +489,6 @@
 		// Increment the nonce for the next transaction
 		st.state.SetNonce(msg.From, st.state.GetNonce(sender.Address())+1)
 		ret, st.gasRemaining, vmerr = st.evm.Call(sender, st.to(), msg.Data, st.gasRemaining, value)
-<<<<<<< HEAD
 	}
 
 	// if this is a deposit tx, don't refund gas and also don't pay to the coinbase,
@@ -527,8 +500,6 @@
 			Err:        vmerr,
 			ReturnData: ret,
 		}, nil
-=======
->>>>>>> eb00f169
 	}
 
 	var gasRefund uint64
@@ -553,25 +524,19 @@
 		// are 0. This avoids a negative effectiveTip being applied to
 		// the coinbase when simulating calls.
 	} else {
-<<<<<<< HEAD
-		fee := new(big.Int).SetUint64(st.gasUsed())
-		fee.Mul(fee, effectiveTip)
-		st.state.AddBalance(st.evm.Context.Coinbase, uint256.MustFromBig(fee), tracing.BalanceIncreaseRewardTransactionFee)
+		fee := new(uint256.Int).SetUint64(st.gasUsed())
+		fee.Mul(fee, effectiveTipU256)
+		st.state.AddBalance(st.evm.Context.Coinbase, fee, tracing.BalanceIncreaseRewardTransactionFee)
 
 		// collect base fee instead of burn
 		if rules.IsLondon && st.evm.Context.Coinbase.Cmp(common.Address{}) != 0 {
 			baseFee := new(big.Int).SetUint64(st.gasUsed())
 			baseFee.Mul(baseFee, st.evm.Context.BaseFee)
 			st.state.AddBalance(st.evm.Context.Coinbase, uint256.MustFromBig(baseFee), tracing.BalanceIncreaseRewardTransactionFee)
-=======
-		fee := new(uint256.Int).SetUint64(st.gasUsed())
-		fee.Mul(fee, effectiveTipU256)
-		st.state.AddBalance(st.evm.Context.Coinbase, fee, tracing.BalanceIncreaseRewardTransactionFee)
-
+		}
 		// add the coinbase to the witness iff the fee is greater than 0
 		if rules.IsEIP4762 && fee.Sign() != 0 {
 			st.evm.AccessEvents.AddAccount(st.evm.Context.Coinbase, true)
->>>>>>> eb00f169
 		}
 	}
 
