// Copyright 2014 The go-ethereum Authors
// This file is part of the go-ethereum library.
//
// The go-ethereum library is free software: you can redistribute it and/or modify
// it under the terms of the GNU Lesser General Public License as published by
// the Free Software Foundation, either version 3 of the License, or
// (at your option) any later version.
//
// The go-ethereum library is distributed in the hope that it will be useful,
// but WITHOUT ANY WARRANTY; without even the implied warranty of
// MERCHANTABILITY or FITNESS FOR A PARTICULAR PURPOSE. See the
// GNU Lesser General Public License for more details.
//
// You should have received a copy of the GNU Lesser General Public License
// along with the go-ethereum library. If not, see <http://www.gnu.org/licenses/>.

package core

import (
	"fmt"
	"math"
	"math/big"

	"github.com/ethereum/go-ethereum/common"
	cmath "github.com/ethereum/go-ethereum/common/math"
	"github.com/ethereum/go-ethereum/core/tracing"
	"github.com/ethereum/go-ethereum/core/types"
	"github.com/ethereum/go-ethereum/core/vm"
	"github.com/ethereum/go-ethereum/crypto/kzg4844"
<<<<<<< HEAD
	"github.com/ethereum/go-ethereum/log"
=======
>>>>>>> 0dd173a7
	"github.com/ethereum/go-ethereum/params"
	"github.com/holiman/uint256"
)

// ExecutionResult includes all output after executing given evm
// message no matter the execution itself is successful or not.
type ExecutionResult struct {
	UsedGas     uint64 // Total used gas, not including the refunded gas
	RefundedGas uint64 // Total gas refunded after execution
	Err         error  // Any error encountered during the execution(listed in core/vm/errors.go)
	ReturnData  []byte // Returned data from evm(function result or data supplied with revert opcode)
}

// Unwrap returns the internal evm error which allows us for further
// analysis outside.
func (result *ExecutionResult) Unwrap() error {
	return result.Err
}

// Failed returns the indicator whether the execution is successful or not
func (result *ExecutionResult) Failed() bool { return result.Err != nil }

// Return is a helper function to help caller distinguish between revert reason
// and function return. Return returns the data after execution if no error occurs.
func (result *ExecutionResult) Return() []byte {
	if result.Err != nil {
		return nil
	}
	return common.CopyBytes(result.ReturnData)
}

// Revert returns the concrete revert reason if the execution is aborted by `REVERT`
// opcode. Note the reason can be nil if no data supplied with revert opcode.
func (result *ExecutionResult) Revert() []byte {
	if result.Err != vm.ErrExecutionReverted {
		return nil
	}
	return common.CopyBytes(result.ReturnData)
}

// IntrinsicGas computes the 'intrinsic gas' for a message with the given data.
<<<<<<< HEAD
func IntrinsicGas(data []byte, accessList types.AccessList, isContractCreation bool, isHomestead, isEIP2028 bool, isEIP3860 bool, isDepositTx bool) (uint64, error) {
	if isDepositTx {
		// deposit txs are gasless
		return 0, nil
	}

=======
func IntrinsicGas(data []byte, accessList types.AccessList, isContractCreation, isHomestead, isEIP2028, isEIP3860 bool) (uint64, error) {
>>>>>>> 0dd173a7
	// Set the starting gas for the raw transaction
	var gas uint64
	if isContractCreation && isHomestead {
		gas = params.TxGasContractCreation
	} else {
		gas = params.TxGas
	}
	dataLen := uint64(len(data))
	// Bump the required gas by the amount of transactional data
	if dataLen > 0 {
		// Zero and non-zero bytes are priced differently
		var nz uint64
		for _, byt := range data {
			if byt != 0 {
				nz++
			}
		}
		// Make sure we don't exceed uint64 for all data combinations
		nonZeroGas := params.TxDataNonZeroGasFrontier
		if isEIP2028 {
			nonZeroGas = params.TxDataNonZeroGasEIP2028
		}
		if (math.MaxUint64-gas)/nonZeroGas < nz {
			return 0, ErrGasUintOverflow
		}
		gas += nz * nonZeroGas

		z := dataLen - nz
		if (math.MaxUint64-gas)/params.TxDataZeroGas < z {
			return 0, ErrGasUintOverflow
		}
		gas += z * params.TxDataZeroGas

		if isContractCreation && isEIP3860 {
			lenWords := toWordSize(dataLen)
			if (math.MaxUint64-gas)/params.InitCodeWordGas < lenWords {
				return 0, ErrGasUintOverflow
			}
			gas += lenWords * params.InitCodeWordGas
		}
	}
	if accessList != nil {
		gas += uint64(len(accessList)) * params.TxAccessListAddressGas
		gas += uint64(accessList.StorageKeys()) * params.TxAccessListStorageKeyGas
	}
	return gas, nil
}

// toWordSize returns the ceiled word size required for init code payment calculation.
func toWordSize(size uint64) uint64 {
	if size > math.MaxUint64-31 {
		return math.MaxUint64/32 + 1
	}

	return (size + 31) / 32
}

// A Message contains the data derived from a single transaction that is relevant to state
// processing.
type Message struct {
	To            *common.Address
	From          common.Address
	Nonce         uint64
	Value         *big.Int
	GasLimit      uint64
	GasPrice      *big.Int
	GasFeeCap     *big.Int
	GasTipCap     *big.Int
	Data          []byte
	AccessList    types.AccessList
	BlobGasFeeCap *big.Int
	BlobHashes    []common.Hash
	IsDepositTx   bool

	// When SkipAccountChecks is true, the message nonce is not checked against the
	// account nonce in state. It also disables checking that the sender is an EOA.
	// This field will be set to true for operations like RPC eth_call.
	SkipAccountChecks bool
}

// TransactionToMessage converts a transaction into a Message.
func TransactionToMessage(tx *types.Transaction, s types.Signer, baseFee *big.Int) (*Message, error) {
	isDepositTx := tx.Type() == types.DepositTxType

	msg := &Message{
		Nonce:             tx.Nonce(),
		GasLimit:          tx.Gas(),
		GasPrice:          new(big.Int).Set(tx.GasPrice()),
		GasFeeCap:         new(big.Int).Set(tx.GasFeeCap()),
		GasTipCap:         new(big.Int).Set(tx.GasTipCap()),
		To:                tx.To(),
		Value:             tx.Value(),
		Data:              tx.Data(),
		AccessList:        tx.AccessList(),
		SkipAccountChecks: false,
		BlobHashes:        tx.BlobHashes(),
		BlobGasFeeCap:     tx.BlobGasFeeCap(),
		IsDepositTx:       isDepositTx,
	}
	// If baseFee provided, set gasPrice to effectiveGasPrice.
	if baseFee != nil {
		msg.GasPrice = cmath.BigMin(msg.GasPrice.Add(msg.GasTipCap, baseFee), msg.GasFeeCap)
	}
	if isDepositTx {
		msg.From = tx.From()
		return msg, nil
	}

	var err error
	msg.From, err = types.Sender(s, tx)
	return msg, err
}

// ApplyMessage computes the new state by applying the given message
// against the old state within the environment.
//
// ApplyMessage returns the bytes returned by any EVM execution (if it took place),
// the gas used (which includes gas refunds) and an error if it failed. An error always
// indicates a core error meaning that the message would always fail for that particular
// state and would never be accepted within a block.
func ApplyMessage(evm *vm.EVM, msg *Message, gp *GasPool) (*ExecutionResult, error) {
	return NewStateTransition(evm, msg, gp).TransitionDb()
}

// StateTransition represents a state transition.
//
// == The State Transitioning Model
//
// A state transition is a change made when a transaction is applied to the current world
// state. The state transitioning model does all the necessary work to work out a valid new
// state root.
//
//  1. Nonce handling
//  2. Pre pay gas
//  3. Create a new state object if the recipient is nil
//  4. Value transfer
//
// == If contract creation ==
//
//	4a. Attempt to run transaction data
//	4b. If valid, use result as code for the new state object
//
// == end ==
//
//  5. Run Script section
//  6. Derive new state root
type StateTransition struct {
	gp           *GasPool
	msg          *Message
	gasRemaining uint64
	initialGas   uint64
	state        vm.StateDB
	evm          *vm.EVM
}

// NewStateTransition initialises and returns a new state transition object.
func NewStateTransition(evm *vm.EVM, msg *Message, gp *GasPool) *StateTransition {
	return &StateTransition{
		gp:    gp,
		evm:   evm,
		msg:   msg,
		state: evm.StateDB,
	}
}

// to returns the recipient of the message.
func (st *StateTransition) to() common.Address {
	if st.msg == nil || st.msg.To == nil /* contract creation */ {
		return common.Address{}
	}
	return *st.msg.To
}

func (st *StateTransition) buyGas() error {
	mgval := new(big.Int).SetUint64(st.msg.GasLimit)
	mgval.Mul(mgval, st.msg.GasPrice)
	balanceCheck := new(big.Int).Set(mgval)
	if st.msg.GasFeeCap != nil {
		balanceCheck.SetUint64(st.msg.GasLimit)
		balanceCheck = balanceCheck.Mul(balanceCheck, st.msg.GasFeeCap)
	}
	balanceCheck.Add(balanceCheck, st.msg.Value)

	if st.evm.ChainConfig().IsCancun(st.evm.Context.BlockNumber, st.evm.Context.Time) {
		if blobGas := st.blobGasUsed(); blobGas > 0 {
			// Check that the user has enough funds to cover blobGasUsed * tx.BlobGasFeeCap
			blobBalanceCheck := new(big.Int).SetUint64(blobGas)
			blobBalanceCheck.Mul(blobBalanceCheck, st.msg.BlobGasFeeCap)
			balanceCheck.Add(balanceCheck, blobBalanceCheck)
			// Pay for blobGasUsed * actual blob fee
			blobFee := new(big.Int).SetUint64(blobGas)
			blobFee.Mul(blobFee, st.evm.Context.BlobBaseFee)
			mgval.Add(mgval, blobFee)
		}
	}
	balanceCheckU256, overflow := uint256.FromBig(balanceCheck)
	if overflow {
		return fmt.Errorf("%w: address %v required balance exceeds 256 bits", ErrInsufficientFunds, st.msg.From.Hex())
	}
	if have, want := st.state.GetBalance(st.msg.From), balanceCheckU256; have.Cmp(want) < 0 {
		return fmt.Errorf("%w: address %v have %v want %v", ErrInsufficientFunds, st.msg.From.Hex(), have, want)
	}
	if err := st.gp.SubGas(st.msg.GasLimit); err != nil {
		return err
	}

	if st.evm.Config.Tracer != nil && st.evm.Config.Tracer.OnGasChange != nil {
		st.evm.Config.Tracer.OnGasChange(0, st.msg.GasLimit, tracing.GasChangeTxInitialBalance)
	}
	st.gasRemaining = st.msg.GasLimit

	st.initialGas = st.msg.GasLimit
	mgvalU256, _ := uint256.FromBig(mgval)
	st.state.SubBalance(st.msg.From, mgvalU256, tracing.BalanceDecreaseGasBuy)
	return nil
}

func (st *StateTransition) preCheck() error {
	if st.msg.IsDepositTx {
		// deposit txs do not require checks as they are part of rollup consensus,
		// not txs that originate externally.
		return nil
	}

	// Only check transactions that are not fake
	msg := st.msg
	if !msg.SkipAccountChecks {
		// Make sure this transaction's nonce is correct.
		stNonce := st.state.GetNonce(msg.From)
		if msgNonce := msg.Nonce; stNonce < msgNonce {
			return fmt.Errorf("%w: address %v, tx: %d state: %d", ErrNonceTooHigh,
				msg.From.Hex(), msgNonce, stNonce)
		} else if stNonce > msgNonce {
			return fmt.Errorf("%w: address %v, tx: %d state: %d", ErrNonceTooLow,
				msg.From.Hex(), msgNonce, stNonce)
		} else if stNonce+1 < stNonce {
			return fmt.Errorf("%w: address %v, nonce: %d", ErrNonceMax,
				msg.From.Hex(), stNonce)
		}
		// Make sure the sender is an EOA
		codeHash := st.state.GetCodeHash(msg.From)
		if codeHash != (common.Hash{}) && codeHash != types.EmptyCodeHash {
			return fmt.Errorf("%w: address %v, codehash: %s", ErrSenderNoEOA,
				msg.From.Hex(), codeHash)
		}
	}
	// Make sure that transaction gasFeeCap is greater than the baseFee (post london)
	if st.evm.ChainConfig().IsLondon(st.evm.Context.BlockNumber) {
		// Skip the checks if gas fields are zero and baseFee was explicitly disabled (eth_call)
		skipCheck := st.evm.Config.NoBaseFee && msg.GasFeeCap.BitLen() == 0 && msg.GasTipCap.BitLen() == 0
		if !skipCheck {
			if l := msg.GasFeeCap.BitLen(); l > 256 {
				return fmt.Errorf("%w: address %v, maxFeePerGas bit length: %d", ErrFeeCapVeryHigh,
					msg.From.Hex(), l)
			}
			if l := msg.GasTipCap.BitLen(); l > 256 {
				return fmt.Errorf("%w: address %v, maxPriorityFeePerGas bit length: %d", ErrTipVeryHigh,
					msg.From.Hex(), l)
			}
			if msg.GasFeeCap.Cmp(msg.GasTipCap) < 0 {
				return fmt.Errorf("%w: address %v, maxPriorityFeePerGas: %s, maxFeePerGas: %s", ErrTipAboveFeeCap,
					msg.From.Hex(), msg.GasTipCap, msg.GasFeeCap)
			}
			// This will panic if baseFee is nil, but basefee presence is verified
			// as part of header validation.
			if msg.GasFeeCap.Cmp(st.evm.Context.BaseFee) < 0 {
				return fmt.Errorf("%w: address %v, maxFeePerGas: %s, baseFee: %s", ErrFeeCapTooLow,
					msg.From.Hex(), msg.GasFeeCap, st.evm.Context.BaseFee)
			}
		}
	}
	// Check the blob version validity
	if msg.BlobHashes != nil {
		// The to field of a blob tx type is mandatory, and a `BlobTx` transaction internally
		// has it as a non-nillable value, so any msg derived from blob transaction has it non-nil.
		// However, messages created through RPC (eth_call) don't have this restriction.
		if msg.To == nil {
			return ErrBlobTxCreate
		}
		if len(msg.BlobHashes) == 0 {
			return ErrMissingBlobHashes
		}
		for i, hash := range msg.BlobHashes {
			if !kzg4844.IsValidVersionedHash(hash[:]) {
				return fmt.Errorf("blob %d has invalid hash version", i)
			}
		}
	}
	// Check that the user is paying at least the current blob fee
	if st.evm.ChainConfig().IsCancun(st.evm.Context.BlockNumber, st.evm.Context.Time) {
		if st.blobGasUsed() > 0 {
			// Skip the checks if gas fields are zero and blobBaseFee was explicitly disabled (eth_call)
			skipCheck := st.evm.Config.NoBaseFee && msg.BlobGasFeeCap.BitLen() == 0
			if !skipCheck {
				// This will panic if blobBaseFee is nil, but blobBaseFee presence
				// is verified as part of header validation.
				if msg.BlobGasFeeCap.Cmp(st.evm.Context.BlobBaseFee) < 0 {
					return fmt.Errorf("%w: address %v blobGasFeeCap: %v, blobBaseFee: %v", ErrBlobFeeCapTooLow,
						msg.From.Hex(), msg.BlobGasFeeCap, st.evm.Context.BlobBaseFee)
				}
			}
		}
	}
	return st.buyGas()
}

// TransitionDb will transition the state by applying the current message and
// returning the evm execution result with following fields.
//
//   - used gas: total gas used (including gas being refunded)
//   - returndata: the returned data from evm
//   - concrete execution error: various EVM errors which abort the execution, e.g.
//     ErrOutOfGas, ErrExecutionReverted
//
// However if any consensus issue encountered, return the error directly with
// nil evm execution result.
func (st *StateTransition) TransitionDb() (*ExecutionResult, error) {
	// if this is a deposit tx, we only need to mint funds and no gas is used.
	if st.msg.IsDepositTx && len(st.msg.Data) == 0 {
		log.Debug("deposit tx minting funds", "to", *st.msg.To, "value", st.msg.Value)
		st.state.AddBalance(*st.msg.To, uint256.MustFromBig(st.msg.Value), tracing.BalanceIncreaseAstriaDepositTx)
		return &ExecutionResult{
			UsedGas:    0,
			Err:        nil,
			ReturnData: nil,
		}, nil
	}

	if st.msg.IsDepositTx {
		st.initialGas = st.msg.GasLimit
		st.gasRemaining = st.msg.GasLimit
		log.Debug("deposit tx minting erc20", "to", *st.msg.To, "value", st.msg.Value)
	}

	// First check this message satisfies all consensus rules before
	// applying the message. The rules include these clauses
	//
	// 1. the nonce of the message caller is correct
	// 2. caller has enough balance to cover transaction fee(gaslimit * gasprice)
	// 3. the amount of gas required is available in the block
	// 4. the purchased gas is enough to cover intrinsic usage
	// 5. there is no overflow when calculating intrinsic gas
	// 6. caller has enough balance to cover asset transfer for **topmost** call

	// Check clauses 1-3, buy gas if everything is correct
	if err := st.preCheck(); err != nil {
		return nil, err
	}

	var (
		msg              = st.msg
		sender           = vm.AccountRef(msg.From)
		rules            = st.evm.ChainConfig().Rules(st.evm.Context.BlockNumber, st.evm.Context.Random != nil, st.evm.Context.Time)
		contractCreation = msg.To == nil
	)

	// Check clauses 4-5, subtract intrinsic gas if everything is correct
	gas, err := IntrinsicGas(msg.Data, msg.AccessList, contractCreation, rules.IsHomestead, rules.IsIstanbul, rules.IsShanghai, msg.IsDepositTx)
	if err != nil {
		return nil, err
	}
	if st.gasRemaining < gas {
		return nil, fmt.Errorf("%w: have %d, want %d", ErrIntrinsicGas, st.gasRemaining, gas)
	}
	if t := st.evm.Config.Tracer; t != nil && t.OnGasChange != nil {
		t.OnGasChange(st.gasRemaining, st.gasRemaining-gas, tracing.GasChangeTxIntrinsicGas)
	}
	st.gasRemaining -= gas

	if rules.IsEIP4762 {
		st.evm.AccessEvents.AddTxOrigin(msg.From)

		if targetAddr := msg.To; targetAddr != nil {
			st.evm.AccessEvents.AddTxDestination(*targetAddr, msg.Value.Sign() != 0)
		}
	}

	// Check clause 6
	value, overflow := uint256.FromBig(msg.Value)
	if overflow {
		return nil, fmt.Errorf("%w: address %v", ErrInsufficientFundsForTransfer, msg.From.Hex())
	}
	if !value.IsZero() && !st.evm.Context.CanTransfer(st.state, msg.From, value) {
		return nil, fmt.Errorf("%w: address %v", ErrInsufficientFundsForTransfer, msg.From.Hex())
	}

	// Check whether the init code size has been exceeded.
	if rules.IsShanghai && contractCreation && len(msg.Data) > params.MaxInitCodeSize {
		return nil, fmt.Errorf("%w: code size %v limit %v", ErrMaxInitCodeSizeExceeded, len(msg.Data), params.MaxInitCodeSize)
	}

	// Execute the preparatory steps for state transition which includes:
	// - prepare accessList(post-berlin)
	// - reset transient storage(eip 1153)
	st.state.Prepare(rules, msg.From, st.evm.Context.Coinbase, msg.To, vm.ActivePrecompiles(rules), msg.AccessList)

	var (
		ret   []byte
		vmerr error // vm errors do not effect consensus and are therefore not assigned to err
	)
	if contractCreation {
		ret, _, st.gasRemaining, vmerr = st.evm.Create(sender, msg.Data, st.gasRemaining, value)
	} else {
		// Increment the nonce for the next transaction
		st.state.SetNonce(msg.From, st.state.GetNonce(sender.Address())+1)
		ret, st.gasRemaining, vmerr = st.evm.Call(sender, st.to(), msg.Data, st.gasRemaining, value)
<<<<<<< HEAD
	}

	// if this is a deposit tx, don't refund gas and also don't pay to the coinbase,
	// as no gas was used.
	if st.msg.IsDepositTx {
		log.Debug("deposit tx executed", "to", *st.msg.To, "value", st.msg.Value, "from", st.msg.From, "gasUsed", st.gasUsed(), "err", vmerr)
		return &ExecutionResult{
			UsedGas:    st.gasUsed(),
			Err:        vmerr,
			ReturnData: ret,
		}, nil
=======
>>>>>>> 0dd173a7
	}

	var gasRefund uint64
	if !rules.IsLondon {
		// Before EIP-3529: refunds were capped to gasUsed / 2
		gasRefund = st.refundGas(params.RefundQuotient)
	} else {
		// After EIP-3529: refunds are capped to gasUsed / 5
		gasRefund = st.refundGas(params.RefundQuotientEIP3529)
	}
	effectiveTip := msg.GasPrice
	if rules.IsLondon {
		effectiveTip = cmath.BigMin(msg.GasTipCap, new(big.Int).Sub(msg.GasFeeCap, st.evm.Context.BaseFee))
	}
	effectiveTipU256, _ := uint256.FromBig(effectiveTip)

	if st.evm.Config.NoBaseFee && msg.GasFeeCap.Sign() == 0 && msg.GasTipCap.Sign() == 0 {
		// Skip fee payment when NoBaseFee is set and the fee fields
		// are 0. This avoids a negative effectiveTip being applied to
		// the coinbase when simulating calls.
	} else {
<<<<<<< HEAD
		fee := new(big.Int).SetUint64(st.gasUsed())
		fee.Mul(fee, effectiveTip)
		st.state.AddBalance(st.evm.Context.Coinbase, uint256.MustFromBig(fee), tracing.BalanceIncreaseRewardTransactionFee)

		// collect base fee instead of burn
		if rules.IsLondon && st.evm.Context.Coinbase.Cmp(common.Address{}) != 0 {
			baseFee := new(big.Int).SetUint64(st.gasUsed())
			baseFee.Mul(baseFee, st.evm.Context.BaseFee)
			st.state.AddBalance(st.evm.Context.Coinbase, uint256.MustFromBig(baseFee), tracing.BalanceIncreaseRewardTransactionFee)
=======
		fee := new(uint256.Int).SetUint64(st.gasUsed())
		fee.Mul(fee, effectiveTipU256)
		st.state.AddBalance(st.evm.Context.Coinbase, fee, tracing.BalanceIncreaseRewardTransactionFee)

		// add the coinbase to the witness iff the fee is greater than 0
		if rules.IsEIP4762 && fee.Sign() != 0 {
			st.evm.AccessEvents.BalanceGas(st.evm.Context.Coinbase, true)
>>>>>>> 0dd173a7
		}
	}

	return &ExecutionResult{
		UsedGas:     st.gasUsed(),
		RefundedGas: gasRefund,
		Err:         vmerr,
		ReturnData:  ret,
	}, nil
}

func (st *StateTransition) refundGas(refundQuotient uint64) uint64 {
	// Apply refund counter, capped to a refund quotient
	refund := st.gasUsed() / refundQuotient
	if refund > st.state.GetRefund() {
		refund = st.state.GetRefund()
	}

	if st.evm.Config.Tracer != nil && st.evm.Config.Tracer.OnGasChange != nil && refund > 0 {
		st.evm.Config.Tracer.OnGasChange(st.gasRemaining, st.gasRemaining+refund, tracing.GasChangeTxRefunds)
	}

	st.gasRemaining += refund

	// Return ETH for remaining gas, exchanged at the original rate.
	remaining := uint256.NewInt(st.gasRemaining)
	remaining.Mul(remaining, uint256.MustFromBig(st.msg.GasPrice))
	st.state.AddBalance(st.msg.From, remaining, tracing.BalanceIncreaseGasReturn)

	if st.evm.Config.Tracer != nil && st.evm.Config.Tracer.OnGasChange != nil && st.gasRemaining > 0 {
		st.evm.Config.Tracer.OnGasChange(st.gasRemaining, 0, tracing.GasChangeTxLeftOverReturned)
	}

	// Also return remaining gas to the block gas counter so it is
	// available for the next transaction.
	st.gp.AddGas(st.gasRemaining)

	return refund
}

// gasUsed returns the amount of gas used up by the state transition.
func (st *StateTransition) gasUsed() uint64 {
	return st.initialGas - st.gasRemaining
}

// blobGasUsed returns the amount of blob gas used by the message.
func (st *StateTransition) blobGasUsed() uint64 {
	return uint64(len(st.msg.BlobHashes) * params.BlobTxBlobGasPerBlob)
}<|MERGE_RESOLUTION|>--- conflicted
+++ resolved
@@ -27,10 +27,7 @@
 	"github.com/ethereum/go-ethereum/core/types"
 	"github.com/ethereum/go-ethereum/core/vm"
 	"github.com/ethereum/go-ethereum/crypto/kzg4844"
-<<<<<<< HEAD
 	"github.com/ethereum/go-ethereum/log"
-=======
->>>>>>> 0dd173a7
 	"github.com/ethereum/go-ethereum/params"
 	"github.com/holiman/uint256"
 )
@@ -72,16 +69,12 @@
 }
 
 // IntrinsicGas computes the 'intrinsic gas' for a message with the given data.
-<<<<<<< HEAD
 func IntrinsicGas(data []byte, accessList types.AccessList, isContractCreation bool, isHomestead, isEIP2028 bool, isEIP3860 bool, isDepositTx bool) (uint64, error) {
 	if isDepositTx {
 		// deposit txs are gasless
 		return 0, nil
 	}
 
-=======
-func IntrinsicGas(data []byte, accessList types.AccessList, isContractCreation, isHomestead, isEIP2028, isEIP3860 bool) (uint64, error) {
->>>>>>> 0dd173a7
 	// Set the starting gas for the raw transaction
 	var gas uint64
 	if isContractCreation && isHomestead {
@@ -488,7 +481,6 @@
 		// Increment the nonce for the next transaction
 		st.state.SetNonce(msg.From, st.state.GetNonce(sender.Address())+1)
 		ret, st.gasRemaining, vmerr = st.evm.Call(sender, st.to(), msg.Data, st.gasRemaining, value)
-<<<<<<< HEAD
 	}
 
 	// if this is a deposit tx, don't refund gas and also don't pay to the coinbase,
@@ -500,8 +492,6 @@
 			Err:        vmerr,
 			ReturnData: ret,
 		}, nil
-=======
->>>>>>> 0dd173a7
 	}
 
 	var gasRefund uint64
@@ -516,14 +506,12 @@
 	if rules.IsLondon {
 		effectiveTip = cmath.BigMin(msg.GasTipCap, new(big.Int).Sub(msg.GasFeeCap, st.evm.Context.BaseFee))
 	}
-	effectiveTipU256, _ := uint256.FromBig(effectiveTip)
 
 	if st.evm.Config.NoBaseFee && msg.GasFeeCap.Sign() == 0 && msg.GasTipCap.Sign() == 0 {
 		// Skip fee payment when NoBaseFee is set and the fee fields
 		// are 0. This avoids a negative effectiveTip being applied to
 		// the coinbase when simulating calls.
 	} else {
-<<<<<<< HEAD
 		fee := new(big.Int).SetUint64(st.gasUsed())
 		fee.Mul(fee, effectiveTip)
 		st.state.AddBalance(st.evm.Context.Coinbase, uint256.MustFromBig(fee), tracing.BalanceIncreaseRewardTransactionFee)
@@ -533,15 +521,10 @@
 			baseFee := new(big.Int).SetUint64(st.gasUsed())
 			baseFee.Mul(baseFee, st.evm.Context.BaseFee)
 			st.state.AddBalance(st.evm.Context.Coinbase, uint256.MustFromBig(baseFee), tracing.BalanceIncreaseRewardTransactionFee)
-=======
-		fee := new(uint256.Int).SetUint64(st.gasUsed())
-		fee.Mul(fee, effectiveTipU256)
-		st.state.AddBalance(st.evm.Context.Coinbase, fee, tracing.BalanceIncreaseRewardTransactionFee)
-
+		}
 		// add the coinbase to the witness iff the fee is greater than 0
 		if rules.IsEIP4762 && fee.Sign() != 0 {
 			st.evm.AccessEvents.BalanceGas(st.evm.Context.Coinbase, true)
->>>>>>> 0dd173a7
 		}
 	}
 
