// Copyright 2014 The go-ethereum Authors
// This file is part of the go-ethereum library.
//
// The go-ethereum library is free software: you can redistribute it and/or modify
// it under the terms of the GNU Lesser General Public License as published by
// the Free Software Foundation, either version 3 of the License, or
// (at your option) any later version.
//
// The go-ethereum library is distributed in the hope that it will be useful,
// but WITHOUT ANY WARRANTY; without even the implied warranty of
// MERCHANTABILITY or FITNESS FOR A PARTICULAR PURPOSE. See the
// GNU Lesser General Public License for more details.
//
// You should have received a copy of the GNU Lesser General Public License
// along with the go-ethereum library. If not, see <http://www.gnu.org/licenses/>.

// Package types contains data types related to Ethereum consensus.
package types

import (
	"encoding/binary"
	"fmt"
	"io"
	"math/big"
	"reflect"
	"slices"
	"sync/atomic"
	"time"

	"github.com/ethereum/go-ethereum/common"
	"github.com/ethereum/go-ethereum/common/hexutil"
	"github.com/ethereum/go-ethereum/rlp"
	"github.com/ethereum/go-verkle"
)

// A BlockNonce is a 64-bit hash which proves (combined with the
// mix-hash) that a sufficient amount of computation has been carried
// out on a block.
type BlockNonce [8]byte

// EncodeNonce converts the given integer to a block nonce.
func EncodeNonce(i uint64) BlockNonce {
	var n BlockNonce
	binary.BigEndian.PutUint64(n[:], i)
	return n
}

// Uint64 returns the integer value of a block nonce.
func (n BlockNonce) Uint64() uint64 {
	return binary.BigEndian.Uint64(n[:])
}

// MarshalText encodes n as a hex string with 0x prefix.
func (n BlockNonce) MarshalText() ([]byte, error) {
	return hexutil.Bytes(n[:]).MarshalText()
}

// UnmarshalText implements encoding.TextUnmarshaler.
func (n *BlockNonce) UnmarshalText(input []byte) error {
	return hexutil.UnmarshalFixedText("BlockNonce", input, n[:])
}

// ExecutionWitness represents the witness + proof used in a verkle context,
// to provide the ability to execute a block statelessly.
type ExecutionWitness struct {
	StateDiff   verkle.StateDiff    `json:"stateDiff"`
	VerkleProof *verkle.VerkleProof `json:"verkleProof"`
}

//go:generate go run github.com/fjl/gencodec -type Header -field-override headerMarshaling -out gen_header_json.go
//go:generate go run ../../rlp/rlpgen -type Header -out gen_header_rlp.go

// Header represents a block header in the Ethereum blockchain.
type Header struct {
	ParentHash  common.Hash    `json:"parentHash"       gencodec:"required"`
	UncleHash   common.Hash    `json:"sha3Uncles"       gencodec:"required"`
	Coinbase    common.Address `json:"miner"`
	Root        common.Hash    `json:"stateRoot"        gencodec:"required"`
	TxHash      common.Hash    `json:"transactionsRoot" gencodec:"required"`
	ReceiptHash common.Hash    `json:"receiptsRoot"     gencodec:"required"`
	Bloom       Bloom          `json:"logsBloom"        gencodec:"required"`
	Difficulty  *big.Int       `json:"difficulty"       gencodec:"required"`
	Number      *big.Int       `json:"number"           gencodec:"required"`
	GasLimit    uint64         `json:"gasLimit"         gencodec:"required"`
	GasUsed     uint64         `json:"gasUsed"          gencodec:"required"`
	Time        uint64         `json:"timestamp"        gencodec:"required"`
	Extra       []byte         `json:"extraData"        gencodec:"required"`
	MixDigest   common.Hash    `json:"mixHash"`
	Nonce       BlockNonce     `json:"nonce"`

	// BaseFee was added by EIP-1559 and is ignored in legacy headers.
	BaseFee *big.Int `json:"baseFeePerGas" rlp:"optional"`

	// WithdrawalsHash was added by EIP-4895 and is ignored in legacy headers.
	WithdrawalsHash *common.Hash `json:"withdrawalsRoot" rlp:"optional"`

	// BlobGasUsed was added by EIP-4844 and is ignored in legacy headers.
	BlobGasUsed *uint64 `json:"blobGasUsed" rlp:"optional"`

	// ExcessBlobGas was added by EIP-4844 and is ignored in legacy headers.
	ExcessBlobGas *uint64 `json:"excessBlobGas" rlp:"optional"`

	// ParentBeaconRoot was added by EIP-4788 and is ignored in legacy headers.
	ParentBeaconRoot *common.Hash `json:"parentBeaconBlockRoot" rlp:"optional"`

	// RequestsHash was added by EIP-7685 and is ignored in legacy headers.
	RequestsHash *common.Hash `json:"requestsRoot" rlp:"optional"`
}

// field type overrides for gencodec
type headerMarshaling struct {
	Difficulty    *hexutil.Big
	Number        *hexutil.Big
	GasLimit      hexutil.Uint64
	GasUsed       hexutil.Uint64
	Time          hexutil.Uint64
	Extra         hexutil.Bytes
	BaseFee       *hexutil.Big
	Hash          common.Hash `json:"hash"` // adds call to Hash() in MarshalJSON
	BlobGasUsed   *hexutil.Uint64
	ExcessBlobGas *hexutil.Uint64
}

// Hash returns the block hash of the header, which is simply the keccak256 hash of its
// RLP encoding.
func (h *Header) Hash() common.Hash {
	return rlpHash(h)
}

var headerSize = common.StorageSize(reflect.TypeOf(Header{}).Size())

// Size returns the approximate memory used by all internal contents. It is used
// to approximate and limit the memory consumption of various caches.
func (h *Header) Size() common.StorageSize {
	var baseFeeBits int
	if h.BaseFee != nil {
		baseFeeBits = h.BaseFee.BitLen()
	}
	return headerSize + common.StorageSize(len(h.Extra)+(h.Difficulty.BitLen()+h.Number.BitLen()+baseFeeBits)/8)
}

// SanityCheck checks a few basic things -- these checks are way beyond what
// any 'sane' production values should hold, and can mainly be used to prevent
// that the unbounded fields are stuffed with junk data to add processing
// overhead
func (h *Header) SanityCheck() error {
	if h.Number != nil && !h.Number.IsUint64() {
		return fmt.Errorf("too large block number: bitlen %d", h.Number.BitLen())
	}
	if h.Difficulty != nil {
		if diffLen := h.Difficulty.BitLen(); diffLen > 80 {
			return fmt.Errorf("too large block difficulty: bitlen %d", diffLen)
		}
	}
	if eLen := len(h.Extra); eLen > 100*1024 {
		return fmt.Errorf("too large block extradata: size %d", eLen)
	}
	if h.BaseFee != nil {
		if bfLen := h.BaseFee.BitLen(); bfLen > 256 {
			return fmt.Errorf("too large base fee: bitlen %d", bfLen)
		}
	}
	return nil
}

// EmptyBody returns true if there is no additional 'body' to complete the header
// that is: no transactions, no uncles and no withdrawals.
func (h *Header) EmptyBody() bool {
	var (
		emptyWithdrawals = h.WithdrawalsHash == nil || *h.WithdrawalsHash == EmptyWithdrawalsHash
		emptyRequests    = h.RequestsHash == nil || *h.RequestsHash == EmptyReceiptsHash
	)
	return h.TxHash == EmptyTxsHash && h.UncleHash == EmptyUncleHash && emptyWithdrawals && emptyRequests
}

// EmptyReceipts returns true if there are no receipts for this header/block.
func (h *Header) EmptyReceipts() bool {
	return h.ReceiptHash == EmptyReceiptsHash
}

// Body is a simple (mutable, non-safe) data container for storing and moving
// a block's data contents (transactions and uncles) together.
type Body struct {
	Transactions []*Transaction
	Uncles       []*Header
	Withdrawals  []*Withdrawal `rlp:"optional"`
	Requests     []*Request    `rlp:"optional"`
}

// Block represents an Ethereum block.
//
// Note the Block type tries to be 'immutable', and contains certain caches that rely
// on that. The rules around block immutability are as follows:
//
//   - We copy all data when the block is constructed. This makes references held inside
//     the block independent of whatever value was passed in.
//
//   - We copy all header data on access. This is because any change to the header would mess
//     up the cached hash and size values in the block. Calling code is expected to take
//     advantage of this to avoid over-allocating!
//
//   - When new body data is attached to the block, a shallow copy of the block is returned.
//     This ensures block modifications are race-free.
//
//   - We do not copy body data on access because it does not affect the caches, and also
//     because it would be too expensive.
type Block struct {
	header       *Header
	uncles       []*Header
	transactions Transactions
	withdrawals  Withdrawals
	requests     Requests

	// witness is not an encoded part of the block body.
	// It is held in Block in order for easy relaying to the places
	// that process it.
	witness *ExecutionWitness

	// caches
	hash atomic.Pointer[common.Hash]
	size atomic.Uint64

	// These fields are used by package eth to track
	// inter-peer block relay.
	ReceivedAt   time.Time
	ReceivedFrom interface{}
}

// "external" block encoding. used for eth protocol, etc.
type extblock struct {
	Header      *Header
	Txs         []*Transaction
	Uncles      []*Header
	Withdrawals []*Withdrawal `rlp:"optional"`
	Requests    []*Request    `rlp:"optional"`
}

// NewBlock creates a new block. The input data is copied, changes to header and to the
// field values will not affect the block.
//
// The body elements and the receipts are used to recompute and overwrite the
// relevant portions of the header.
func NewBlock(header *Header, body *Body, receipts []*Receipt, hasher TrieHasher) *Block {
	if body == nil {
		body = &Body{}
	}
	var (
		b           = NewBlockWithHeader(header)
		txs         = body.Transactions
		uncles      = body.Uncles
		withdrawals = body.Withdrawals
<<<<<<< HEAD
=======
		requests    = body.Requests
>>>>>>> c350d3ac
	)

	if len(txs) == 0 {
		b.header.TxHash = EmptyTxsHash
	} else {
		b.header.TxHash = DeriveSha(Transactions(txs), hasher)
		b.transactions = make(Transactions, len(txs))
		copy(b.transactions, txs)
	}

	if len(receipts) == 0 {
		b.header.ReceiptHash = EmptyReceiptsHash
	} else {
		b.header.ReceiptHash = DeriveSha(Receipts(receipts), hasher)
		b.header.Bloom = CreateBloom(receipts)
	}

	if len(uncles) == 0 {
		b.header.UncleHash = EmptyUncleHash
	} else {
		b.header.UncleHash = CalcUncleHash(uncles)
		b.uncles = make([]*Header, len(uncles))
		for i := range uncles {
			b.uncles[i] = CopyHeader(uncles[i])
		}
	}

	if withdrawals == nil {
		b.header.WithdrawalsHash = nil
	} else if len(withdrawals) == 0 {
		b.header.WithdrawalsHash = &EmptyWithdrawalsHash
		b.withdrawals = Withdrawals{}
	} else {
		hash := DeriveSha(Withdrawals(withdrawals), hasher)
		b.header.WithdrawalsHash = &hash
		b.withdrawals = slices.Clone(withdrawals)
	}

<<<<<<< HEAD
=======
	if requests == nil {
		b.header.RequestsHash = nil
	} else if len(requests) == 0 {
		b.header.RequestsHash = &EmptyRequestsHash
		b.requests = Requests{}
	} else {
		h := DeriveSha(Requests(requests), hasher)
		b.header.RequestsHash = &h
		b.requests = slices.Clone(requests)
	}

>>>>>>> c350d3ac
	return b
}

// CopyHeader creates a deep copy of a block header.
func CopyHeader(h *Header) *Header {
	cpy := *h
	if cpy.Difficulty = new(big.Int); h.Difficulty != nil {
		cpy.Difficulty.Set(h.Difficulty)
	}
	if cpy.Number = new(big.Int); h.Number != nil {
		cpy.Number.Set(h.Number)
	}
	if h.BaseFee != nil {
		cpy.BaseFee = new(big.Int).Set(h.BaseFee)
	}
	if len(h.Extra) > 0 {
		cpy.Extra = make([]byte, len(h.Extra))
		copy(cpy.Extra, h.Extra)
	}
	if h.WithdrawalsHash != nil {
		cpy.WithdrawalsHash = new(common.Hash)
		*cpy.WithdrawalsHash = *h.WithdrawalsHash
	}
	if h.ExcessBlobGas != nil {
		cpy.ExcessBlobGas = new(uint64)
		*cpy.ExcessBlobGas = *h.ExcessBlobGas
	}
	if h.BlobGasUsed != nil {
		cpy.BlobGasUsed = new(uint64)
		*cpy.BlobGasUsed = *h.BlobGasUsed
	}
	if h.ParentBeaconRoot != nil {
		cpy.ParentBeaconRoot = new(common.Hash)
		*cpy.ParentBeaconRoot = *h.ParentBeaconRoot
	}
	if h.RequestsHash != nil {
		cpy.RequestsHash = new(common.Hash)
		*cpy.RequestsHash = *h.RequestsHash
	}
	return &cpy
}

// DecodeRLP decodes a block from RLP.
func (b *Block) DecodeRLP(s *rlp.Stream) error {
	var eb extblock
	_, size, _ := s.Kind()
	if err := s.Decode(&eb); err != nil {
		return err
	}
	b.header, b.uncles, b.transactions, b.withdrawals, b.requests = eb.Header, eb.Uncles, eb.Txs, eb.Withdrawals, eb.Requests
	b.size.Store(rlp.ListSize(size))
	return nil
}

// EncodeRLP serializes a block as RLP.
func (b *Block) EncodeRLP(w io.Writer) error {
	return rlp.Encode(w, &extblock{
		Header:      b.header,
		Txs:         b.transactions,
		Uncles:      b.uncles,
		Withdrawals: b.withdrawals,
		Requests:    b.requests,
	})
}

// Body returns the non-header content of the block.
// Note the returned data is not an independent copy.
func (b *Block) Body() *Body {
	return &Body{b.transactions, b.uncles, b.withdrawals, b.requests}
}

// Accessors for body data. These do not return a copy because the content
// of the body slices does not affect the cached hash/size in block.

func (b *Block) Uncles() []*Header          { return b.uncles }
func (b *Block) Transactions() Transactions { return b.transactions }
func (b *Block) Withdrawals() Withdrawals   { return b.withdrawals }
func (b *Block) Requests() Requests         { return b.requests }

func (b *Block) Transaction(hash common.Hash) *Transaction {
	for _, transaction := range b.transactions {
		if transaction.Hash() == hash {
			return transaction
		}
	}
	return nil
}

// Header returns the block header (as a copy).
func (b *Block) Header() *Header {
	return CopyHeader(b.header)
}

// Header value accessors. These do copy!

func (b *Block) Number() *big.Int     { return new(big.Int).Set(b.header.Number) }
func (b *Block) GasLimit() uint64     { return b.header.GasLimit }
func (b *Block) GasUsed() uint64      { return b.header.GasUsed }
func (b *Block) Difficulty() *big.Int { return new(big.Int).Set(b.header.Difficulty) }
func (b *Block) Time() uint64         { return b.header.Time }

func (b *Block) NumberU64() uint64        { return b.header.Number.Uint64() }
func (b *Block) MixDigest() common.Hash   { return b.header.MixDigest }
func (b *Block) Nonce() uint64            { return binary.BigEndian.Uint64(b.header.Nonce[:]) }
func (b *Block) Bloom() Bloom             { return b.header.Bloom }
func (b *Block) Coinbase() common.Address { return b.header.Coinbase }
func (b *Block) Root() common.Hash        { return b.header.Root }
func (b *Block) ParentHash() common.Hash  { return b.header.ParentHash }
func (b *Block) TxHash() common.Hash      { return b.header.TxHash }
func (b *Block) ReceiptHash() common.Hash { return b.header.ReceiptHash }
func (b *Block) UncleHash() common.Hash   { return b.header.UncleHash }
func (b *Block) Extra() []byte            { return common.CopyBytes(b.header.Extra) }

func (b *Block) BaseFee() *big.Int {
	if b.header.BaseFee == nil {
		return nil
	}
	return new(big.Int).Set(b.header.BaseFee)
}

func (b *Block) BeaconRoot() *common.Hash { return b.header.ParentBeaconRoot }

func (b *Block) ExcessBlobGas() *uint64 {
	var excessBlobGas *uint64
	if b.header.ExcessBlobGas != nil {
		excessBlobGas = new(uint64)
		*excessBlobGas = *b.header.ExcessBlobGas
	}
	return excessBlobGas
}

func (b *Block) BlobGasUsed() *uint64 {
	var blobGasUsed *uint64
	if b.header.BlobGasUsed != nil {
		blobGasUsed = new(uint64)
		*blobGasUsed = *b.header.BlobGasUsed
	}
	return blobGasUsed
}

// ExecutionWitness returns the verkle execution witneess + proof for a block
func (b *Block) ExecutionWitness() *ExecutionWitness { return b.witness }

// Size returns the true RLP encoded storage size of the block, either by encoding
// and returning it, or returning a previously cached value.
func (b *Block) Size() uint64 {
	if size := b.size.Load(); size > 0 {
		return size
	}
	c := writeCounter(0)
	rlp.Encode(&c, b)
	b.size.Store(uint64(c))
	return uint64(c)
}

// SanityCheck can be used to prevent that unbounded fields are
// stuffed with junk data to add processing overhead
func (b *Block) SanityCheck() error {
	return b.header.SanityCheck()
}

type writeCounter uint64

func (c *writeCounter) Write(b []byte) (int, error) {
	*c += writeCounter(len(b))
	return len(b), nil
}

func CalcUncleHash(uncles []*Header) common.Hash {
	if len(uncles) == 0 {
		return EmptyUncleHash
	}
	return rlpHash(uncles)
}

// NewBlockWithHeader creates a block with the given header data. The
// header data is copied, changes to header and to the field values
// will not affect the block.
func NewBlockWithHeader(header *Header) *Block {
	return &Block{header: CopyHeader(header)}
}

// WithSeal returns a new block with the data from b but the header replaced with
// the sealed one.
func (b *Block) WithSeal(header *Header) *Block {
	return &Block{
		header:       CopyHeader(header),
		transactions: b.transactions,
		uncles:       b.uncles,
		withdrawals:  b.withdrawals,
		witness:      b.witness,
	}
}

// WithBody returns a new block with the original header and a deep copy of the
// provided body.
func (b *Block) WithBody(body Body) *Block {
	block := &Block{
<<<<<<< HEAD
		header:       b.header,
		transactions: slices.Clone(body.Transactions),
		uncles:       make([]*Header, len(body.Uncles)),
		withdrawals:  slices.Clone(body.Withdrawals),
	}
	for i := range body.Uncles {
		block.uncles[i] = CopyHeader(body.Uncles[i])
	}
	return block
=======
		header:       b.header,
		transactions: slices.Clone(body.Transactions),
		uncles:       make([]*Header, len(body.Uncles)),
		withdrawals:  slices.Clone(body.Withdrawals),
		requests:     slices.Clone(body.Requests),
		witness:      b.witness,
	}
	for i := range body.Uncles {
		block.uncles[i] = CopyHeader(body.Uncles[i])
	}
	return block
}

func (b *Block) WithWitness(witness *ExecutionWitness) *Block {
	return &Block{
		header:       b.header,
		transactions: b.transactions,
		uncles:       b.uncles,
		withdrawals:  b.withdrawals,
		requests:     b.requests,
		witness:      witness,
	}
>>>>>>> c350d3ac
}

// Hash returns the keccak256 hash of b's header.
// The hash is computed on the first call and cached thereafter.
func (b *Block) Hash() common.Hash {
	if hash := b.hash.Load(); hash != nil {
		return *hash
	}
	h := b.header.Hash()
	b.hash.Store(&h)
	return h
}

type Blocks []*Block

// HeaderParentHashFromRLP returns the parentHash of an RLP-encoded
// header. If 'header' is invalid, the zero hash is returned.
func HeaderParentHashFromRLP(header []byte) common.Hash {
	// parentHash is the first list element.
	listContent, _, err := rlp.SplitList(header)
	if err != nil {
		return common.Hash{}
	}
	parentHash, _, err := rlp.SplitString(listContent)
	if err != nil {
		return common.Hash{}
	}
	if len(parentHash) != 32 {
		return common.Hash{}
	}
	return common.BytesToHash(parentHash)
}<|MERGE_RESOLUTION|>--- conflicted
+++ resolved
@@ -249,10 +249,7 @@
 		txs         = body.Transactions
 		uncles      = body.Uncles
 		withdrawals = body.Withdrawals
-<<<<<<< HEAD
-=======
 		requests    = body.Requests
->>>>>>> c350d3ac
 	)
 
 	if len(txs) == 0 {
@@ -291,8 +288,6 @@
 		b.withdrawals = slices.Clone(withdrawals)
 	}
 
-<<<<<<< HEAD
-=======
 	if requests == nil {
 		b.header.RequestsHash = nil
 	} else if len(requests) == 0 {
@@ -304,7 +299,6 @@
 		b.requests = slices.Clone(requests)
 	}
 
->>>>>>> c350d3ac
 	return b
 }
 
@@ -503,17 +497,6 @@
 // provided body.
 func (b *Block) WithBody(body Body) *Block {
 	block := &Block{
-<<<<<<< HEAD
-		header:       b.header,
-		transactions: slices.Clone(body.Transactions),
-		uncles:       make([]*Header, len(body.Uncles)),
-		withdrawals:  slices.Clone(body.Withdrawals),
-	}
-	for i := range body.Uncles {
-		block.uncles[i] = CopyHeader(body.Uncles[i])
-	}
-	return block
-=======
 		header:       b.header,
 		transactions: slices.Clone(body.Transactions),
 		uncles:       make([]*Header, len(body.Uncles)),
@@ -536,7 +519,6 @@
 		requests:     b.requests,
 		witness:      witness,
 	}
->>>>>>> c350d3ac
 }
 
 // Hash returns the keccak256 hash of b's header.
