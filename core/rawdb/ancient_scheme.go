// Copyright 2022 The go-ethereum Authors
// This file is part of the go-ethereum library.
//
// The go-ethereum library is free software: you can redistribute it and/or modify
// it under the terms of the GNU Lesser General Public License as published by
// the Free Software Foundation, either version 3 of the License, or
// (at your option) any later version.
//
// The go-ethereum library is distributed in the hope that it will be useful,
// but WITHOUT ANY WARRANTY; without even the implied warranty of
// MERCHANTABILITY or FITNESS FOR A PARTICULAR PURPOSE. See the
// GNU Lesser General Public License for more details.
//
// You should have received a copy of the GNU Lesser General Public License
// along with the go-ethereum library. If not, see <http://www.gnu.org/licenses/>.

package rawdb

import (
	"path/filepath"

	"github.com/ethereum/go-ethereum/ethdb"
)

// The list of table names of chain freezer.
const (
	// ChainFreezerHeaderTable indicates the name of the freezer header table.
	ChainFreezerHeaderTable = "headers"

	// ChainFreezerHashTable indicates the name of the freezer canonical hash table.
	ChainFreezerHashTable = "hashes"

	// ChainFreezerBodiesTable indicates the name of the freezer block body table.
	ChainFreezerBodiesTable = "bodies"

	// ChainFreezerReceiptTable indicates the name of the freezer receipts table.
	ChainFreezerReceiptTable = "receipts"

	// ChainFreezerDifficultyTable indicates the name of the freezer total difficulty table.
	ChainFreezerDifficultyTable = "diffs"
)

// chainFreezerNoSnappy configures whether compression is disabled for the ancient-tables.
// Hashes and difficulties don't compress well.
var chainFreezerNoSnappy = map[string]bool{
	ChainFreezerHeaderTable:     false,
	ChainFreezerHashTable:       true,
	ChainFreezerBodiesTable:     false,
	ChainFreezerReceiptTable:    false,
	ChainFreezerDifficultyTable: true,
}

const (
	// stateHistoryTableSize defines the maximum size of freezer data files.
	stateHistoryTableSize = 2 * 1000 * 1000 * 1000

	// stateHistoryAccountIndex indicates the name of the freezer state history table.
	stateHistoryMeta         = "history.meta"
	stateHistoryAccountIndex = "account.index"
	stateHistoryStorageIndex = "storage.index"
	stateHistoryAccountData  = "account.data"
	stateHistoryStorageData  = "storage.data"
)

var stateFreezerNoSnappy = map[string]bool{
	stateHistoryMeta:         true,
	stateHistoryAccountIndex: false,
	stateHistoryStorageIndex: false,
	stateHistoryAccountData:  false,
	stateHistoryStorageData:  false,
}

// The list of identifiers of ancient stores.
var (
<<<<<<< HEAD
	ChainFreezerName = "chain" // the folder name of chain segment ancient store.
	StateFreezerName = "state" // the folder name of reverse diff ancient store.
)

// freezers the collections of all builtin freezers.
var freezers = []string{ChainFreezerName, StateFreezerName}
=======
	ChainFreezerName       = "chain"        // the folder name of chain segment ancient store.
	MerkleStateFreezerName = "state"        // the folder name of state history ancient store.
	VerkleStateFreezerName = "state_verkle" // the folder name of state history ancient store.
)

// freezers the collections of all builtin freezers.
var freezers = []string{ChainFreezerName, MerkleStateFreezerName, VerkleStateFreezerName}
>>>>>>> c350d3ac

// NewStateFreezer initializes the ancient store for state history.
//
//   - if the empty directory is given, initializes the pure in-memory
//     state freezer (e.g. dev mode).
//   - if non-empty directory is given, initializes the regular file-based
//     state freezer.
<<<<<<< HEAD
func NewStateFreezer(ancientDir string, readOnly bool) (ethdb.ResettableAncientStore, error) {
	if ancientDir == "" {
		return NewMemoryFreezer(readOnly, stateFreezerNoSnappy), nil
	}
	return newResettableFreezer(filepath.Join(ancientDir, StateFreezerName), "eth/db/state", readOnly, stateHistoryTableSize, stateFreezerNoSnappy)
=======
func NewStateFreezer(ancientDir string, verkle bool, readOnly bool) (ethdb.ResettableAncientStore, error) {
	if ancientDir == "" {
		return NewMemoryFreezer(readOnly, stateFreezerNoSnappy), nil
	}
	var name string
	if verkle {
		name = filepath.Join(ancientDir, VerkleStateFreezerName)
	} else {
		name = filepath.Join(ancientDir, MerkleStateFreezerName)
	}
	return newResettableFreezer(name, "eth/db/state", readOnly, stateHistoryTableSize, stateFreezerNoSnappy)
>>>>>>> c350d3ac
}<|MERGE_RESOLUTION|>--- conflicted
+++ resolved
@@ -72,14 +72,6 @@
 
 // The list of identifiers of ancient stores.
 var (
-<<<<<<< HEAD
-	ChainFreezerName = "chain" // the folder name of chain segment ancient store.
-	StateFreezerName = "state" // the folder name of reverse diff ancient store.
-)
-
-// freezers the collections of all builtin freezers.
-var freezers = []string{ChainFreezerName, StateFreezerName}
-=======
 	ChainFreezerName       = "chain"        // the folder name of chain segment ancient store.
 	MerkleStateFreezerName = "state"        // the folder name of state history ancient store.
 	VerkleStateFreezerName = "state_verkle" // the folder name of state history ancient store.
@@ -87,7 +79,6 @@
 
 // freezers the collections of all builtin freezers.
 var freezers = []string{ChainFreezerName, MerkleStateFreezerName, VerkleStateFreezerName}
->>>>>>> c350d3ac
 
 // NewStateFreezer initializes the ancient store for state history.
 //
@@ -95,13 +86,6 @@
 //     state freezer (e.g. dev mode).
 //   - if non-empty directory is given, initializes the regular file-based
 //     state freezer.
-<<<<<<< HEAD
-func NewStateFreezer(ancientDir string, readOnly bool) (ethdb.ResettableAncientStore, error) {
-	if ancientDir == "" {
-		return NewMemoryFreezer(readOnly, stateFreezerNoSnappy), nil
-	}
-	return newResettableFreezer(filepath.Join(ancientDir, StateFreezerName), "eth/db/state", readOnly, stateHistoryTableSize, stateFreezerNoSnappy)
-=======
 func NewStateFreezer(ancientDir string, verkle bool, readOnly bool) (ethdb.ResettableAncientStore, error) {
 	if ancientDir == "" {
 		return NewMemoryFreezer(readOnly, stateFreezerNoSnappy), nil
@@ -113,5 +97,4 @@
 		name = filepath.Join(ancientDir, MerkleStateFreezerName)
 	}
 	return newResettableFreezer(name, "eth/db/state", readOnly, stateHistoryTableSize, stateFreezerNoSnappy)
->>>>>>> c350d3ac
 }