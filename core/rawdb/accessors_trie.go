// Copyright 2022 The go-ethereum Authors
// This file is part of the go-ethereum library.
//
// The go-ethereum library is free software: you can redistribute it and/or modify
// it under the terms of the GNU Lesser General Public License as published by
// the Free Software Foundation, either version 3 of the License, or
// (at your option) any later version.
//
// The go-ethereum library is distributed in the hope that it will be useful,
// but WITHOUT ANY WARRANTY; without even the implied warranty of
// MERCHANTABILITY or FITNESS FOR A PARTICULAR PURPOSE. See the
// GNU Lesser General Public License for more details.
//
// You should have received a copy of the GNU Lesser General Public License
// along with the go-ethereum library. If not, see <http://www.gnu.org/licenses/>

package rawdb

import (
	"fmt"
	"sync"

	"github.com/ethereum/go-ethereum/common"
	"github.com/ethereum/go-ethereum/crypto"
	"github.com/ethereum/go-ethereum/ethdb"
	"github.com/ethereum/go-ethereum/log"
)

// HashScheme is the legacy hash-based state scheme with which trie nodes are
// stored in the disk with node hash as the database key. The advantage of this
// scheme is that different versions of trie nodes can be stored in disk, which
// is very beneficial for constructing archive nodes. The drawback is it will
// store different trie nodes on the same path to different locations on the disk
// with no data locality, and it's unfriendly for designing state pruning.
//
// Now this scheme is still kept for backward compatibility, and it will be used
// for archive node and some other tries(e.g. light trie).
const HashScheme = "hash"

// PathScheme is the new path-based state scheme with which trie nodes are stored
// in the disk with node path as the database key. This scheme will only store one
// version of state data in the disk, which means that the state pruning operation
// is native. At the same time, this scheme will put adjacent trie nodes in the same
// area of the disk with good data locality property. But this scheme needs to rely
// on extra state diffs to survive deep reorg.
const PathScheme = "path"

// hasher is used to compute the sha256 hash of the provided data.
type hasher struct{ sha crypto.KeccakState }

var hasherPool = sync.Pool{
	New: func() interface{} { return &hasher{sha: crypto.NewKeccakState()} },
}

func newHasher() *hasher {
	return hasherPool.Get().(*hasher)
}

func (h *hasher) hash(data []byte) common.Hash {
	return crypto.HashData(h.sha, data)
}

func (h *hasher) release() {
	hasherPool.Put(h)
}

// ReadAccountTrieNode retrieves the account trie node with the specified node path.
func ReadAccountTrieNode(db ethdb.KeyValueReader, path []byte) []byte {
	data, _ := db.Get(accountTrieNodeKey(path))
	return data
}

// HasAccountTrieNode checks the presence of the account trie node with the
// specified node path, regardless of the node hash.
func HasAccountTrieNode(db ethdb.KeyValueReader, path []byte) bool {
	has, err := db.Has(accountTrieNodeKey(path))
	if err != nil {
		return false
	}
	return has
}

// WriteAccountTrieNode writes the provided account trie node into database.
func WriteAccountTrieNode(db ethdb.KeyValueWriter, path []byte, node []byte) {
	if err := db.Put(accountTrieNodeKey(path), node); err != nil {
		log.Crit("Failed to store account trie node", "err", err)
	}
}

// DeleteAccountTrieNode deletes the specified account trie node from the database.
func DeleteAccountTrieNode(db ethdb.KeyValueWriter, path []byte) {
	if err := db.Delete(accountTrieNodeKey(path)); err != nil {
		log.Crit("Failed to delete account trie node", "err", err)
	}
}

// ReadStorageTrieNode retrieves the storage trie node with the specified node path.
func ReadStorageTrieNode(db ethdb.KeyValueReader, accountHash common.Hash, path []byte) []byte {
	data, _ := db.Get(storageTrieNodeKey(accountHash, path))
	return data
}

// HasStorageTrieNode checks the presence of the storage trie node with the
// specified account hash and node path, regardless of the node hash.
func HasStorageTrieNode(db ethdb.KeyValueReader, accountHash common.Hash, path []byte) bool {
	has, err := db.Has(storageTrieNodeKey(accountHash, path))
	if err != nil {
		return false
	}
	return has
}

// WriteStorageTrieNode writes the provided storage trie node into database.
func WriteStorageTrieNode(db ethdb.KeyValueWriter, accountHash common.Hash, path []byte, node []byte) {
	if err := db.Put(storageTrieNodeKey(accountHash, path), node); err != nil {
		log.Crit("Failed to store storage trie node", "err", err)
	}
}

// DeleteStorageTrieNode deletes the specified storage trie node from the database.
func DeleteStorageTrieNode(db ethdb.KeyValueWriter, accountHash common.Hash, path []byte) {
	if err := db.Delete(storageTrieNodeKey(accountHash, path)); err != nil {
		log.Crit("Failed to delete storage trie node", "err", err)
	}
}

// ReadLegacyTrieNode retrieves the legacy trie node with the given
// associated node hash.
func ReadLegacyTrieNode(db ethdb.KeyValueReader, hash common.Hash) []byte {
	data, err := db.Get(hash.Bytes())
	if err != nil {
		return nil
	}
	return data
}

// HasLegacyTrieNode checks if the trie node with the provided hash is present in db.
func HasLegacyTrieNode(db ethdb.KeyValueReader, hash common.Hash) bool {
	ok, _ := db.Has(hash.Bytes())
	return ok
}

// WriteLegacyTrieNode writes the provided legacy trie node to database.
func WriteLegacyTrieNode(db ethdb.KeyValueWriter, hash common.Hash, node []byte) {
	if err := db.Put(hash.Bytes(), node); err != nil {
		log.Crit("Failed to store legacy trie node", "err", err)
	}
}

// DeleteLegacyTrieNode deletes the specified legacy trie node from database.
func DeleteLegacyTrieNode(db ethdb.KeyValueWriter, hash common.Hash) {
	if err := db.Delete(hash.Bytes()); err != nil {
		log.Crit("Failed to delete legacy trie node", "err", err)
	}
}

// HasTrieNode checks the trie node presence with the provided node info and
// the associated node hash.
func HasTrieNode(db ethdb.KeyValueReader, owner common.Hash, path []byte, hash common.Hash, scheme string) bool {
	switch scheme {
	case HashScheme:
		return HasLegacyTrieNode(db, hash)
	case PathScheme:
		var blob []byte
		if owner == (common.Hash{}) {
			blob = ReadAccountTrieNode(db, path)
		} else {
			blob = ReadStorageTrieNode(db, owner, path)
		}
		if len(blob) == 0 {
			return false
		}
		h := newHasher()
		defer h.release()
		return h.hash(blob) == hash // exists but not match
	default:
		panic(fmt.Sprintf("Unknown scheme %v", scheme))
	}
}

// ReadTrieNode retrieves the trie node from database with the provided node info
// and associated node hash.
func ReadTrieNode(db ethdb.KeyValueReader, owner common.Hash, path []byte, hash common.Hash, scheme string) []byte {
	switch scheme {
	case HashScheme:
		return ReadLegacyTrieNode(db, hash)
	case PathScheme:
		var blob []byte
		if owner == (common.Hash{}) {
			blob = ReadAccountTrieNode(db, path)
		} else {
			blob = ReadStorageTrieNode(db, owner, path)
		}
		if len(blob) == 0 {
			return nil
		}
		h := newHasher()
		defer h.release()
		if h.hash(blob) != hash {
			return nil // exists but not match
		}
		return blob
	default:
		panic(fmt.Sprintf("Unknown scheme %v", scheme))
	}
}

// WriteTrieNode writes the trie node into database with the provided node info.
//
// hash-scheme requires the node hash as the identifier.
// path-scheme requires the node owner and path as the identifier.
func WriteTrieNode(db ethdb.KeyValueWriter, owner common.Hash, path []byte, hash common.Hash, node []byte, scheme string) {
	switch scheme {
	case HashScheme:
		WriteLegacyTrieNode(db, hash, node)
	case PathScheme:
		if owner == (common.Hash{}) {
			WriteAccountTrieNode(db, path, node)
		} else {
			WriteStorageTrieNode(db, owner, path, node)
		}
	default:
		panic(fmt.Sprintf("Unknown scheme %v", scheme))
	}
}

// DeleteTrieNode deletes the trie node from database with the provided node info.
//
// hash-scheme requires the node hash as the identifier.
// path-scheme requires the node owner and path as the identifier.
func DeleteTrieNode(db ethdb.KeyValueWriter, owner common.Hash, path []byte, hash common.Hash, scheme string) {
	switch scheme {
	case HashScheme:
		DeleteLegacyTrieNode(db, hash)
	case PathScheme:
		if owner == (common.Hash{}) {
			DeleteAccountTrieNode(db, path)
		} else {
			DeleteStorageTrieNode(db, owner, path)
		}
	default:
		panic(fmt.Sprintf("Unknown scheme %v", scheme))
	}
}

// ReadStateScheme reads the state scheme of persistent state, or none
// if the state is not present in database.
<<<<<<< HEAD
func ReadStateScheme(db ethdb.Reader) string {
=======
func ReadStateScheme(db ethdb.Database) string {
>>>>>>> c350d3ac
	// Check if state in path-based scheme is present.
	if HasAccountTrieNode(db, nil) {
		return PathScheme
	}
	// The root node might be deleted during the initial snap sync, check
	// the persistent state id then.
	if id := ReadPersistentStateID(db); id != 0 {
<<<<<<< HEAD
=======
		return PathScheme
	}
	// Check if verkle state in path-based scheme is present.
	vdb := NewTable(db, string(VerklePrefix))
	if HasAccountTrieNode(vdb, nil) {
		return PathScheme
	}
	// The root node of verkle might be deleted during the initial snap sync,
	// check the persistent state id then.
	if id := ReadPersistentStateID(vdb); id != 0 {
>>>>>>> c350d3ac
		return PathScheme
	}
	// In a hash-based scheme, the genesis state is consistently stored
	// on the disk. To assess the scheme of the persistent state, it
	// suffices to inspect the scheme of the genesis state.
	header := ReadHeader(db, ReadCanonicalHash(db, 0), 0)
	if header == nil {
		return "" // empty datadir
	}
	if !HasLegacyTrieNode(db, header.Root) {
		return "" // no state in disk
	}
	return HashScheme
}

// ParseStateScheme checks if the specified state scheme is compatible with
// the stored state.
//
//   - If the provided scheme is none, use the scheme consistent with persistent
//     state, or fallback to path-based scheme if state is empty.
//
//   - If the provided scheme is hash, use hash-based scheme or error out if not
//     compatible with persistent state scheme.
//
//   - If the provided scheme is path: use path-based scheme or error out if not
//     compatible with persistent state scheme.
func ParseStateScheme(provided string, disk ethdb.Database) (string, error) {
	// If state scheme is not specified, use the scheme consistent
	// with persistent state, or fallback to hash mode if database
	// is empty.
	stored := ReadStateScheme(disk)
	if provided == "" {
		if stored == "" {
			log.Info("State schema set to default", "scheme", "path")
			return PathScheme, nil // use default scheme for empty database
		}
		log.Info("State scheme set to already existing", "scheme", stored)
		return stored, nil // reuse scheme of persistent scheme
	}
	// If state scheme is specified, ensure it's compatible with
	// persistent state.
	if stored == "" || provided == stored {
		log.Info("State scheme set by user", "scheme", provided)
		return provided, nil
	}
	return "", fmt.Errorf("incompatible state scheme, stored: %s, provided: %s", stored, provided)
}<|MERGE_RESOLUTION|>--- conflicted
+++ resolved
@@ -245,11 +245,7 @@
 
 // ReadStateScheme reads the state scheme of persistent state, or none
 // if the state is not present in database.
-<<<<<<< HEAD
-func ReadStateScheme(db ethdb.Reader) string {
-=======
 func ReadStateScheme(db ethdb.Database) string {
->>>>>>> c350d3ac
 	// Check if state in path-based scheme is present.
 	if HasAccountTrieNode(db, nil) {
 		return PathScheme
@@ -257,8 +253,6 @@
 	// The root node might be deleted during the initial snap sync, check
 	// the persistent state id then.
 	if id := ReadPersistentStateID(db); id != 0 {
-<<<<<<< HEAD
-=======
 		return PathScheme
 	}
 	// Check if verkle state in path-based scheme is present.
@@ -269,7 +263,6 @@
 	// The root node of verkle might be deleted during the initial snap sync,
 	// check the persistent state id then.
 	if id := ReadPersistentStateID(vdb); id != 0 {
->>>>>>> c350d3ac
 		return PathScheme
 	}
 	// In a hash-based scheme, the genesis state is consistently stored
