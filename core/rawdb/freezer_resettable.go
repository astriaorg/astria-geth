// Copyright 2022 The go-ethereum Authors
// This file is part of the go-ethereum library.
//
// The go-ethereum library is free software: you can redistribute it and/or modify
// it under the terms of the GNU Lesser General Public License as published by
// the Free Software Foundation, either version 3 of the License, or
// (at your option) any later version.
//
// The go-ethereum library is distributed in the hope that it will be useful,
// but WITHOUT ANY WARRANTY; without even the implied warranty of
// MERCHANTABILITY or FITNESS FOR A PARTICULAR PURPOSE. See the
// GNU Lesser General Public License for more details.
//
// You should have received a copy of the GNU Lesser General Public License
// along with the go-ethereum library. If not, see <http://www.gnu.org/licenses/>.

package rawdb

import (
	"os"
	"path/filepath"
	"sync"

	"github.com/ethereum/go-ethereum/ethdb"
	"github.com/ethereum/go-ethereum/log"
)

const tmpSuffix = ".tmp"

// freezerOpenFunc is the function used to open/create a freezer.
type freezerOpenFunc = func() (*Freezer, error)

// resettableFreezer is a wrapper of the freezer which makes the
// freezer resettable.
type resettableFreezer struct {
<<<<<<< HEAD
	freezer *Freezer
	opener  freezerOpenFunc
	datadir string
	lock    sync.RWMutex
=======
	readOnly bool
	freezer  *Freezer
	opener   freezerOpenFunc
	datadir  string
	lock     sync.RWMutex
>>>>>>> c350d3ac
}

// newResettableFreezer creates a resettable freezer, note freezer is
// only resettable if the passed file directory is exclusively occupied
// by the freezer. And also the user-configurable ancient root directory
// is **not** supported for reset since it might be a mount and rename
// will cause a copy of hundreds of gigabyte into local directory. It
// needs some other file based solutions.
//
// The reset function will delete directory atomically and re-create the
// freezer from scratch.
func newResettableFreezer(datadir string, namespace string, readonly bool, maxTableSize uint32, tables map[string]bool) (*resettableFreezer, error) {
	if err := cleanup(datadir); err != nil {
		return nil, err
	}
	opener := func() (*Freezer, error) {
		return NewFreezer(datadir, namespace, readonly, maxTableSize, tables)
	}
	freezer, err := opener()
	if err != nil {
		return nil, err
	}
	return &resettableFreezer{
<<<<<<< HEAD
		freezer: freezer,
		opener:  opener,
		datadir: datadir,
=======
		readOnly: readonly,
		freezer:  freezer,
		opener:   opener,
		datadir:  datadir,
>>>>>>> c350d3ac
	}, nil
}

// Reset deletes the file directory exclusively occupied by the freezer and
// recreate the freezer from scratch. The atomicity of directory deletion
// is guaranteed by the rename operation, the leftover directory will be
// cleaned up in next startup in case crash happens after rename.
func (f *resettableFreezer) Reset() error {
	f.lock.Lock()
	defer f.lock.Unlock()

	if f.readOnly {
		return errReadOnly
	}
	if err := f.freezer.Close(); err != nil {
		return err
	}
	tmp := tmpName(f.datadir)
	if err := os.Rename(f.datadir, tmp); err != nil {
		return err
	}
	if err := os.RemoveAll(tmp); err != nil {
		return err
	}
	freezer, err := f.opener()
	if err != nil {
		return err
	}
	f.freezer = freezer
	return nil
}

// Close terminates the chain freezer, unmapping all the data files.
func (f *resettableFreezer) Close() error {
	f.lock.RLock()
	defer f.lock.RUnlock()

	return f.freezer.Close()
}

// HasAncient returns an indicator whether the specified ancient data exists
// in the freezer
func (f *resettableFreezer) HasAncient(kind string, number uint64) (bool, error) {
	f.lock.RLock()
	defer f.lock.RUnlock()

	return f.freezer.HasAncient(kind, number)
}

// Ancient retrieves an ancient binary blob from the append-only immutable files.
func (f *resettableFreezer) Ancient(kind string, number uint64) ([]byte, error) {
	f.lock.RLock()
	defer f.lock.RUnlock()

	return f.freezer.Ancient(kind, number)
}

// AncientRange retrieves multiple items in sequence, starting from the index 'start'.
// It will return
//   - at most 'count' items,
//   - if maxBytes is specified: at least 1 item (even if exceeding the maxByteSize),
//     but will otherwise return as many items as fit into maxByteSize.
//   - if maxBytes is not specified, 'count' items will be returned if they are present.
func (f *resettableFreezer) AncientRange(kind string, start, count, maxBytes uint64) ([][]byte, error) {
	f.lock.RLock()
	defer f.lock.RUnlock()

	return f.freezer.AncientRange(kind, start, count, maxBytes)
}

// Ancients returns the length of the frozen items.
func (f *resettableFreezer) Ancients() (uint64, error) {
	f.lock.RLock()
	defer f.lock.RUnlock()

	return f.freezer.Ancients()
}

// Tail returns the number of first stored item in the freezer.
func (f *resettableFreezer) Tail() (uint64, error) {
	f.lock.RLock()
	defer f.lock.RUnlock()

	return f.freezer.Tail()
}

// AncientSize returns the ancient size of the specified category.
func (f *resettableFreezer) AncientSize(kind string) (uint64, error) {
	f.lock.RLock()
	defer f.lock.RUnlock()

	return f.freezer.AncientSize(kind)
}

// ReadAncients runs the given read operation while ensuring that no writes take place
// on the underlying freezer.
func (f *resettableFreezer) ReadAncients(fn func(ethdb.AncientReaderOp) error) (err error) {
	f.lock.RLock()
	defer f.lock.RUnlock()

	return f.freezer.ReadAncients(fn)
}

// ModifyAncients runs the given write operation.
func (f *resettableFreezer) ModifyAncients(fn func(ethdb.AncientWriteOp) error) (writeSize int64, err error) {
	f.lock.RLock()
	defer f.lock.RUnlock()

	return f.freezer.ModifyAncients(fn)
}

// TruncateHead discards any recent data above the provided threshold number.
// It returns the previous head number.
func (f *resettableFreezer) TruncateHead(items uint64) (uint64, error) {
	f.lock.RLock()
	defer f.lock.RUnlock()

	return f.freezer.TruncateHead(items)
}

// TruncateTail discards any recent data below the provided threshold number.
// It returns the previous value
func (f *resettableFreezer) TruncateTail(tail uint64) (uint64, error) {
	f.lock.RLock()
	defer f.lock.RUnlock()

	return f.freezer.TruncateTail(tail)
}

// Sync flushes all data tables to disk.
func (f *resettableFreezer) Sync() error {
	f.lock.RLock()
	defer f.lock.RUnlock()

	return f.freezer.Sync()
}

<<<<<<< HEAD
// MigrateTable processes the entries in a given table in sequence
// converting them to a new format if they're of an old format.
func (f *resettableFreezer) MigrateTable(kind string, convert convertLegacyFn) error {
	f.lock.RLock()
	defer f.lock.RUnlock()

	return f.freezer.MigrateTable(kind, convert)
}

=======
>>>>>>> c350d3ac
// cleanup removes the directory located in the specified path
// has the name with deletion marker suffix.
func cleanup(path string) error {
	parent := filepath.Dir(path)
	if _, err := os.Lstat(parent); os.IsNotExist(err) {
		return nil
	}
	dir, err := os.Open(parent)
	if err != nil {
		return err
	}
	names, err := dir.Readdirnames(0)
	if err != nil {
		return err
	}
	if cerr := dir.Close(); cerr != nil {
		return cerr
	}
	for _, name := range names {
		if name == filepath.Base(path)+tmpSuffix {
			log.Info("Removed leftover freezer directory", "name", name)
			return os.RemoveAll(filepath.Join(parent, name))
		}
	}
	return nil
}

func tmpName(path string) string {
	return filepath.Join(filepath.Dir(path), filepath.Base(path)+tmpSuffix)
}<|MERGE_RESOLUTION|>--- conflicted
+++ resolved
@@ -33,18 +33,11 @@
 // resettableFreezer is a wrapper of the freezer which makes the
 // freezer resettable.
 type resettableFreezer struct {
-<<<<<<< HEAD
-	freezer *Freezer
-	opener  freezerOpenFunc
-	datadir string
-	lock    sync.RWMutex
-=======
 	readOnly bool
 	freezer  *Freezer
 	opener   freezerOpenFunc
 	datadir  string
 	lock     sync.RWMutex
->>>>>>> c350d3ac
 }
 
 // newResettableFreezer creates a resettable freezer, note freezer is
@@ -68,16 +61,10 @@
 		return nil, err
 	}
 	return &resettableFreezer{
-<<<<<<< HEAD
-		freezer: freezer,
-		opener:  opener,
-		datadir: datadir,
-=======
 		readOnly: readonly,
 		freezer:  freezer,
 		opener:   opener,
 		datadir:  datadir,
->>>>>>> c350d3ac
 	}, nil
 }
 
@@ -215,18 +202,6 @@
 	return f.freezer.Sync()
 }
 
-<<<<<<< HEAD
-// MigrateTable processes the entries in a given table in sequence
-// converting them to a new format if they're of an old format.
-func (f *resettableFreezer) MigrateTable(kind string, convert convertLegacyFn) error {
-	f.lock.RLock()
-	defer f.lock.RUnlock()
-
-	return f.freezer.MigrateTable(kind, convert)
-}
-
-=======
->>>>>>> c350d3ac
 // cleanup removes the directory located in the specified path
 // has the name with deletion marker suffix.
 func cleanup(path string) error {
