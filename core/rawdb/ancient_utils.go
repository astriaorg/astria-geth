// Copyright 2022 The go-ethereum Authors
// This file is part of the go-ethereum library.
//
// The go-ethereum library is free software: you can redistribute it and/or modify
// it under the terms of the GNU Lesser General Public License as published by
// the Free Software Foundation, either version 3 of the License, or
// (at your option) any later version.
//
// The go-ethereum library is distributed in the hope that it will be useful,
// but WITHOUT ANY WARRANTY; without even the implied warranty of
// MERCHANTABILITY or FITNESS FOR A PARTICULAR PURPOSE. See the
// GNU Lesser General Public License for more details.
//
// You should have received a copy of the GNU Lesser General Public License
// along with the go-ethereum library. If not, see <http://www.gnu.org/licenses/>.

package rawdb

import (
	"fmt"
	"path/filepath"

	"github.com/ethereum/go-ethereum/common"
	"github.com/ethereum/go-ethereum/ethdb"
)

type tableSize struct {
	name string
	size common.StorageSize
}

// freezerInfo contains the basic information of the freezer.
type freezerInfo struct {
	name  string      // The identifier of freezer
	head  uint64      // The number of last stored item in the freezer
	tail  uint64      // The number of first stored item in the freezer
	sizes []tableSize // The storage size per table
}

// count returns the number of stored items in the freezer.
func (info *freezerInfo) count() uint64 {
	return info.head - info.tail + 1
}

// size returns the storage size of the entire freezer.
func (info *freezerInfo) size() common.StorageSize {
	var total common.StorageSize
	for _, table := range info.sizes {
		total += table.size
	}
	return total
}

func inspect(name string, order map[string]bool, reader ethdb.AncientReader) (freezerInfo, error) {
	info := freezerInfo{name: name}
	for t := range order {
		size, err := reader.AncientSize(t)
		if err != nil {
			return freezerInfo{}, err
		}
		info.sizes = append(info.sizes, tableSize{name: t, size: common.StorageSize(size)})
	}
	// Retrieve the number of last stored item
	ancients, err := reader.Ancients()
	if err != nil {
		return freezerInfo{}, err
	}
	info.head = ancients - 1

	// Retrieve the number of first stored item
	tail, err := reader.Tail()
	if err != nil {
		return freezerInfo{}, err
	}
	info.tail = tail
	return info, nil
}

// inspectFreezers inspects all freezers registered in the system.
func inspectFreezers(db ethdb.Database) ([]freezerInfo, error) {
	var infos []freezerInfo
	for _, freezer := range freezers {
		switch freezer {
		case ChainFreezerName:
			info, err := inspect(ChainFreezerName, chainFreezerNoSnappy, db)
			if err != nil {
				return nil, err
			}
			infos = append(infos, info)

<<<<<<< HEAD
		case StateFreezerName:
=======
		case MerkleStateFreezerName, VerkleStateFreezerName:
>>>>>>> eb00f169
			datadir, err := db.AncientDatadir()
			if err != nil {
				return nil, err
			}
			f, err := NewStateFreezer(datadir, freezer == VerkleStateFreezerName, true)
			if err != nil {
				continue // might be possible the state freezer is not existent
			}
			defer f.Close()

			info, err := inspect(freezer, stateFreezerNoSnappy, f)
			if err != nil {
				return nil, err
			}
			infos = append(infos, info)

		default:
			return nil, fmt.Errorf("unknown freezer, supported ones: %v", freezers)
		}
	}
	return infos, nil
}

// InspectFreezerTable dumps out the index of a specific freezer table. The passed
// ancient indicates the path of root ancient directory where the chain freezer can
// be opened. Start and end specify the range for dumping out indexes.
// Note this function can only be used for debugging purposes.
func InspectFreezerTable(ancient string, freezerName string, tableName string, start, end int64) error {
	var (
		path   string
		tables map[string]bool
	)
	switch freezerName {
	case ChainFreezerName:
		path, tables = resolveChainFreezerDir(ancient), chainFreezerNoSnappy
<<<<<<< HEAD
	case StateFreezerName:
=======
	case MerkleStateFreezerName, VerkleStateFreezerName:
>>>>>>> eb00f169
		path, tables = filepath.Join(ancient, freezerName), stateFreezerNoSnappy
	default:
		return fmt.Errorf("unknown freezer, supported ones: %v", freezers)
	}
	noSnappy, exist := tables[tableName]
	if !exist {
		var names []string
		for name := range tables {
			names = append(names, name)
		}
		return fmt.Errorf("unknown table, supported ones: %v", names)
	}
	table, err := newFreezerTable(path, tableName, noSnappy, true)
	if err != nil {
		return err
	}
	table.dumpIndexStdout(start, end)
	return nil
}<|MERGE_RESOLUTION|>--- conflicted
+++ resolved
@@ -88,11 +88,7 @@
 			}
 			infos = append(infos, info)
 
-<<<<<<< HEAD
-		case StateFreezerName:
-=======
 		case MerkleStateFreezerName, VerkleStateFreezerName:
->>>>>>> eb00f169
 			datadir, err := db.AncientDatadir()
 			if err != nil {
 				return nil, err
@@ -128,11 +124,7 @@
 	switch freezerName {
 	case ChainFreezerName:
 		path, tables = resolveChainFreezerDir(ancient), chainFreezerNoSnappy
-<<<<<<< HEAD
-	case StateFreezerName:
-=======
 	case MerkleStateFreezerName, VerkleStateFreezerName:
->>>>>>> eb00f169
 		path, tables = filepath.Join(ancient, freezerName), stateFreezerNoSnappy
 	default:
 		return fmt.Errorf("unknown freezer, supported ones: %v", freezers)
