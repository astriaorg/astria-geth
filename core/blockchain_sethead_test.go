// Copyright 2020 The go-ethereum Authors
// This file is part of the go-ethereum library.
//
// The go-ethereum library is free software: you can redistribute it and/or modify
// it under the terms of the GNU Lesser General Public License as published by
// the Free Software Foundation, either version 3 of the License, or
// (at your option) any later version.
//
// The go-ethereum library is distributed in the hope that it will be useful,
// but WITHOUT ANY WARRANTY; without even the implied warranty of
// MERCHANTABILITY or FITNESS FOR A PARTICULAR PURPOSE. See the
// GNU Lesser General Public License for more details.
//
// You should have received a copy of the GNU Lesser General Public License
// along with the go-ethereum library. If not, see <http://www.gnu.org/licenses/>.

// Tests that setting the chain head backwards doesn't leave the database in some
// strange state with gaps in the chain, nor with block data dangling in the future.

package core

import (
	"fmt"
	"math/big"
	"path/filepath"
	"strings"
	"testing"
	"time"

	"github.com/ethereum/go-ethereum/common"
	"github.com/ethereum/go-ethereum/consensus/ethash"
	"github.com/ethereum/go-ethereum/core/rawdb"
	"github.com/ethereum/go-ethereum/core/state"
	"github.com/ethereum/go-ethereum/core/types"
	"github.com/ethereum/go-ethereum/core/vm"
	"github.com/ethereum/go-ethereum/params"
	"github.com/ethereum/go-ethereum/triedb"
	"github.com/ethereum/go-ethereum/triedb/hashdb"
	"github.com/ethereum/go-ethereum/triedb/pathdb"
)

// rewindTest is a test case for chain rollback upon user request.
type rewindTest struct {
	canonicalBlocks int     // Number of blocks to generate for the canonical chain (heavier)
	sidechainBlocks int     // Number of blocks to generate for the side chain (lighter)
	freezeThreshold uint64  // Block number until which to move things into the freezer
	commitBlock     uint64  // Block number for which to commit the state to disk
	pivotBlock      *uint64 // Pivot block number in case of fast sync

	setheadBlock       uint64 // Block number to set head back to
	expCanonicalBlocks int    // Number of canonical blocks expected to remain in the database (excl. genesis)
	expSidechainBlocks int    // Number of sidechain blocks expected to remain in the database (excl. genesis)
	expFrozen          int    // Number of canonical blocks expected to be in the freezer (incl. genesis)
	expHeadHeader      uint64 // Block number of the expected head header
	expHeadFastBlock   uint64 // Block number of the expected head fast sync block
	expHeadBlock       uint64 // Block number of the expected head full block
}

//nolint:unused
func (tt *rewindTest) dump(crash bool) string {
	buffer := new(strings.Builder)

	fmt.Fprint(buffer, "Chain:\n  G")
	for i := 0; i < tt.canonicalBlocks; i++ {
		fmt.Fprintf(buffer, "->C%d", i+1)
	}
	fmt.Fprint(buffer, " (HEAD)\n")
	if tt.sidechainBlocks > 0 {
		fmt.Fprintf(buffer, "  └")
		for i := 0; i < tt.sidechainBlocks; i++ {
			fmt.Fprintf(buffer, "->S%d", i+1)
		}
		fmt.Fprintf(buffer, "\n")
	}
	fmt.Fprintf(buffer, "\n")

	if tt.canonicalBlocks > int(tt.freezeThreshold) {
		fmt.Fprint(buffer, "Frozen:\n  G")
		for i := 0; i < tt.canonicalBlocks-int(tt.freezeThreshold); i++ {
			fmt.Fprintf(buffer, "->C%d", i+1)
		}
		fmt.Fprintf(buffer, "\n\n")
	} else {
		fmt.Fprintf(buffer, "Frozen: none\n")
	}
	fmt.Fprintf(buffer, "Commit: G")
	if tt.commitBlock > 0 {
		fmt.Fprintf(buffer, ", C%d", tt.commitBlock)
	}
	fmt.Fprint(buffer, "\n")

	if tt.pivotBlock == nil {
		fmt.Fprintf(buffer, "Pivot : none\n")
	} else {
		fmt.Fprintf(buffer, "Pivot : C%d\n", *tt.pivotBlock)
	}
	if crash {
		fmt.Fprintf(buffer, "\nCRASH\n\n")
	} else {
		fmt.Fprintf(buffer, "\nSetHead(%d)\n\n", tt.setheadBlock)
	}
	fmt.Fprintf(buffer, "------------------------------\n\n")

	if tt.expFrozen > 0 {
		fmt.Fprint(buffer, "Expected in freezer:\n  G")
		for i := 0; i < tt.expFrozen-1; i++ {
			fmt.Fprintf(buffer, "->C%d", i+1)
		}
		fmt.Fprintf(buffer, "\n\n")
	}
	if tt.expFrozen > 0 {
		if tt.expFrozen >= tt.expCanonicalBlocks {
			fmt.Fprintf(buffer, "Expected in leveldb: none\n")
		} else {
			fmt.Fprintf(buffer, "Expected in leveldb:\n  C%d)", tt.expFrozen-1)
			for i := tt.expFrozen - 1; i < tt.expCanonicalBlocks; i++ {
				fmt.Fprintf(buffer, "->C%d", i+1)
			}
			fmt.Fprint(buffer, "\n")
			if tt.expSidechainBlocks > tt.expFrozen {
				fmt.Fprintf(buffer, "  └")
				for i := tt.expFrozen - 1; i < tt.expSidechainBlocks; i++ {
					fmt.Fprintf(buffer, "->S%d", i+1)
				}
				fmt.Fprintf(buffer, "\n")
			}
		}
	} else {
		fmt.Fprint(buffer, "Expected in leveldb:\n  G")
		for i := tt.expFrozen; i < tt.expCanonicalBlocks; i++ {
			fmt.Fprintf(buffer, "->C%d", i+1)
		}
		fmt.Fprint(buffer, "\n")
		if tt.expSidechainBlocks > tt.expFrozen {
			fmt.Fprintf(buffer, "  └")
			for i := tt.expFrozen; i < tt.expSidechainBlocks; i++ {
				fmt.Fprintf(buffer, "->S%d", i+1)
			}
			fmt.Fprintf(buffer, "\n")
		}
	}
	fmt.Fprintf(buffer, "\n")
	fmt.Fprintf(buffer, "Expected head header    : C%d\n", tt.expHeadHeader)
	fmt.Fprintf(buffer, "Expected head fast block: C%d\n", tt.expHeadFastBlock)
	if tt.expHeadBlock == 0 {
		fmt.Fprintf(buffer, "Expected head block     : G\n")
	} else {
		fmt.Fprintf(buffer, "Expected head block     : C%d\n", tt.expHeadBlock)
	}
	return buffer.String()
}

// Tests a sethead for a short canonical chain where a recent block was already
// committed to disk and then the sethead called. In this case we expect the full
// chain to be rolled back to the committed block. Everything above the sethead
// point should be deleted. In between the committed block and the requested head
// the data can remain as "fast sync" data to avoid redownloading it.
func TestShortSetHead(t *testing.T)              { testShortSetHead(t, false) }
func TestShortSetHeadWithSnapshots(t *testing.T) { testShortSetHead(t, true) }

func testShortSetHead(t *testing.T, snapshots bool) {
	// Chain:
	//   G->C1->C2->C3->C4->C5->C6->C7->C8 (HEAD)
	//
	// Frozen: none
	// Commit: G, C4
	// Pivot : none
	//
	// SetHead(7)
	//
	// ------------------------------
	//
	// Expected in leveldb:
	//   G->C1->C2->C3->C4->C5->C6->C7
	//
	// Expected head header    : C7
	// Expected head fast block: C7
	// Expected head block     : C4
	testSetHead(t, &rewindTest{
		canonicalBlocks:    8,
		sidechainBlocks:    0,
		freezeThreshold:    16,
		commitBlock:        4,
		pivotBlock:         nil,
		setheadBlock:       7,
		expCanonicalBlocks: 7,
		expSidechainBlocks: 0,
		expFrozen:          0,
		expHeadHeader:      7,
		expHeadFastBlock:   7,
		expHeadBlock:       4,
	}, snapshots)
}

// Tests a sethead for a short canonical chain where the fast sync pivot point was
// already committed, after which sethead was called. In this case we expect the
// chain to behave like in full sync mode, rolling back to the committed block
// Everything above the sethead point should be deleted. In between the committed
// block and the requested head the data can remain as "fast sync" data to avoid
// redownloading it.
func TestShortSnapSyncedSetHead(t *testing.T)              { testShortSnapSyncedSetHead(t, false) }
func TestShortSnapSyncedSetHeadWithSnapshots(t *testing.T) { testShortSnapSyncedSetHead(t, true) }

func testShortSnapSyncedSetHead(t *testing.T, snapshots bool) {
	// Chain:
	//   G->C1->C2->C3->C4->C5->C6->C7->C8 (HEAD)
	//
	// Frozen: none
	// Commit: G, C4
	// Pivot : C4
	//
	// SetHead(7)
	//
	// ------------------------------
	//
	// Expected in leveldb:
	//   G->C1->C2->C3->C4->C5->C6->C7
	//
	// Expected head header    : C7
	// Expected head fast block: C7
	// Expected head block     : C4
	testSetHead(t, &rewindTest{
		canonicalBlocks:    8,
		sidechainBlocks:    0,
		freezeThreshold:    16,
		commitBlock:        4,
		pivotBlock:         uint64ptr(4),
		setheadBlock:       7,
		expCanonicalBlocks: 7,
		expSidechainBlocks: 0,
		expFrozen:          0,
		expHeadHeader:      7,
		expHeadFastBlock:   7,
		expHeadBlock:       4,
	}, snapshots)
}

// Tests a sethead for a short canonical chain where the fast sync pivot point was
// not yet committed, but sethead was called. In this case we expect the chain to
// detect that it was fast syncing and delete everything from the new head, since
// we can just pick up fast syncing from there. The head full block should be set
// to the genesis.
func TestShortSnapSyncingSetHead(t *testing.T)              { testShortSnapSyncingSetHead(t, false) }
func TestShortSnapSyncingSetHeadWithSnapshots(t *testing.T) { testShortSnapSyncingSetHead(t, true) }

func testShortSnapSyncingSetHead(t *testing.T, snapshots bool) {
	// Chain:
	//   G->C1->C2->C3->C4->C5->C6->C7->C8 (HEAD)
	//
	// Frozen: none
	// Commit: G
	// Pivot : C4
	//
	// SetHead(7)
	//
	// ------------------------------
	//
	// Expected in leveldb:
	//   G->C1->C2->C3->C4->C5->C6->C7
	//
	// Expected head header    : C7
	// Expected head fast block: C7
	// Expected head block     : G
	testSetHead(t, &rewindTest{
		canonicalBlocks:    8,
		sidechainBlocks:    0,
		freezeThreshold:    16,
		commitBlock:        0,
		pivotBlock:         uint64ptr(4),
		setheadBlock:       7,
		expCanonicalBlocks: 7,
		expSidechainBlocks: 0,
		expFrozen:          0,
		expHeadHeader:      7,
		expHeadFastBlock:   7,
		expHeadBlock:       0,
	}, snapshots)
}

// Tests a sethead for a short canonical chain and a shorter side chain, where a
// recent block was already committed to disk and then sethead was called. In this
// test scenario the side chain is below the committed block. In this case we expect
// the canonical full chain to be rolled back to the committed block. Everything
// above the sethead point should be deleted. In between the committed block and
// the requested head the data can remain as "fast sync" data to avoid redownloading
// it. The side chain should be left alone as it was shorter.
func TestShortOldForkedSetHead(t *testing.T)              { testShortOldForkedSetHead(t, false) }
func TestShortOldForkedSetHeadWithSnapshots(t *testing.T) { testShortOldForkedSetHead(t, true) }

func testShortOldForkedSetHead(t *testing.T, snapshots bool) {
	// Chain:
	//   G->C1->C2->C3->C4->C5->C6->C7->C8 (HEAD)
	//   └->S1->S2->S3
	//
	// Frozen: none
	// Commit: G, C4
	// Pivot : none
	//
	// SetHead(7)
	//
	// ------------------------------
	//
	// Expected in leveldb:
	//   G->C1->C2->C3->C4->C5->C6->C7
	//   └->S1->S2->S3
	//
	// Expected head header    : C7
	// Expected head fast block: C7
	// Expected head block     : C4
	testSetHead(t, &rewindTest{
		canonicalBlocks:    8,
		sidechainBlocks:    3,
		freezeThreshold:    16,
		commitBlock:        4,
		pivotBlock:         nil,
		setheadBlock:       7,
		expCanonicalBlocks: 7,
		expSidechainBlocks: 3,
		expFrozen:          0,
		expHeadHeader:      7,
		expHeadFastBlock:   7,
		expHeadBlock:       4,
	}, snapshots)
}

// Tests a sethead for a short canonical chain and a shorter side chain, where
// the fast sync pivot point was already committed to disk and then sethead was
// called. In this test scenario the side chain is below the committed block. In
// this case we expect the canonical full chain to be rolled back to the committed
// block. Everything above the sethead point should be deleted. In between the
// committed block and the requested head the data can remain as "fast sync" data
// to avoid redownloading it. The side chain should be left alone as it was shorter.
func TestShortOldForkedSnapSyncedSetHead(t *testing.T) {
	testShortOldForkedSnapSyncedSetHead(t, false)
}
func TestShortOldForkedSnapSyncedSetHeadWithSnapshots(t *testing.T) {
	testShortOldForkedSnapSyncedSetHead(t, true)
}

func testShortOldForkedSnapSyncedSetHead(t *testing.T, snapshots bool) {
	// Chain:
	//   G->C1->C2->C3->C4->C5->C6->C7->C8 (HEAD)
	//   └->S1->S2->S3
	//
	// Frozen: none
	// Commit: G, C4
	// Pivot : C4
	//
	// SetHead(7)
	//
	// ------------------------------
	//
	// Expected in leveldb:
	//   G->C1->C2->C3->C4->C5->C6->C7
	//   └->S1->S2->S3
	//
	// Expected head header    : C7
	// Expected head fast block: C7
	// Expected head block     : C4
	testSetHead(t, &rewindTest{
		canonicalBlocks:    8,
		sidechainBlocks:    3,
		freezeThreshold:    16,
		commitBlock:        4,
		pivotBlock:         uint64ptr(4),
		setheadBlock:       7,
		expCanonicalBlocks: 7,
		expSidechainBlocks: 3,
		expFrozen:          0,
		expHeadHeader:      7,
		expHeadFastBlock:   7,
		expHeadBlock:       4,
	}, snapshots)
}

// Tests a sethead for a short canonical chain and a shorter side chain, where
// the fast sync pivot point was not yet committed, but sethead was called. In this
// test scenario the side chain is below the committed block. In this case we expect
// the chain to detect that it was fast syncing and delete everything from the new
// head, since we can just pick up fast syncing from there. The head full block
// should be set to the genesis.
func TestShortOldForkedSnapSyncingSetHead(t *testing.T) {
	testShortOldForkedSnapSyncingSetHead(t, false)
}
func TestShortOldForkedSnapSyncingSetHeadWithSnapshots(t *testing.T) {
	testShortOldForkedSnapSyncingSetHead(t, true)
}

func testShortOldForkedSnapSyncingSetHead(t *testing.T, snapshots bool) {
	// Chain:
	//   G->C1->C2->C3->C4->C5->C6->C7->C8 (HEAD)
	//   └->S1->S2->S3
	//
	// Frozen: none
	// Commit: G
	// Pivot : C4
	//
	// SetHead(7)
	//
	// ------------------------------
	//
	// Expected in leveldb:
	//   G->C1->C2->C3->C4->C5->C6->C7
	//   └->S1->S2->S3
	//
	// Expected head header    : C7
	// Expected head fast block: C7
	// Expected head block     : G
	testSetHead(t, &rewindTest{
		canonicalBlocks:    8,
		sidechainBlocks:    3,
		freezeThreshold:    16,
		commitBlock:        0,
		pivotBlock:         uint64ptr(4),
		setheadBlock:       7,
		expCanonicalBlocks: 7,
		expSidechainBlocks: 3,
		expFrozen:          0,
		expHeadHeader:      7,
		expHeadFastBlock:   7,
		expHeadBlock:       0,
	}, snapshots)
}

// Tests a sethead for a short canonical chain and a shorter side chain, where a
// recent block was already committed to disk and then sethead was called. In this
// test scenario the side chain reaches above the committed block. In this case we
// expect the canonical full chain to be rolled back to the committed block. All
// data above the sethead point should be deleted. In between the committed block
// and the requested head the data can remain as "fast sync" data to avoid having
// to redownload it. The side chain should be truncated to the head set.
//
// The side chain could be left to be if the fork point was before the new head
// we are deleting to, but it would be exceedingly hard to detect that case and
// properly handle it, so we'll trade extra work in exchange for simpler code.
func TestShortNewlyForkedSetHead(t *testing.T)              { testShortNewlyForkedSetHead(t, false) }
func TestShortNewlyForkedSetHeadWithSnapshots(t *testing.T) { testShortNewlyForkedSetHead(t, true) }

func testShortNewlyForkedSetHead(t *testing.T, snapshots bool) {
	// Chain:
	//   G->C1->C2->C3->C4->C5->C6->C7->C8->C9->C10 (HEAD)
	//   └->S1->S2->S3->S4->S5->S6->S7->S8
	//
	// Frozen: none
	// Commit: G, C4
	// Pivot : none
	//
	// SetHead(7)
	//
	// ------------------------------
	//
	// Expected in leveldb:
	//   G->C1->C2->C3->C4->C5->C6->C7
	//   └->S1->S2->S3->S4->S5->S6->S7
	//
	// Expected head header    : C7
	// Expected head fast block: C7
	// Expected head block     : C4
	testSetHead(t, &rewindTest{
		canonicalBlocks:    10,
		sidechainBlocks:    8,
		freezeThreshold:    16,
		commitBlock:        4,
		pivotBlock:         nil,
		setheadBlock:       7,
		expCanonicalBlocks: 7,
		expSidechainBlocks: 7,
		expFrozen:          0,
		expHeadHeader:      7,
		expHeadFastBlock:   7,
		expHeadBlock:       4,
	}, snapshots)
}

// Tests a sethead for a short canonical chain and a shorter side chain, where
// the fast sync pivot point was already committed to disk and then sethead was
// called. In this case we expect the canonical full chain to be rolled back to
// between the committed block and the requested head the data can remain as
// "fast sync" data to avoid having to redownload it. The side chain should be
// truncated to the head set.
//
// The side chain could be left to be if the fork point was before the new head
// we are deleting to, but it would be exceedingly hard to detect that case and
// properly handle it, so we'll trade extra work in exchange for simpler code.
func TestShortNewlyForkedSnapSyncedSetHead(t *testing.T) {
	testShortNewlyForkedSnapSyncedSetHead(t, false)
}
func TestShortNewlyForkedSnapSyncedSetHeadWithSnapshots(t *testing.T) {
	testShortNewlyForkedSnapSyncedSetHead(t, true)
}

func testShortNewlyForkedSnapSyncedSetHead(t *testing.T, snapshots bool) {
	// Chain:
	//   G->C1->C2->C3->C4->C5->C6->C7->C8->C9->C10 (HEAD)
	//   └->S1->S2->S3->S4->S5->S6->S7->S8
	//
	// Frozen: none
	// Commit: G, C4
	// Pivot : C4
	//
	// SetHead(7)
	//
	// ------------------------------
	//
	// Expected in leveldb:
	//   G->C1->C2->C3->C4->C5->C6->C7
	//   └->S1->S2->S3->S4->S5->S6->S7
	//
	// Expected head header    : C7
	// Expected head fast block: C7
	// Expected head block     : C4
	testSetHead(t, &rewindTest{
		canonicalBlocks:    10,
		sidechainBlocks:    8,
		freezeThreshold:    16,
		commitBlock:        4,
		pivotBlock:         uint64ptr(4),
		setheadBlock:       7,
		expCanonicalBlocks: 7,
		expSidechainBlocks: 7,
		expFrozen:          0,
		expHeadHeader:      7,
		expHeadFastBlock:   7,
		expHeadBlock:       4,
	}, snapshots)
}

// Tests a sethead for a short canonical chain and a shorter side chain, where
// the fast sync pivot point was not yet committed, but sethead was called. In
// this test scenario the side chain reaches above the committed block. In this
// case we expect the chain to detect that it was fast syncing and delete
// everything from the new head, since we can just pick up fast syncing from
// there.
//
// The side chain could be left to be if the fork point was before the new head
// we are deleting to, but it would be exceedingly hard to detect that case and
// properly handle it, so we'll trade extra work in exchange for simpler code.
func TestShortNewlyForkedSnapSyncingSetHead(t *testing.T) {
	testShortNewlyForkedSnapSyncingSetHead(t, false)
}
func TestShortNewlyForkedSnapSyncingSetHeadWithSnapshots(t *testing.T) {
	testShortNewlyForkedSnapSyncingSetHead(t, true)
}

func testShortNewlyForkedSnapSyncingSetHead(t *testing.T, snapshots bool) {
	// Chain:
	//   G->C1->C2->C3->C4->C5->C6->C7->C8->C9->C10 (HEAD)
	//   └->S1->S2->S3->S4->S5->S6->S7->S8
	//
	// Frozen: none
	// Commit: G
	// Pivot : C4
	//
	// SetHead(7)
	//
	// ------------------------------
	//
	// Expected in leveldb:
	//   G->C1->C2->C3->C4->C5->C6->C7
	//   └->S1->S2->S3->S4->S5->S6->S7
	//
	// Expected head header    : C7
	// Expected head fast block: C7
	// Expected head block     : G
	testSetHead(t, &rewindTest{
		canonicalBlocks:    10,
		sidechainBlocks:    8,
		freezeThreshold:    16,
		commitBlock:        0,
		pivotBlock:         uint64ptr(4),
		setheadBlock:       7,
		expCanonicalBlocks: 7,
		expSidechainBlocks: 7,
		expFrozen:          0,
		expHeadHeader:      7,
		expHeadFastBlock:   7,
		expHeadBlock:       0,
	}, snapshots)
}

// Tests a sethead for a short canonical chain and a longer side chain, where a
// recent block was already committed to disk and then sethead was called. In this
// case we expect the canonical full chain to be rolled back to the committed block.
// All data above the sethead point should be deleted. In between the committed
// block and the requested head the data can remain as "fast sync" data to avoid
// having to redownload it. The side chain should be truncated to the head set.
//
// The side chain could be left to be if the fork point was before the new head
// we are deleting to, but it would be exceedingly hard to detect that case and
// properly handle it, so we'll trade extra work in exchange for simpler code.
func TestShortReorgedSetHead(t *testing.T)              { testShortReorgedSetHead(t, false) }
func TestShortReorgedSetHeadWithSnapshots(t *testing.T) { testShortReorgedSetHead(t, true) }

func testShortReorgedSetHead(t *testing.T, snapshots bool) {
	// Chain:
	//   G->C1->C2->C3->C4->C5->C6->C7->C8 (HEAD)
	//   └->S1->S2->S3->S4->S5->S6->S7->S8->S9->S10
	//
	// Frozen: none
	// Commit: G, C4
	// Pivot : none
	//
	// SetHead(7)
	//
	// ------------------------------
	//
	// Expected in leveldb:
	//   G->C1->C2->C3->C4->C5->C6->C7
	//   └->S1->S2->S3->S4->S5->S6->S7
	//
	// Expected head header    : C7
	// Expected head fast block: C7
	// Expected head block     : C4
	testSetHead(t, &rewindTest{
		canonicalBlocks:    8,
		sidechainBlocks:    10,
		freezeThreshold:    16,
		commitBlock:        4,
		pivotBlock:         nil,
		setheadBlock:       7,
		expCanonicalBlocks: 7,
		expSidechainBlocks: 7,
		expFrozen:          0,
		expHeadHeader:      7,
		expHeadFastBlock:   7,
		expHeadBlock:       4,
	}, snapshots)
}

// Tests a sethead for a short canonical chain and a longer side chain, where
// the fast sync pivot point was already committed to disk and then sethead was
// called. In this case we expect the canonical full chain to be rolled back to
// the committed block. All data above the sethead point should be deleted. In
// between the committed block and the requested head the data can remain as
// "fast sync" data to avoid having to redownload it. The side chain should be
// truncated to the head set.
//
// The side chain could be left to be if the fork point was before the new head
// we are deleting to, but it would be exceedingly hard to detect that case and
// properly handle it, so we'll trade extra work in exchange for simpler code.
func TestShortReorgedSnapSyncedSetHead(t *testing.T) {
	testShortReorgedSnapSyncedSetHead(t, false)
}
func TestShortReorgedSnapSyncedSetHeadWithSnapshots(t *testing.T) {
	testShortReorgedSnapSyncedSetHead(t, true)
}

func testShortReorgedSnapSyncedSetHead(t *testing.T, snapshots bool) {
	// Chain:
	//   G->C1->C2->C3->C4->C5->C6->C7->C8 (HEAD)
	//   └->S1->S2->S3->S4->S5->S6->S7->S8->S9->S10
	//
	// Frozen: none
	// Commit: G, C4
	// Pivot : C4
	//
	// SetHead(7)
	//
	// ------------------------------
	//
	// Expected in leveldb:
	//   G->C1->C2->C3->C4->C5->C6->C7
	//   └->S1->S2->S3->S4->S5->S6->S7
	//
	// Expected head header    : C7
	// Expected head fast block: C7
	// Expected head block     : C4
	testSetHead(t, &rewindTest{
		canonicalBlocks:    8,
		sidechainBlocks:    10,
		freezeThreshold:    16,
		commitBlock:        4,
		pivotBlock:         uint64ptr(4),
		setheadBlock:       7,
		expCanonicalBlocks: 7,
		expSidechainBlocks: 7,
		expFrozen:          0,
		expHeadHeader:      7,
		expHeadFastBlock:   7,
		expHeadBlock:       4,
	}, snapshots)
}

// Tests a sethead for a short canonical chain and a longer side chain, where
// the fast sync pivot point was not yet committed, but sethead was called. In
// this case we expect the chain to detect that it was fast syncing and delete
// everything from the new head, since we can just pick up fast syncing from
// there.
//
// The side chain could be left to be if the fork point was before the new head
// we are deleting to, but it would be exceedingly hard to detect that case and
// properly handle it, so we'll trade extra work in exchange for simpler code.
func TestShortReorgedSnapSyncingSetHead(t *testing.T) {
	testShortReorgedSnapSyncingSetHead(t, false)
}
func TestShortReorgedSnapSyncingSetHeadWithSnapshots(t *testing.T) {
	testShortReorgedSnapSyncingSetHead(t, true)
}

func testShortReorgedSnapSyncingSetHead(t *testing.T, snapshots bool) {
	// Chain:
	//   G->C1->C2->C3->C4->C5->C6->C7->C8 (HEAD)
	//   └->S1->S2->S3->S4->S5->S6->S7->S8->S9->S10
	//
	// Frozen: none
	// Commit: G
	// Pivot : C4
	//
	// SetHead(7)
	//
	// ------------------------------
	//
	// Expected in leveldb:
	//   G->C1->C2->C3->C4->C5->C6->C7
	//   └->S1->S2->S3->S4->S5->S6->S7
	//
	// Expected head header    : C7
	// Expected head fast block: C7
	// Expected head block     : G
	testSetHead(t, &rewindTest{
		canonicalBlocks:    8,
		sidechainBlocks:    10,
		freezeThreshold:    16,
		commitBlock:        0,
		pivotBlock:         uint64ptr(4),
		setheadBlock:       7,
		expCanonicalBlocks: 7,
		expSidechainBlocks: 7,
		expFrozen:          0,
		expHeadHeader:      7,
		expHeadFastBlock:   7,
		expHeadBlock:       0,
	}, snapshots)
}

// Tests a sethead for a long canonical chain with frozen blocks where a recent
// block - newer than the ancient limit - was already committed to disk and then
// sethead was called. In this case we expect the full chain to be rolled back
// to the committed block. Everything above the sethead point should be deleted.
// In between the committed block and the requested head the data can remain as
// "fast sync" data to avoid redownloading it.
func TestLongShallowSetHead(t *testing.T)              { testLongShallowSetHead(t, false) }
func TestLongShallowSetHeadWithSnapshots(t *testing.T) { testLongShallowSetHead(t, true) }

func testLongShallowSetHead(t *testing.T, snapshots bool) {
	// Chain:
	//   G->C1->C2->C3->C4->C5->C6->C7->C8->C9->C10->C11->C12->C13->C14->C15->C16->C17->C18 (HEAD)
	//
	// Frozen:
	//   G->C1->C2
	//
	// Commit: G, C4
	// Pivot : none
	//
	// SetHead(6)
	//
	// ------------------------------
	//
	// Expected in freezer:
	//   G->C1->C2
	//
	// Expected in leveldb:
	//   C2)->C3->C4->C5->C6
	//
	// Expected head header    : C6
	// Expected head fast block: C6
	// Expected head block     : C4
	testSetHead(t, &rewindTest{
		canonicalBlocks:    18,
		sidechainBlocks:    0,
		freezeThreshold:    16,
		commitBlock:        4,
		pivotBlock:         nil,
		setheadBlock:       6,
		expCanonicalBlocks: 6,
		expSidechainBlocks: 0,
		expFrozen:          3,
		expHeadHeader:      6,
		expHeadFastBlock:   6,
		expHeadBlock:       4,
	}, snapshots)
}

// Tests a sethead for a long canonical chain with frozen blocks where a recent
// block - older than the ancient limit - was already committed to disk and then
// sethead was called. In this case we expect the full chain to be rolled back
// to the committed block. Since the ancient limit was underflown, everything
// needs to be deleted onwards to avoid creating a gap.
func TestLongDeepSetHead(t *testing.T)              { testLongDeepSetHead(t, false) }
func TestLongDeepSetHeadWithSnapshots(t *testing.T) { testLongDeepSetHead(t, true) }

func testLongDeepSetHead(t *testing.T, snapshots bool) {
	// Chain:
	//   G->C1->C2->C3->C4->C5->C6->C7->C8->C9->C10->C11->C12->C13->C14->C15->C16->C17->C18->C19->C20->C21->C22->C23->C24 (HEAD)
	//
	// Frozen:
	//   G->C1->C2->C3->C4->C5->C6->C7->C8
	//
	// Commit: G, C4
	// Pivot : none
	//
	// SetHead(6)
	//
	// ------------------------------
	//
	// Expected in freezer:
	//   G->C1->C2->C3->C4
	//
	// Expected in leveldb: none
	//
	// Expected head header    : C4
	// Expected head fast block: C4
	// Expected head block     : C4
	testSetHead(t, &rewindTest{
		canonicalBlocks:    24,
		sidechainBlocks:    0,
		freezeThreshold:    16,
		commitBlock:        4,
		pivotBlock:         nil,
		setheadBlock:       6,
		expCanonicalBlocks: 4,
		expSidechainBlocks: 0,
		expFrozen:          5,
		expHeadHeader:      4,
		expHeadFastBlock:   4,
		expHeadBlock:       4,
	}, snapshots)
}

// Tests a sethead for a long canonical chain with frozen blocks where the fast
// sync pivot point - newer than the ancient limit - was already committed, after
// which sethead was called. In this case we expect the full chain to be rolled
// back to the committed block. Everything above the sethead point should be
// deleted. In between the committed block and the requested head the data can
// remain as "fast sync" data to avoid redownloading it.
func TestLongSnapSyncedShallowSetHead(t *testing.T) {
	testLongSnapSyncedShallowSetHead(t, false)
}
func TestLongSnapSyncedShallowSetHeadWithSnapshots(t *testing.T) {
	testLongSnapSyncedShallowSetHead(t, true)
}

func testLongSnapSyncedShallowSetHead(t *testing.T, snapshots bool) {
	// Chain:
	//   G->C1->C2->C3->C4->C5->C6->C7->C8->C9->C10->C11->C12->C13->C14->C15->C16->C17->C18 (HEAD)
	//
	// Frozen:
	//   G->C1->C2
	//
	// Commit: G, C4
	// Pivot : C4
	//
	// SetHead(6)
	//
	// ------------------------------
	//
	// Expected in freezer:
	//   G->C1->C2
	//
	// Expected in leveldb:
	//   C2)->C3->C4->C5->C6
	//
	// Expected head header    : C6
	// Expected head fast block: C6
	// Expected head block     : C4
	testSetHead(t, &rewindTest{
		canonicalBlocks:    18,
		sidechainBlocks:    0,
		freezeThreshold:    16,
		commitBlock:        4,
		pivotBlock:         uint64ptr(4),
		setheadBlock:       6,
		expCanonicalBlocks: 6,
		expSidechainBlocks: 0,
		expFrozen:          3,
		expHeadHeader:      6,
		expHeadFastBlock:   6,
		expHeadBlock:       4,
	}, snapshots)
}

// Tests a sethead for a long canonical chain with frozen blocks where the fast
// sync pivot point - older than the ancient limit - was already committed, after
// which sethead was called. In this case we expect the full chain to be rolled
// back to the committed block. Since the ancient limit was underflown, everything
// needs to be deleted onwards to avoid creating a gap.
func TestLongSnapSyncedDeepSetHead(t *testing.T)              { testLongSnapSyncedDeepSetHead(t, false) }
func TestLongSnapSyncedDeepSetHeadWithSnapshots(t *testing.T) { testLongSnapSyncedDeepSetHead(t, true) }

func testLongSnapSyncedDeepSetHead(t *testing.T, snapshots bool) {
	// Chain:
	//   G->C1->C2->C3->C4->C5->C6->C7->C8->C9->C10->C11->C12->C13->C14->C15->C16->C17->C18->C19->C20->C21->C22->C23->C24 (HEAD)
	//
	// Frozen:
	//   G->C1->C2->C3->C4->C5->C6->C7->C8
	//
	// Commit: G, C4
	// Pivot : C4
	//
	// SetHead(6)
	//
	// ------------------------------
	//
	// Expected in freezer:
	//   G->C1->C2->C3->C4
	//
	// Expected in leveldb: none
	//
	// Expected head header    : C4
	// Expected head fast block: C4
	// Expected head block     : C4
	testSetHead(t, &rewindTest{
		canonicalBlocks:    24,
		sidechainBlocks:    0,
		freezeThreshold:    16,
		commitBlock:        4,
		pivotBlock:         uint64ptr(4),
		setheadBlock:       6,
		expCanonicalBlocks: 4,
		expSidechainBlocks: 0,
		expFrozen:          5,
		expHeadHeader:      4,
		expHeadFastBlock:   4,
		expHeadBlock:       4,
	}, snapshots)
}

// Tests a sethead for a long canonical chain with frozen blocks where the fast
// sync pivot point - newer than the ancient limit - was not yet committed, but
// sethead was called. In this case we expect the chain to detect that it was fast
// syncing and delete everything from the new head, since we can just pick up fast
// syncing from there.
func TestLongSnapSyncingShallowSetHead(t *testing.T) {
	testLongSnapSyncingShallowSetHead(t, false)
}
func TestLongSnapSyncingShallowSetHeadWithSnapshots(t *testing.T) {
	testLongSnapSyncingShallowSetHead(t, true)
}

func testLongSnapSyncingShallowSetHead(t *testing.T, snapshots bool) {
	// Chain:
	//   G->C1->C2->C3->C4->C5->C6->C7->C8->C9->C10->C11->C12->C13->C14->C15->C16->C17->C18 (HEAD)
	//
	// Frozen:
	//   G->C1->C2
	//
	// Commit: G
	// Pivot : C4
	//
	// SetHead(6)
	//
	// ------------------------------
	//
	// Expected in freezer:
	//   G->C1->C2
	//
	// Expected in leveldb:
	//   C2)->C3->C4->C5->C6
	//
	// Expected head header    : C6
	// Expected head fast block: C6
	// Expected head block     : G
	testSetHead(t, &rewindTest{
		canonicalBlocks:    18,
		sidechainBlocks:    0,
		freezeThreshold:    16,
		commitBlock:        0,
		pivotBlock:         uint64ptr(4),
		setheadBlock:       6,
		expCanonicalBlocks: 6,
		expSidechainBlocks: 0,
		expFrozen:          3,
		expHeadHeader:      6,
		expHeadFastBlock:   6,
		expHeadBlock:       0,
	}, snapshots)
}

// Tests a sethead for a long canonical chain with frozen blocks where the fast
// sync pivot point - older than the ancient limit - was not yet committed, but
// sethead was called. In this case we expect the chain to detect that it was fast
// syncing and delete everything from the new head, since we can just pick up fast
// syncing from there.
func TestLongSnapSyncingDeepSetHead(t *testing.T) {
	testLongSnapSyncingDeepSetHead(t, false)
}
func TestLongSnapSyncingDeepSetHeadWithSnapshots(t *testing.T) {
	testLongSnapSyncingDeepSetHead(t, true)
}

func testLongSnapSyncingDeepSetHead(t *testing.T, snapshots bool) {
	// Chain:
	//   G->C1->C2->C3->C4->C5->C6->C7->C8->C9->C10->C11->C12->C13->C14->C15->C16->C17->C18->C19->C20->C21->C22->C23->C24 (HEAD)
	//
	// Frozen:
	//   G->C1->C2->C3->C4->C5->C6->C7->C8
	//
	// Commit: G
	// Pivot : C4
	//
	// SetHead(6)
	//
	// ------------------------------
	//
	// Expected in freezer:
	//   G->C1->C2->C3->C4->C5->C6
	//
	// Expected in leveldb: none
	//
	// Expected head header    : C6
	// Expected head fast block: C6
	// Expected head block     : G
	testSetHead(t, &rewindTest{
		canonicalBlocks:    24,
		sidechainBlocks:    0,
		freezeThreshold:    16,
		commitBlock:        0,
		pivotBlock:         uint64ptr(4),
		setheadBlock:       6,
		expCanonicalBlocks: 6,
		expSidechainBlocks: 0,
		expFrozen:          7,
		expHeadHeader:      6,
		expHeadFastBlock:   6,
		expHeadBlock:       0,
	}, snapshots)
}

// Tests a sethead for a long canonical chain with frozen blocks and a shorter side
// chain, where a recent block - newer than the ancient limit - was already committed
// to disk and then sethead was called. In this case we expect the canonical full
// chain to be rolled back to the committed block. Everything above the sethead point
// should be deleted. In between the committed block and the requested head the data
// can remain as "fast sync" data to avoid redownloading it. The side chain is nuked
// by the freezer.
func TestLongOldForkedShallowSetHead(t *testing.T) {
	testLongOldForkedShallowSetHead(t, false)
}
func TestLongOldForkedShallowSetHeadWithSnapshots(t *testing.T) {
	testLongOldForkedShallowSetHead(t, true)
}

func testLongOldForkedShallowSetHead(t *testing.T, snapshots bool) {
	// Chain:
	//   G->C1->C2->C3->C4->C5->C6->C7->C8->C9->C10->C11->C12->C13->C14->C15->C16->C17->C18 (HEAD)
	//   └->S1->S2->S3
	//
	// Frozen:
	//   G->C1->C2
	//
	// Commit: G, C4
	// Pivot : none
	//
	// SetHead(6)
	//
	// ------------------------------
	//
	// Expected in freezer:
	//   G->C1->C2
	//
	// Expected in leveldb:
	//   C2)->C3->C4->C5->C6
	//
	// Expected head header    : C6
	// Expected head fast block: C6
	// Expected head block     : C4
	testSetHead(t, &rewindTest{
		canonicalBlocks:    18,
		sidechainBlocks:    3,
		freezeThreshold:    16,
		commitBlock:        4,
		pivotBlock:         nil,
		setheadBlock:       6,
		expCanonicalBlocks: 6,
		expSidechainBlocks: 0,
		expFrozen:          3,
		expHeadHeader:      6,
		expHeadFastBlock:   6,
		expHeadBlock:       4,
	}, snapshots)
}

// Tests a sethead for a long canonical chain with frozen blocks and a shorter side
// chain, where a recent block - older than the ancient limit - was already committed
// to disk and then sethead was called. In this case we expect the canonical full
// chain to be rolled back to the committed block. Since the ancient limit was
// underflown, everything needs to be deleted onwards to avoid creating a gap. The
// side chain is nuked by the freezer.
func TestLongOldForkedDeepSetHead(t *testing.T)              { testLongOldForkedDeepSetHead(t, false) }
func TestLongOldForkedDeepSetHeadWithSnapshots(t *testing.T) { testLongOldForkedDeepSetHead(t, true) }

func testLongOldForkedDeepSetHead(t *testing.T, snapshots bool) {
	// Chain:
	//   G->C1->C2->C3->C4->C5->C6->C7->C8->C9->C10->C11->C12->C13->C14->C15->C16->C17->C18->C19->C20->C21->C22->C23->C24 (HEAD)
	//   └->S1->S2->S3
	//
	// Frozen:
	//   G->C1->C2->C3->C4->C5->C6->C7->C8
	//
	// Commit: G, C4
	// Pivot : none
	//
	// SetHead(6)
	//
	// ------------------------------
	//
	// Expected in freezer:
	//   G->C1->C2->C3->C4
	//
	// Expected in leveldb: none
	//
	// Expected head header    : C4
	// Expected head fast block: C4
	// Expected head block     : C4
	testSetHead(t, &rewindTest{
		canonicalBlocks:    24,
		sidechainBlocks:    3,
		freezeThreshold:    16,
		commitBlock:        4,
		pivotBlock:         nil,
		setheadBlock:       6,
		expCanonicalBlocks: 4,
		expSidechainBlocks: 0,
		expFrozen:          5,
		expHeadHeader:      4,
		expHeadFastBlock:   4,
		expHeadBlock:       4,
	}, snapshots)
}

// Tests a sethead for a long canonical chain with frozen blocks and a shorter
// side chain, where the fast sync pivot point - newer than the ancient limit -
// was already committed to disk and then sethead was called. In this test scenario
// the side chain is below the committed block. In this case we expect the canonical
// full chain to be rolled back to the committed block. Everything above the
// sethead point should be deleted. In between the committed block and the
// requested head the data can remain as "fast sync" data to avoid redownloading
// it. The side chain is nuked by the freezer.
func TestLongOldForkedSnapSyncedShallowSetHead(t *testing.T) {
	testLongOldForkedSnapSyncedShallowSetHead(t, false)
}
func TestLongOldForkedSnapSyncedShallowSetHeadWithSnapshots(t *testing.T) {
	testLongOldForkedSnapSyncedShallowSetHead(t, true)
}

func testLongOldForkedSnapSyncedShallowSetHead(t *testing.T, snapshots bool) {
	// Chain:
	//   G->C1->C2->C3->C4->C5->C6->C7->C8->C9->C10->C11->C12->C13->C14->C15->C16->C17->C18 (HEAD)
	//   └->S1->S2->S3
	//
	// Frozen:
	//   G->C1->C2
	//
	// Commit: G, C4
	// Pivot : C4
	//
	// SetHead(6)
	//
	// ------------------------------
	//
	// Expected in freezer:
	//   G->C1->C2
	//
	// Expected in leveldb:
	//   C2)->C3->C4->C5->C6
	//
	// Expected head header    : C6
	// Expected head fast block: C6
	// Expected head block     : C4
	testSetHead(t, &rewindTest{
		canonicalBlocks:    18,
		sidechainBlocks:    3,
		freezeThreshold:    16,
		commitBlock:        4,
		pivotBlock:         uint64ptr(4),
		setheadBlock:       6,
		expCanonicalBlocks: 6,
		expSidechainBlocks: 0,
		expFrozen:          3,
		expHeadHeader:      6,
		expHeadFastBlock:   6,
		expHeadBlock:       4,
	}, snapshots)
}

// Tests a sethead for a long canonical chain with frozen blocks and a shorter
// side chain, where the fast sync pivot point - older than the ancient limit -
// was already committed to disk and then sethead was called. In this test scenario
// the side chain is below the committed block. In this case we expect the canonical
// full chain to be rolled back to the committed block. Since the ancient limit was
// underflown, everything needs to be deleted onwards to avoid creating a gap. The
// side chain is nuked by the freezer.
func TestLongOldForkedSnapSyncedDeepSetHead(t *testing.T) {
	testLongOldForkedSnapSyncedDeepSetHead(t, false)
}
func TestLongOldForkedSnapSyncedDeepSetHeadWithSnapshots(t *testing.T) {
	testLongOldForkedSnapSyncedDeepSetHead(t, true)
}

func testLongOldForkedSnapSyncedDeepSetHead(t *testing.T, snapshots bool) {
	// Chain:
	//   G->C1->C2->C3->C4->C5->C6->C7->C8->C9->C10->C11->C12->C13->C14->C15->C16->C17->C18->C19->C20->C21->C22->C23->C24 (HEAD)
	//   └->S1->S2->S3
	//
	// Frozen:
	//   G->C1->C2->C3->C4->C5->C6->C7->C8
	//
	// Commit: G, C4
	// Pivot : C4
	//
	// SetHead(6)
	//
	// ------------------------------
	//
	// Expected in freezer:
	//   G->C1->C2->C3->C4->C5->C6
	//
	// Expected in leveldb: none
	//
	// Expected head header    : C6
	// Expected head fast block: C6
	// Expected head block     : C4
	testSetHead(t, &rewindTest{
		canonicalBlocks:    24,
		sidechainBlocks:    3,
		freezeThreshold:    16,
		commitBlock:        4,
		pivotBlock:         uint64ptr(4),
		setheadBlock:       6,
		expCanonicalBlocks: 4,
		expSidechainBlocks: 0,
		expFrozen:          5,
		expHeadHeader:      4,
		expHeadFastBlock:   4,
		expHeadBlock:       4,
	}, snapshots)
}

// Tests a sethead for a long canonical chain with frozen blocks and a shorter
// side chain, where the fast sync pivot point - newer than the ancient limit -
// was not yet committed, but sethead was called. In this test scenario the side
// chain is below the committed block. In this case we expect the chain to detect
// that it was fast syncing and delete everything from the new head, since we can
// just pick up fast syncing from there. The side chain is completely nuked by the
// freezer.
func TestLongOldForkedSnapSyncingShallowSetHead(t *testing.T) {
	testLongOldForkedSnapSyncingShallowSetHead(t, false)
}
func TestLongOldForkedSnapSyncingShallowSetHeadWithSnapshots(t *testing.T) {
	testLongOldForkedSnapSyncingShallowSetHead(t, true)
}

func testLongOldForkedSnapSyncingShallowSetHead(t *testing.T, snapshots bool) {
	// Chain:
	//   G->C1->C2->C3->C4->C5->C6->C7->C8->C9->C10->C11->C12->C13->C14->C15->C16->C17->C18 (HEAD)
	//   └->S1->S2->S3
	//
	// Frozen:
	//   G->C1->C2
	//
	// Commit: G
	// Pivot : C4
	//
	// SetHead(6)
	//
	// ------------------------------
	//
	// Expected in freezer:
	//   G->C1->C2
	//
	// Expected in leveldb:
	//   C2)->C3->C4->C5->C6
	//
	// Expected head header    : C6
	// Expected head fast block: C6
	// Expected head block     : G
	testSetHead(t, &rewindTest{
		canonicalBlocks:    18,
		sidechainBlocks:    3,
		freezeThreshold:    16,
		commitBlock:        0,
		pivotBlock:         uint64ptr(4),
		setheadBlock:       6,
		expCanonicalBlocks: 6,
		expSidechainBlocks: 0,
		expFrozen:          3,
		expHeadHeader:      6,
		expHeadFastBlock:   6,
		expHeadBlock:       0,
	}, snapshots)
}

// Tests a sethead for a long canonical chain with frozen blocks and a shorter
// side chain, where the fast sync pivot point - older than the ancient limit -
// was not yet committed, but sethead was called. In this test scenario the side
// chain is below the committed block. In this case we expect the chain to detect
// that it was fast syncing and delete everything from the new head, since we can
// just pick up fast syncing from there. The side chain is completely nuked by the
// freezer.
func TestLongOldForkedSnapSyncingDeepSetHead(t *testing.T) {
	testLongOldForkedSnapSyncingDeepSetHead(t, false)
}
func TestLongOldForkedSnapSyncingDeepSetHeadWithSnapshots(t *testing.T) {
	testLongOldForkedSnapSyncingDeepSetHead(t, true)
}

func testLongOldForkedSnapSyncingDeepSetHead(t *testing.T, snapshots bool) {
	// Chain:
	//   G->C1->C2->C3->C4->C5->C6->C7->C8->C9->C10->C11->C12->C13->C14->C15->C16->C17->C18->C19->C20->C21->C22->C23->C24 (HEAD)
	//   └->S1->S2->S3
	//
	// Frozen:
	//   G->C1->C2->C3->C4->C5->C6->C7->C8
	//
	// Commit: G
	// Pivot : C4
	//
	// SetHead(6)
	//
	// ------------------------------
	//
	// Expected in freezer:
	//   G->C1->C2->C3->C4->C5->C6
	//
	// Expected in leveldb: none
	//
	// Expected head header    : C6
	// Expected head fast block: C6
	// Expected head block     : G
	testSetHead(t, &rewindTest{
		canonicalBlocks:    24,
		sidechainBlocks:    3,
		freezeThreshold:    16,
		commitBlock:        0,
		pivotBlock:         uint64ptr(4),
		setheadBlock:       6,
		expCanonicalBlocks: 6,
		expSidechainBlocks: 0,
		expFrozen:          7,
		expHeadHeader:      6,
		expHeadFastBlock:   6,
		expHeadBlock:       0,
	}, snapshots)
}

// Tests a sethead for a long canonical chain with frozen blocks and a shorter
// side chain, where a recent block - newer than the ancient limit - was already
// committed to disk and then sethead was called. In this test scenario the side
// chain is above the committed block. In this case the freezer will delete the
// sidechain since it's dangling, reverting to TestLongShallowSetHead.
func TestLongNewerForkedShallowSetHead(t *testing.T) {
	testLongNewerForkedShallowSetHead(t, false)
}
func TestLongNewerForkedShallowSetHeadWithSnapshots(t *testing.T) {
	testLongNewerForkedShallowSetHead(t, true)
}

func testLongNewerForkedShallowSetHead(t *testing.T, snapshots bool) {
	// Chain:
	//   G->C1->C2->C3->C4->C5->C6->C7->C8->C9->C10->C11->C12->C13->C14->C15->C16->C17->C18 (HEAD)
	//   └->S1->S2->S3->S4->S5->S6->S7->S8->S9->S10->S11->S12
	//
	// Frozen:
	//   G->C1->C2
	//
	// Commit: G, C4
	// Pivot : none
	//
	// SetHead(6)
	//
	// ------------------------------
	//
	// Expected in freezer:
	//   G->C1->C2
	//
	// Expected in leveldb:
	//   C2)->C3->C4->C5->C6
	//
	// Expected head header    : C6
	// Expected head fast block: C6
	// Expected head block     : C4
	testSetHead(t, &rewindTest{
		canonicalBlocks:    18,
		sidechainBlocks:    12,
		freezeThreshold:    16,
		commitBlock:        4,
		pivotBlock:         nil,
		setheadBlock:       6,
		expCanonicalBlocks: 6,
		expSidechainBlocks: 0,
		expFrozen:          3,
		expHeadHeader:      6,
		expHeadFastBlock:   6,
		expHeadBlock:       4,
	}, snapshots)
}

// Tests a sethead for a long canonical chain with frozen blocks and a shorter
// side chain, where a recent block - older than the ancient limit - was already
// committed to disk and then sethead was called. In this test scenario the side
// chain is above the committed block. In this case the freezer will delete the
// sidechain since it's dangling, reverting to TestLongDeepSetHead.
func TestLongNewerForkedDeepSetHead(t *testing.T) {
	testLongNewerForkedDeepSetHead(t, false)
}
func TestLongNewerForkedDeepSetHeadWithSnapshots(t *testing.T) {
	testLongNewerForkedDeepSetHead(t, true)
}

func testLongNewerForkedDeepSetHead(t *testing.T, snapshots bool) {
	// Chain:
	//   G->C1->C2->C3->C4->C5->C6->C7->C8->C9->C10->C11->C12->C13->C14->C15->C16->C17->C18->C19->C20->C21->C22->C23->C24 (HEAD)
	//   └->S1->S2->S3->S4->S5->S6->S7->S8->S9->S10->S11->S12
	//
	// Frozen:
	//   G->C1->C2->C3->C4->C5->C6->C7->C8
	//
	// Commit: G, C4
	// Pivot : none
	//
	// SetHead(6)
	//
	// ------------------------------
	//
	// Expected in freezer:
	//   G->C1->C2->C3->C4
	//
	// Expected in leveldb: none
	//
	// Expected head header    : C4
	// Expected head fast block: C4
	// Expected head block     : C4
	testSetHead(t, &rewindTest{
		canonicalBlocks:    24,
		sidechainBlocks:    12,
		freezeThreshold:    16,
		commitBlock:        4,
		pivotBlock:         nil,
		setheadBlock:       6,
		expCanonicalBlocks: 4,
		expSidechainBlocks: 0,
		expFrozen:          5,
		expHeadHeader:      4,
		expHeadFastBlock:   4,
		expHeadBlock:       4,
	}, snapshots)
}

// Tests a sethead for a long canonical chain with frozen blocks and a shorter
// side chain, where the fast sync pivot point - newer than the ancient limit -
// was already committed to disk and then sethead was called. In this test scenario
// the side chain is above the committed block. In this case the freezer will delete
// the sidechain since it's dangling, reverting to TestLongSnapSyncedShallowSetHead.
func TestLongNewerForkedSnapSyncedShallowSetHead(t *testing.T) {
	testLongNewerForkedSnapSyncedShallowSetHead(t, false)
}
func TestLongNewerForkedSnapSyncedShallowSetHeadWithSnapshots(t *testing.T) {
	testLongNewerForkedSnapSyncedShallowSetHead(t, true)
}

func testLongNewerForkedSnapSyncedShallowSetHead(t *testing.T, snapshots bool) {
	// Chain:
	//   G->C1->C2->C3->C4->C5->C6->C7->C8->C9->C10->C11->C12->C13->C14->C15->C16->C17->C18 (HEAD)
	//   └->S1->S2->S3->S4->S5->S6->S7->S8->S9->S10->S11->S12
	//
	// Frozen:
	//   G->C1->C2
	//
	// Commit: G, C4
	// Pivot : C4
	//
	// SetHead(6)
	//
	// ------------------------------
	//
	// Expected in freezer:
	//   G->C1->C2
	//
	// Expected in leveldb:
	//   C2)->C3->C4->C5->C6
	//
	// Expected head header    : C6
	// Expected head fast block: C6
	// Expected head block     : C4
	testSetHead(t, &rewindTest{
		canonicalBlocks:    18,
		sidechainBlocks:    12,
		freezeThreshold:    16,
		commitBlock:        4,
		pivotBlock:         uint64ptr(4),
		setheadBlock:       6,
		expCanonicalBlocks: 6,
		expSidechainBlocks: 0,
		expFrozen:          3,
		expHeadHeader:      6,
		expHeadFastBlock:   6,
		expHeadBlock:       4,
	}, snapshots)
}

// Tests a sethead for a long canonical chain with frozen blocks and a shorter
// side chain, where the fast sync pivot point - older than the ancient limit -
// was already committed to disk and then sethead was called. In this test scenario
// the side chain is above the committed block. In this case the freezer will delete
// the sidechain since it's dangling, reverting to TestLongSnapSyncedDeepSetHead.
func TestLongNewerForkedSnapSyncedDeepSetHead(t *testing.T) {
	testLongNewerForkedSnapSyncedDeepSetHead(t, false)
}
func TestLongNewerForkedSnapSyncedDeepSetHeadWithSnapshots(t *testing.T) {
	testLongNewerForkedSnapSyncedDeepSetHead(t, true)
}

func testLongNewerForkedSnapSyncedDeepSetHead(t *testing.T, snapshots bool) {
	// Chain:
	//   G->C1->C2->C3->C4->C5->C6->C7->C8->C9->C10->C11->C12->C13->C14->C15->C16->C17->C18->C19->C20->C21->C22->C23->C24 (HEAD)
	//   └->S1->S2->S3->S4->S5->S6->S7->S8->S9->S10->S11->S12
	//
	// Frozen:
	//   G->C1->C2->C3->C4->C5->C6->C7->C8
	//
	// Commit: G, C4
	// Pivot : C4
	//
	// SetHead(6)
	//
	// ------------------------------
	//
	// Expected in freezer:
	//   G->C1->C2->C3->C4
	//
	// Expected in leveldb: none
	//
	// Expected head header    : C4
	// Expected head fast block: C4
	// Expected head block     : C
	testSetHead(t, &rewindTest{
		canonicalBlocks:    24,
		sidechainBlocks:    12,
		freezeThreshold:    16,
		commitBlock:        4,
		pivotBlock:         uint64ptr(4),
		setheadBlock:       6,
		expCanonicalBlocks: 4,
		expSidechainBlocks: 0,
		expFrozen:          5,
		expHeadHeader:      4,
		expHeadFastBlock:   4,
		expHeadBlock:       4,
	}, snapshots)
}

// Tests a sethead for a long canonical chain with frozen blocks and a shorter
// side chain, where the fast sync pivot point - newer than the ancient limit -
// was not yet committed, but sethead was called. In this test scenario the side
// chain is above the committed block. In this case the freezer will delete the
// sidechain since it's dangling, reverting to TestLongSnapSyncinghallowSetHead.
func TestLongNewerForkedSnapSyncingShallowSetHead(t *testing.T) {
	testLongNewerForkedSnapSyncingShallowSetHead(t, false)
}
func TestLongNewerForkedSnapSyncingShallowSetHeadWithSnapshots(t *testing.T) {
	testLongNewerForkedSnapSyncingShallowSetHead(t, true)
}

func testLongNewerForkedSnapSyncingShallowSetHead(t *testing.T, snapshots bool) {
	// Chain:
	//   G->C1->C2->C3->C4->C5->C6->C7->C8->C9->C10->C11->C12->C13->C14->C15->C16->C17->C18 (HEAD)
	//   └->S1->S2->S3->S4->S5->S6->S7->S8->S9->S10->S11->S12
	//
	// Frozen:
	//   G->C1->C2
	//
	// Commit: G
	// Pivot : C4
	//
	// SetHead(6)
	//
	// ------------------------------
	//
	// Expected in freezer:
	//   G->C1->C2
	//
	// Expected in leveldb:
	//   C2)->C3->C4->C5->C6
	//
	// Expected head header    : C6
	// Expected head fast block: C6
	// Expected head block     : G
	testSetHead(t, &rewindTest{
		canonicalBlocks:    18,
		sidechainBlocks:    12,
		freezeThreshold:    16,
		commitBlock:        0,
		pivotBlock:         uint64ptr(4),
		setheadBlock:       6,
		expCanonicalBlocks: 6,
		expSidechainBlocks: 0,
		expFrozen:          3,
		expHeadHeader:      6,
		expHeadFastBlock:   6,
		expHeadBlock:       0,
	}, snapshots)
}

// Tests a sethead for a long canonical chain with frozen blocks and a shorter
// side chain, where the fast sync pivot point - older than the ancient limit -
// was not yet committed, but sethead was called. In this test scenario the side
// chain is above the committed block. In this case the freezer will delete the
// sidechain since it's dangling, reverting to TestLongSnapSyncingDeepSetHead.
func TestLongNewerForkedSnapSyncingDeepSetHead(t *testing.T) {
	testLongNewerForkedSnapSyncingDeepSetHead(t, false)
}
func TestLongNewerForkedSnapSyncingDeepSetHeadWithSnapshots(t *testing.T) {
	testLongNewerForkedSnapSyncingDeepSetHead(t, true)
}

func testLongNewerForkedSnapSyncingDeepSetHead(t *testing.T, snapshots bool) {
	// Chain:
	//   G->C1->C2->C3->C4->C5->C6->C7->C8->C9->C10->C11->C12->C13->C14->C15->C16->C17->C18->C19->C20->C21->C22->C23->C24 (HEAD)
	//   └->S1->S2->S3->S4->S5->S6->S7->S8->S9->S10->S11->S12
	//
	// Frozen:
	//   G->C1->C2->C3->C4->C5->C6->C7->C8
	//
	// Commit: G
	// Pivot : C4
	//
	// SetHead(6)
	//
	// ------------------------------
	//
	// Expected in freezer:
	//   G->C1->C2->C3->C4->C5->C6
	//
	// Expected in leveldb: none
	//
	// Expected head header    : C6
	// Expected head fast block: C6
	// Expected head block     : G
	testSetHead(t, &rewindTest{
		canonicalBlocks:    24,
		sidechainBlocks:    12,
		freezeThreshold:    16,
		commitBlock:        0,
		pivotBlock:         uint64ptr(4),
		setheadBlock:       6,
		expCanonicalBlocks: 6,
		expSidechainBlocks: 0,
		expFrozen:          7,
		expHeadHeader:      6,
		expHeadFastBlock:   6,
		expHeadBlock:       0,
	}, snapshots)
}

// Tests a sethead for a long canonical chain with frozen blocks and a longer side
// chain, where a recent block - newer than the ancient limit - was already committed
// to disk and then sethead was called. In this case the freezer will delete the
// sidechain since it's dangling, reverting to TestLongShallowSetHead.
func TestLongReorgedShallowSetHead(t *testing.T)              { testLongReorgedShallowSetHead(t, false) }
func TestLongReorgedShallowSetHeadWithSnapshots(t *testing.T) { testLongReorgedShallowSetHead(t, true) }

func testLongReorgedShallowSetHead(t *testing.T, snapshots bool) {
	// Chain:
	//   G->C1->C2->C3->C4->C5->C6->C7->C8->C9->C10->C11->C12->C13->C14->C15->C16->C17->C18 (HEAD)
	//   └->S1->S2->S3->S4->S5->S6->S7->S8->S9->S10->S11->S12->S13->S14->S15->S16->S17->S18->S19->S20->S21->S22->S23->S24->S25->S26
	//
	// Frozen:
	//   G->C1->C2
	//
	// Commit: G, C4
	// Pivot : none
	//
	// SetHead(6)
	//
	// ------------------------------
	//
	// Expected in freezer:
	//   G->C1->C2
	//
	// Expected in leveldb:
	//   C2)->C3->C4->C5->C6
	//
	// Expected head header    : C6
	// Expected head fast block: C6
	// Expected head block     : C4
	testSetHead(t, &rewindTest{
		canonicalBlocks:    18,
		sidechainBlocks:    26,
		freezeThreshold:    16,
		commitBlock:        4,
		pivotBlock:         nil,
		setheadBlock:       6,
		expCanonicalBlocks: 6,
		expSidechainBlocks: 0,
		expFrozen:          3,
		expHeadHeader:      6,
		expHeadFastBlock:   6,
		expHeadBlock:       4,
	}, snapshots)
}

// Tests a sethead for a long canonical chain with frozen blocks and a longer side
// chain, where a recent block - older than the ancient limit - was already committed
// to disk and then sethead was called. In this case the freezer will delete the
// sidechain since it's dangling, reverting to TestLongDeepSetHead.
func TestLongReorgedDeepSetHead(t *testing.T)              { testLongReorgedDeepSetHead(t, false) }
func TestLongReorgedDeepSetHeadWithSnapshots(t *testing.T) { testLongReorgedDeepSetHead(t, true) }

func testLongReorgedDeepSetHead(t *testing.T, snapshots bool) {
	// Chain:
	//   G->C1->C2->C3->C4->C5->C6->C7->C8->C9->C10->C11->C12->C13->C14->C15->C16->C17->C18->C19->C20->C21->C22->C23->C24 (HEAD)
	//   └->S1->S2->S3->S4->S5->S6->S7->S8->S9->S10->S11->S12->S13->S14->S15->S16->S17->S18->S19->S20->S21->S22->S23->S24->S25->S26
	//
	// Frozen:
	//   G->C1->C2->C3->C4->C5->C6->C7->C8
	//
	// Commit: G, C4
	// Pivot : none
	//
	// SetHead(6)
	//
	// ------------------------------
	//
	// Expected in freezer:
	//   G->C1->C2->C3->C4
	//
	// Expected in leveldb: none
	//
	// Expected head header    : C4
	// Expected head fast block: C4
	// Expected head block     : C4
	testSetHead(t, &rewindTest{
		canonicalBlocks:    24,
		sidechainBlocks:    26,
		freezeThreshold:    16,
		commitBlock:        4,
		pivotBlock:         nil,
		setheadBlock:       6,
		expCanonicalBlocks: 4,
		expSidechainBlocks: 0,
		expFrozen:          5,
		expHeadHeader:      4,
		expHeadFastBlock:   4,
		expHeadBlock:       4,
	}, snapshots)
}

// Tests a sethead for a long canonical chain with frozen blocks and a longer
// side chain, where the fast sync pivot point - newer than the ancient limit -
// was already committed to disk and then sethead was called. In this case the
// freezer will delete the sidechain since it's dangling, reverting to
// TestLongSnapSyncedShallowSetHead.
func TestLongReorgedSnapSyncedShallowSetHead(t *testing.T) {
	testLongReorgedSnapSyncedShallowSetHead(t, false)
}
func TestLongReorgedSnapSyncedShallowSetHeadWithSnapshots(t *testing.T) {
	testLongReorgedSnapSyncedShallowSetHead(t, true)
}

func testLongReorgedSnapSyncedShallowSetHead(t *testing.T, snapshots bool) {
	// Chain:
	//   G->C1->C2->C3->C4->C5->C6->C7->C8->C9->C10->C11->C12->C13->C14->C15->C16->C17->C18 (HEAD)
	//   └->S1->S2->S3->S4->S5->S6->S7->S8->S9->S10->S11->S12->S13->S14->S15->S16->S17->S18->S19->S20->S21->S22->S23->S24->S25->S26
	//
	// Frozen:
	//   G->C1->C2
	//
	// Commit: G, C4
	// Pivot : C4
	//
	// SetHead(6)
	//
	// ------------------------------
	//
	// Expected in freezer:
	//   G->C1->C2
	//
	// Expected in leveldb:
	//   C2)->C3->C4->C5->C6
	//
	// Expected head header    : C6
	// Expected head fast block: C6
	// Expected head block     : C4
	testSetHead(t, &rewindTest{
		canonicalBlocks:    18,
		sidechainBlocks:    26,
		freezeThreshold:    16,
		commitBlock:        4,
		pivotBlock:         uint64ptr(4),
		setheadBlock:       6,
		expCanonicalBlocks: 6,
		expSidechainBlocks: 0,
		expFrozen:          3,
		expHeadHeader:      6,
		expHeadFastBlock:   6,
		expHeadBlock:       4,
	}, snapshots)
}

// Tests a sethead for a long canonical chain with frozen blocks and a longer
// side chain, where the fast sync pivot point - older than the ancient limit -
// was already committed to disk and then sethead was called. In this case the
// freezer will delete the sidechain since it's dangling, reverting to
// TestLongSnapSyncedDeepSetHead.
func TestLongReorgedSnapSyncedDeepSetHead(t *testing.T) {
	testLongReorgedSnapSyncedDeepSetHead(t, false)
}
func TestLongReorgedSnapSyncedDeepSetHeadWithSnapshots(t *testing.T) {
	testLongReorgedSnapSyncedDeepSetHead(t, true)
}

func testLongReorgedSnapSyncedDeepSetHead(t *testing.T, snapshots bool) {
	// Chain:
	//   G->C1->C2->C3->C4->C5->C6->C7->C8->C9->C10->C11->C12->C13->C14->C15->C16->C17->C18->C19->C20->C21->C22->C23->C24 (HEAD)
	//   └->S1->S2->S3->S4->S5->S6->S7->S8->S9->S10->S11->S12->S13->S14->S15->S16->S17->S18->S19->S20->S21->S22->S23->S24->S25->S26
	//
	// Frozen:
	//   G->C1->C2->C3->C4->C5->C6->C7->C8
	//
	// Commit: G, C4
	// Pivot : C4
	//
	// SetHead(6)
	//
	// ------------------------------
	//
	// Expected in freezer:
	//   G->C1->C2->C3->C4
	//
	// Expected in leveldb: none
	//
	// Expected head header    : C4
	// Expected head fast block: C4
	// Expected head block     : C4
	testSetHead(t, &rewindTest{
		canonicalBlocks:    24,
		sidechainBlocks:    26,
		freezeThreshold:    16,
		commitBlock:        4,
		pivotBlock:         uint64ptr(4),
		setheadBlock:       6,
		expCanonicalBlocks: 4,
		expSidechainBlocks: 0,
		expFrozen:          5,
		expHeadHeader:      4,
		expHeadFastBlock:   4,
		expHeadBlock:       4,
	}, snapshots)
}

// Tests a sethead for a long canonical chain with frozen blocks and a longer
// side chain, where the fast sync pivot point - newer than the ancient limit -
// was not yet committed, but sethead was called. In this case we expect the
// chain to detect that it was fast syncing and delete everything from the new
// head, since we can just pick up fast syncing from there. The side chain is
// completely nuked by the freezer.
func TestLongReorgedSnapSyncingShallowSetHead(t *testing.T) {
	testLongReorgedSnapSyncingShallowSetHead(t, false)
}
func TestLongReorgedSnapSyncingShallowSetHeadWithSnapshots(t *testing.T) {
	testLongReorgedSnapSyncingShallowSetHead(t, true)
}

func testLongReorgedSnapSyncingShallowSetHead(t *testing.T, snapshots bool) {
	// Chain:
	//   G->C1->C2->C3->C4->C5->C6->C7->C8->C9->C10->C11->C12->C13->C14->C15->C16->C17->C18 (HEAD)
	//   └->S1->S2->S3->S4->S5->S6->S7->S8->S9->S10->S11->S12->S13->S14->S15->S16->S17->S18->S19->S20->S21->S22->S23->S24->S25->S26
	//
	// Frozen:
	//   G->C1->C2
	//
	// Commit: G
	// Pivot : C4
	//
	// SetHead(6)
	//
	// ------------------------------
	//
	// Expected in freezer:
	//   G->C1->C2
	//
	// Expected in leveldb:
	//   C2)->C3->C4->C5->C6
	//
	// Expected head header    : C6
	// Expected head fast block: C6
	// Expected head block     : G
	testSetHead(t, &rewindTest{
		canonicalBlocks:    18,
		sidechainBlocks:    26,
		freezeThreshold:    16,
		commitBlock:        0,
		pivotBlock:         uint64ptr(4),
		setheadBlock:       6,
		expCanonicalBlocks: 6,
		expSidechainBlocks: 0,
		expFrozen:          3,
		expHeadHeader:      6,
		expHeadFastBlock:   6,
		expHeadBlock:       0,
	}, snapshots)
}

// Tests a sethead for a long canonical chain with frozen blocks and a longer
// side chain, where the fast sync pivot point - older than the ancient limit -
// was not yet committed, but sethead was called. In this case we expect the
// chain to detect that it was fast syncing and delete everything from the new
// head, since we can just pick up fast syncing from there. The side chain is
// completely nuked by the freezer.
func TestLongReorgedSnapSyncingDeepSetHead(t *testing.T) {
	testLongReorgedSnapSyncingDeepSetHead(t, false)
}
func TestLongReorgedSnapSyncingDeepSetHeadWithSnapshots(t *testing.T) {
	testLongReorgedSnapSyncingDeepSetHead(t, true)
}

func testLongReorgedSnapSyncingDeepSetHead(t *testing.T, snapshots bool) {
	// Chain:
	//   G->C1->C2->C3->C4->C5->C6->C7->C8->C9->C10->C11->C12->C13->C14->C15->C16->C17->C18->C19->C20->C21->C22->C23->C24 (HEAD)
	//   └->S1->S2->S3->S4->S5->S6->S7->S8->S9->S10->S11->S12->S13->S14->S15->S16->S17->S18->S19->S20->S21->S22->S23->S24->S25->S26
	//
	// Frozen:
	//   G->C1->C2->C3->C4->C5->C6->C7->C8
	//
	// Commit: G
	// Pivot : C4
	//
	// SetHead(6)
	//
	// ------------------------------
	//
	// Expected in freezer:
	//   G->C1->C2->C3->C4->C5->C6
	//
	// Expected in leveldb: none
	//
	// Expected head header    : C6
	// Expected head fast block: C6
	// Expected head block     : G
	testSetHead(t, &rewindTest{
		canonicalBlocks:    24,
		sidechainBlocks:    26,
		freezeThreshold:    16,
		commitBlock:        0,
		pivotBlock:         uint64ptr(4),
		setheadBlock:       6,
		expCanonicalBlocks: 6,
		expSidechainBlocks: 0,
		expFrozen:          7,
		expHeadHeader:      6,
		expHeadFastBlock:   6,
		expHeadBlock:       0,
	}, snapshots)
}

func testSetHead(t *testing.T, tt *rewindTest, snapshots bool) {
	for _, scheme := range []string{rawdb.HashScheme, rawdb.PathScheme} {
		testSetHeadWithScheme(t, tt, snapshots, scheme)
	}
}

func testSetHeadWithScheme(t *testing.T, tt *rewindTest, snapshots bool, scheme string) {
	// It's hard to follow the test case, visualize the input
	// log.Root().SetHandler(log.LvlFilterHandler(log.LvlTrace, log.StreamHandler(os.Stderr, log.TerminalFormat(true))))
	// fmt.Println(tt.dump(false))

	// Create a temporary persistent database
	datadir := t.TempDir()
	ancient := filepath.Join(datadir, "ancient")

	db, err := rawdb.Open(rawdb.OpenOptions{
		Directory:         datadir,
		AncientsDirectory: ancient,
		Ephemeral:         true,
	})
	if err != nil {
		t.Fatalf("Failed to create persistent database: %v", err)
	}
	defer db.Close()

	// Initialize a fresh chain
	var (
		gspec = &Genesis{
			BaseFee: big.NewInt(params.InitialBaseFee),
			Config:  params.AllEthashProtocolChanges,
		}
		engine = ethash.NewFullFaker()
		config = &CacheConfig{
			TrieCleanLimit: 256,
			TrieDirtyLimit: 256,
			TrieTimeLimit:  5 * time.Minute,
			SnapshotLimit:  0, // Disable snapshot
			StateScheme:    scheme,
		}
	)
	if snapshots {
		config.SnapshotLimit = 256
		config.SnapshotWait = true
	}
	chain, err := NewBlockChain(db, config, gspec, nil, engine, vm.Config{}, nil)
	if err != nil {
		t.Fatalf("Failed to create chain: %v", err)
	}
	defer chain.Stop()

	// If sidechain blocks are needed, make a light chain and import it
	var sideblocks types.Blocks
	if tt.sidechainBlocks > 0 {
		sideblocks, _ = GenerateChain(gspec.Config, gspec.ToBlock(), engine, rawdb.NewMemoryDatabase(), tt.sidechainBlocks, func(i int, b *BlockGen) {
			b.SetCoinbase(common.Address{0x01})
		})
		if _, err := chain.InsertChain(sideblocks); err != nil {
			t.Fatalf("Failed to import side chain: %v", err)
		}
	}
	canonblocks, _ := GenerateChain(gspec.Config, gspec.ToBlock(), engine, rawdb.NewMemoryDatabase(), tt.canonicalBlocks, func(i int, b *BlockGen) {
		b.SetCoinbase(common.Address{0x02})
		b.SetDifficulty(big.NewInt(1000000))
	})
	if _, err := chain.InsertChain(canonblocks[:tt.commitBlock]); err != nil {
		t.Fatalf("Failed to import canonical chain start: %v", err)
	}
	if tt.commitBlock > 0 {
		chain.triedb.Commit(canonblocks[tt.commitBlock-1].Root(), false)
		if snapshots {
			if err := chain.snaps.Cap(canonblocks[tt.commitBlock-1].Root(), 0); err != nil {
				t.Fatalf("Failed to flatten snapshots: %v", err)
			}
		}
	}
	if _, err := chain.InsertChain(canonblocks[tt.commitBlock:]); err != nil {
		t.Fatalf("Failed to import canonical chain tail: %v", err)
	}
	// Reopen the trie database without persisting in-memory dirty nodes.
	chain.triedb.Close()
	dbconfig := &triedb.Config{}
	if scheme == rawdb.PathScheme {
		dbconfig.PathDB = pathdb.Defaults
	} else {
		dbconfig.HashDB = hashdb.Defaults
	}
	chain.triedb = triedb.NewDatabase(chain.db, dbconfig)
<<<<<<< HEAD
	chain.stateCache = state.NewDatabaseWithNodeDB(chain.db, chain.triedb)
=======
	chain.statedb = state.NewDatabase(chain.triedb, chain.snaps)
>>>>>>> c350d3ac

	// Force run a freeze cycle
	type freezer interface {
		Freeze() error
		Ancients() (uint64, error)
	}
	if tt.freezeThreshold < uint64(tt.canonicalBlocks) {
		final := uint64(tt.canonicalBlocks) - tt.freezeThreshold
		chain.SetFinalized(canonblocks[int(final)-1].Header())
	}
	db.(freezer).Freeze()

	// Set the simulated pivot block
	if tt.pivotBlock != nil {
		rawdb.WriteLastPivotNumber(db, *tt.pivotBlock)
	}
	// Set the head of the chain back to the requested number
	chain.SetHead(tt.setheadBlock)

	// Iterate over all the remaining blocks and ensure there are no gaps
	verifyNoGaps(t, chain, true, canonblocks)
	verifyNoGaps(t, chain, false, sideblocks)
	verifyCutoff(t, chain, true, canonblocks, tt.expCanonicalBlocks)
	verifyCutoff(t, chain, false, sideblocks, tt.expSidechainBlocks)

	if head := chain.CurrentHeader(); head.Number.Uint64() != tt.expHeadHeader {
		t.Errorf("Head header mismatch: have %d, want %d", head.Number, tt.expHeadHeader)
	}
	if head := chain.CurrentSnapBlock(); head.Number.Uint64() != tt.expHeadFastBlock {
		t.Errorf("Head fast block mismatch: have %d, want %d", head.Number, tt.expHeadFastBlock)
	}
	if head := chain.CurrentBlock(); head.Number.Uint64() != tt.expHeadBlock {
		t.Errorf("Head block mismatch: have %d, want %d", head.Number, tt.expHeadBlock)
	}
	if frozen, err := db.(freezer).Ancients(); err != nil {
		t.Errorf("Failed to retrieve ancient count: %v\n", err)
	} else if int(frozen) != tt.expFrozen {
		t.Errorf("Frozen block count mismatch: have %d, want %d", frozen, tt.expFrozen)
	}
}

// verifyNoGaps checks that there are no gaps after the initial set of blocks in
// the database and errors if found.
func verifyNoGaps(t *testing.T, chain *BlockChain, canonical bool, inserted types.Blocks) {
	t.Helper()

	var end uint64
	for i := uint64(0); i <= uint64(len(inserted)); i++ {
		header := chain.GetHeaderByNumber(i)
		if header == nil && end == 0 {
			end = i
		}
		if header != nil && end > 0 {
			if canonical {
				t.Errorf("Canonical header gap between #%d-#%d", end, i-1)
			} else {
				t.Errorf("Sidechain header gap between #%d-#%d", end, i-1)
			}
			end = 0 // Reset for further gap detection
		}
	}
	end = 0
	for i := uint64(0); i <= uint64(len(inserted)); i++ {
		block := chain.GetBlockByNumber(i)
		if block == nil && end == 0 {
			end = i
		}
		if block != nil && end > 0 {
			if canonical {
				t.Errorf("Canonical block gap between #%d-#%d", end, i-1)
			} else {
				t.Errorf("Sidechain block gap between #%d-#%d", end, i-1)
			}
			end = 0 // Reset for further gap detection
		}
	}
	end = 0
	for i := uint64(1); i <= uint64(len(inserted)); i++ {
		receipts := chain.GetReceiptsByHash(inserted[i-1].Hash())
		if receipts == nil && end == 0 {
			end = i
		}
		if receipts != nil && end > 0 {
			if canonical {
				t.Errorf("Canonical receipt gap between #%d-#%d", end, i-1)
			} else {
				t.Errorf("Sidechain receipt gap between #%d-#%d", end, i-1)
			}
			end = 0 // Reset for further gap detection
		}
	}
}

// verifyCutoff checks that there are no chain data available in the chain after
// the specified limit, but that it is available before.
func verifyCutoff(t *testing.T, chain *BlockChain, canonical bool, inserted types.Blocks, head int) {
	t.Helper()

	for i := 1; i <= len(inserted); i++ {
		if i <= head {
			if header := chain.GetHeader(inserted[i-1].Hash(), uint64(i)); header == nil {
				if canonical {
					t.Errorf("Canonical header   #%2d [%x...] missing before cap %d", inserted[i-1].Number(), inserted[i-1].Hash().Bytes()[:3], head)
				} else {
					t.Errorf("Sidechain header   #%2d [%x...] missing before cap %d", inserted[i-1].Number(), inserted[i-1].Hash().Bytes()[:3], head)
				}
			}
			if block := chain.GetBlock(inserted[i-1].Hash(), uint64(i)); block == nil {
				if canonical {
					t.Errorf("Canonical block    #%2d [%x...] missing before cap %d", inserted[i-1].Number(), inserted[i-1].Hash().Bytes()[:3], head)
				} else {
					t.Errorf("Sidechain block    #%2d [%x...] missing before cap %d", inserted[i-1].Number(), inserted[i-1].Hash().Bytes()[:3], head)
				}
			}
			if receipts := chain.GetReceiptsByHash(inserted[i-1].Hash()); receipts == nil {
				if canonical {
					t.Errorf("Canonical receipts #%2d [%x...] missing before cap %d", inserted[i-1].Number(), inserted[i-1].Hash().Bytes()[:3], head)
				} else {
					t.Errorf("Sidechain receipts #%2d [%x...] missing before cap %d", inserted[i-1].Number(), inserted[i-1].Hash().Bytes()[:3], head)
				}
			}
		} else {
			if header := chain.GetHeader(inserted[i-1].Hash(), uint64(i)); header != nil {
				if canonical {
					t.Errorf("Canonical header   #%2d [%x...] present after cap %d", inserted[i-1].Number(), inserted[i-1].Hash().Bytes()[:3], head)
				} else {
					t.Errorf("Sidechain header   #%2d [%x...] present after cap %d", inserted[i-1].Number(), inserted[i-1].Hash().Bytes()[:3], head)
				}
			}
			if block := chain.GetBlock(inserted[i-1].Hash(), uint64(i)); block != nil {
				if canonical {
					t.Errorf("Canonical block    #%2d [%x...] present after cap %d", inserted[i-1].Number(), inserted[i-1].Hash().Bytes()[:3], head)
				} else {
					t.Errorf("Sidechain block    #%2d [%x...] present after cap %d", inserted[i-1].Number(), inserted[i-1].Hash().Bytes()[:3], head)
				}
			}
			if receipts := chain.GetReceiptsByHash(inserted[i-1].Hash()); receipts != nil {
				if canonical {
					t.Errorf("Canonical receipts #%2d [%x...] present after cap %d", inserted[i-1].Number(), inserted[i-1].Hash().Bytes()[:3], head)
				} else {
					t.Errorf("Sidechain receipts #%2d [%x...] present after cap %d", inserted[i-1].Number(), inserted[i-1].Hash().Bytes()[:3], head)
				}
			}
		}
	}
}

// uint64ptr is a weird helper to allow 1-line constant pointer creation.
func uint64ptr(n uint64) *uint64 {
	return &n
}<|MERGE_RESOLUTION|>--- conflicted
+++ resolved
@@ -2040,11 +2040,7 @@
 		dbconfig.HashDB = hashdb.Defaults
 	}
 	chain.triedb = triedb.NewDatabase(chain.db, dbconfig)
-<<<<<<< HEAD
-	chain.stateCache = state.NewDatabaseWithNodeDB(chain.db, chain.triedb)
-=======
 	chain.statedb = state.NewDatabase(chain.triedb, chain.snaps)
->>>>>>> c350d3ac
 
 	// Force run a freeze cycle
 	type freezer interface {
