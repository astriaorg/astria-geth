--- conflicted
+++ resolved
@@ -304,11 +304,7 @@
 		},
 	}
 
-<<<<<<< HEAD
-	expected := common.Hex2Bytes("14398d42be3394ff8d50681816a4b7bf8d8283306f577faba2d5bc57498de23b")
-=======
 	expected := common.FromHex("14398d42be3394ff8d50681816a4b7bf8d8283306f577faba2d5bc57498de23b")
->>>>>>> 0dd173a7
 	got := genesis.ToBlock().Root().Bytes()
 	if !bytes.Equal(got, expected) {
 		t.Fatalf("invalid genesis state root, expected %x, got %x", expected, got)
@@ -318,11 +314,7 @@
 	triedb := triedb.NewDatabase(db, &triedb.Config{IsVerkle: true, PathDB: pathdb.Defaults})
 	block := genesis.MustCommit(db, triedb)
 	if !bytes.Equal(block.Root().Bytes(), expected) {
-<<<<<<< HEAD
-		t.Fatalf("invalid genesis state root, expected %x, got %x", expected, got)
-=======
 		t.Fatalf("invalid genesis state root, expected %x, got %x", expected, block.Root())
->>>>>>> 0dd173a7
 	}
 
 	// Test that the trie is verkle
