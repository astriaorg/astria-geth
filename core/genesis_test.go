--- conflicted
+++ resolved
@@ -35,18 +35,6 @@
 	"github.com/ethereum/go-ethereum/triedb/pathdb"
 )
 
-<<<<<<< HEAD
-func TestInvalidCliqueConfig(t *testing.T) {
-	block := DefaultGoerliGenesisBlock()
-	block.ExtraData = []byte{}
-	db := rawdb.NewMemoryDatabase()
-	if _, err := block.Commit(db, triedb.NewDatabase(db, nil)); err == nil {
-		t.Fatal("Expected error on invalid clique config")
-	}
-}
-
-=======
->>>>>>> c350d3ac
 func TestSetupGenesis(t *testing.T) {
 	testSetupGenesis(t, rawdb.HashScheme)
 	testSetupGenesis(t, rawdb.PathScheme)
@@ -306,41 +294,25 @@
 		},
 	}
 
-<<<<<<< HEAD
-	expected := common.Hex2Bytes("14398d42be3394ff8d50681816a4b7bf8d8283306f577faba2d5bc57498de23b")
-=======
 	expected := common.FromHex("4a83dc39eb688dbcfaf581d60e82de18f875e38786ebce5833342011d6fef37b")
->>>>>>> c350d3ac
 	got := genesis.ToBlock().Root().Bytes()
 	if !bytes.Equal(got, expected) {
 		t.Fatalf("invalid genesis state root, expected %x, got %x", expected, got)
 	}
 
 	db := rawdb.NewMemoryDatabase()
-<<<<<<< HEAD
-	triedb := triedb.NewDatabase(db, &triedb.Config{IsVerkle: true, PathDB: pathdb.Defaults})
-	block := genesis.MustCommit(db, triedb)
-	if !bytes.Equal(block.Root().Bytes(), expected) {
-		t.Fatalf("invalid genesis state root, expected %x, got %x", expected, got)
-=======
 	triedb := triedb.NewDatabase(db, triedb.VerkleDefaults)
 	block := genesis.MustCommit(db, triedb)
 	if !bytes.Equal(block.Root().Bytes(), expected) {
 		t.Fatalf("invalid genesis state root, expected %x, got %x", expected, block.Root())
->>>>>>> c350d3ac
 	}
 
 	// Test that the trie is verkle
 	if !triedb.IsVerkle() {
 		t.Fatalf("expected trie to be verkle")
 	}
-<<<<<<< HEAD
-
-	if !rawdb.HasAccountTrieNode(db, nil) {
-=======
 	vdb := rawdb.NewTable(db, string(rawdb.VerklePrefix))
 	if !rawdb.HasAccountTrieNode(vdb, nil) {
->>>>>>> c350d3ac
 		t.Fatal("could not find node")
 	}
 }