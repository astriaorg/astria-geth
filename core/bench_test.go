// Copyright 2015 The go-ethereum Authors
// This file is part of the go-ethereum library.
//
// The go-ethereum library is free software: you can redistribute it and/or modify
// it under the terms of the GNU Lesser General Public License as published by
// the Free Software Foundation, either version 3 of the License, or
// (at your option) any later version.
//
// The go-ethereum library is distributed in the hope that it will be useful,
// but WITHOUT ANY WARRANTY; without even the implied warranty of
// MERCHANTABILITY or FITNESS FOR A PARTICULAR PURPOSE. See the
// GNU Lesser General Public License for more details.
//
// You should have received a copy of the GNU Lesser General Public License
// along with the go-ethereum library. If not, see <http://www.gnu.org/licenses/>.

package core

import (
	"crypto/ecdsa"
	"math/big"
	"testing"

	"github.com/ethereum/go-ethereum/common"
	"github.com/ethereum/go-ethereum/common/math"
	"github.com/ethereum/go-ethereum/consensus/ethash"
	"github.com/ethereum/go-ethereum/core/rawdb"
	"github.com/ethereum/go-ethereum/core/types"
	"github.com/ethereum/go-ethereum/core/vm"
	"github.com/ethereum/go-ethereum/crypto"
	"github.com/ethereum/go-ethereum/ethdb"
	"github.com/ethereum/go-ethereum/ethdb/pebble"
	"github.com/ethereum/go-ethereum/params"
)

func BenchmarkInsertChain_empty_memdb(b *testing.B) {
	benchInsertChain(b, false, nil)
}
func BenchmarkInsertChain_empty_diskdb(b *testing.B) {
	benchInsertChain(b, true, nil)
}
func BenchmarkInsertChain_valueTx_memdb(b *testing.B) {
	benchInsertChain(b, false, genValueTx(0))
}
func BenchmarkInsertChain_valueTx_diskdb(b *testing.B) {
	benchInsertChain(b, true, genValueTx(0))
}
func BenchmarkInsertChain_valueTx_100kB_memdb(b *testing.B) {
	benchInsertChain(b, false, genValueTx(100*1024))
}
func BenchmarkInsertChain_valueTx_100kB_diskdb(b *testing.B) {
	benchInsertChain(b, true, genValueTx(100*1024))
}
func BenchmarkInsertChain_uncles_memdb(b *testing.B) {
	benchInsertChain(b, false, genUncles)
}
func BenchmarkInsertChain_uncles_diskdb(b *testing.B) {
	benchInsertChain(b, true, genUncles)
}
func BenchmarkInsertChain_ring200_memdb(b *testing.B) {
	benchInsertChain(b, false, genTxRing(200))
}
func BenchmarkInsertChain_ring200_diskdb(b *testing.B) {
	benchInsertChain(b, true, genTxRing(200))
}
func BenchmarkInsertChain_ring1000_memdb(b *testing.B) {
	benchInsertChain(b, false, genTxRing(1000))
}
func BenchmarkInsertChain_ring1000_diskdb(b *testing.B) {
	benchInsertChain(b, true, genTxRing(1000))
}

var (
	// This is the content of the genesis block used by the benchmarks.
	benchRootKey, _ = crypto.HexToECDSA("b71c71a67e1177ad4e901695e1b4b9ee17ae16c6668d313eac2f96dbcda3f291")
	benchRootAddr   = crypto.PubkeyToAddress(benchRootKey.PublicKey)
	benchRootFunds  = math.BigPow(2, 200)
)

// genValueTx returns a block generator that includes a single
// value-transfer transaction with n bytes of extra data in each
// block.
func genValueTx(nbytes int) func(int, *BlockGen) {
	// We can reuse the data for all transactions.
	// During signing, the method tx.WithSignature(s, sig)
	// performs:
	// 	cpy := tx.inner.copy()
	//	cpy.setSignatureValues(signer.ChainID(), v, r, s)
	// After this operation, the data can be reused by the caller.
	data := make([]byte, nbytes)
	return func(i int, gen *BlockGen) {
		toaddr := common.Address{}
<<<<<<< HEAD
		data := make([]byte, nbytes)
		gas, _ := IntrinsicGas(data, nil, false, false, false, false, false)
=======
		gas, _ := IntrinsicGas(data, nil, false, false, false, false)
>>>>>>> eb00f169
		signer := gen.Signer()
		gasPrice := big.NewInt(0)
		if gen.header.BaseFee != nil {
			gasPrice = gen.header.BaseFee
		}
		tx, _ := types.SignNewTx(benchRootKey, signer, &types.LegacyTx{
			Nonce:    gen.TxNonce(benchRootAddr),
			To:       &toaddr,
			Value:    big.NewInt(1),
			Gas:      gas,
			Data:     data,
			GasPrice: gasPrice,
		})
		gen.AddTx(tx)
	}
}

var (
	ringKeys  = make([]*ecdsa.PrivateKey, 1000)
	ringAddrs = make([]common.Address, len(ringKeys))
)

func init() {
	ringKeys[0] = benchRootKey
	ringAddrs[0] = benchRootAddr
	for i := 1; i < len(ringKeys); i++ {
		ringKeys[i], _ = crypto.GenerateKey()
		ringAddrs[i] = crypto.PubkeyToAddress(ringKeys[i].PublicKey)
	}
}

// genTxRing returns a block generator that sends ether in a ring
// among n accounts. This is creates n entries in the state database
// and fills the blocks with many small transactions.
func genTxRing(naccounts int) func(int, *BlockGen) {
	from := 0
	availableFunds := new(big.Int).Set(benchRootFunds)
	return func(i int, gen *BlockGen) {
		block := gen.PrevBlock(i - 1)
		gas := block.GasLimit()
		gasPrice := big.NewInt(0)
		if gen.header.BaseFee != nil {
			gasPrice = gen.header.BaseFee
		}
		signer := gen.Signer()
		for {
			gas -= params.TxGas
			if gas < params.TxGas {
				break
			}
			to := (from + 1) % naccounts
			burn := new(big.Int).SetUint64(params.TxGas)
			burn.Mul(burn, gen.header.BaseFee)
			availableFunds.Sub(availableFunds, burn)
			if availableFunds.Cmp(big.NewInt(1)) < 0 {
				panic("not enough funds")
			}
			tx, err := types.SignNewTx(ringKeys[from], signer,
				&types.LegacyTx{
					Nonce:    gen.TxNonce(ringAddrs[from]),
					To:       &ringAddrs[to],
					Value:    availableFunds,
					Gas:      params.TxGas,
					GasPrice: gasPrice,
				})
			if err != nil {
				panic(err)
			}
			gen.AddTx(tx)
			from = to
		}
	}
}

// genUncles generates blocks with two uncle headers.
func genUncles(i int, gen *BlockGen) {
	if i >= 7 {
		b2 := gen.PrevBlock(i - 6).Header()
		b2.Extra = []byte("foo")
		gen.AddUncle(b2)
		b3 := gen.PrevBlock(i - 6).Header()
		b3.Extra = []byte("bar")
		gen.AddUncle(b3)
	}
}

func benchInsertChain(b *testing.B, disk bool, gen func(int, *BlockGen)) {
	// Create the database in memory or in a temporary directory.
	var db ethdb.Database
	if !disk {
		db = rawdb.NewMemoryDatabase()
	} else {
		pdb, err := pebble.New(b.TempDir(), 128, 128, "", false)
		if err != nil {
			b.Fatalf("cannot create temporary database: %v", err)
		}
		db = rawdb.NewDatabase(pdb)
		defer db.Close()
	}
	// Generate a chain of b.N blocks using the supplied block
	// generator function.
	gspec := &Genesis{
		Config: params.TestChainConfig,
		Alloc:  types.GenesisAlloc{benchRootAddr: {Balance: benchRootFunds}},
	}
	_, chain, _ := GenerateChainWithGenesis(gspec, ethash.NewFaker(), b.N, gen)

	// Time the insertion of the new chain.
	// State and blocks are stored in the same DB.
	chainman, _ := NewBlockChain(db, nil, gspec, nil, ethash.NewFaker(), vm.Config{}, nil)
	defer chainman.Stop()
	b.ReportAllocs()
	b.ResetTimer()
	if i, err := chainman.InsertChain(chain); err != nil {
		b.Fatalf("insert error (block %d): %v\n", i, err)
	}
}

func BenchmarkChainRead_header_10k(b *testing.B) {
	benchReadChain(b, false, 10000)
}
func BenchmarkChainRead_full_10k(b *testing.B) {
	benchReadChain(b, true, 10000)
}
func BenchmarkChainRead_header_100k(b *testing.B) {
	if testing.Short() {
		b.Skip("Skipping in short-mode")
	}
	benchReadChain(b, false, 100000)
}
func BenchmarkChainRead_full_100k(b *testing.B) {
	if testing.Short() {
		b.Skip("Skipping in short-mode")
	}
	benchReadChain(b, true, 100000)
}
func BenchmarkChainRead_header_500k(b *testing.B) {
	if testing.Short() {
		b.Skip("Skipping in short-mode")
	}
	benchReadChain(b, false, 500000)
}
func BenchmarkChainRead_full_500k(b *testing.B) {
	if testing.Short() {
		b.Skip("Skipping in short-mode")
	}
	benchReadChain(b, true, 500000)
}
func BenchmarkChainWrite_header_10k(b *testing.B) {
	benchWriteChain(b, false, 10000)
}
func BenchmarkChainWrite_full_10k(b *testing.B) {
	benchWriteChain(b, true, 10000)
}
func BenchmarkChainWrite_header_100k(b *testing.B) {
	benchWriteChain(b, false, 100000)
}
func BenchmarkChainWrite_full_100k(b *testing.B) {
	benchWriteChain(b, true, 100000)
}
func BenchmarkChainWrite_header_500k(b *testing.B) {
	if testing.Short() {
		b.Skip("Skipping in short-mode")
	}
	benchWriteChain(b, false, 500000)
}
func BenchmarkChainWrite_full_500k(b *testing.B) {
	if testing.Short() {
		b.Skip("Skipping in short-mode")
	}
	benchWriteChain(b, true, 500000)
}

// makeChainForBench writes a given number of headers or empty blocks/receipts
// into a database.
func makeChainForBench(db ethdb.Database, genesis *Genesis, full bool, count uint64) {
	var hash common.Hash
	for n := uint64(0); n < count; n++ {
		header := &types.Header{
			Coinbase:    common.Address{},
			Number:      big.NewInt(int64(n)),
			ParentHash:  hash,
			Difficulty:  big.NewInt(1),
			UncleHash:   types.EmptyUncleHash,
			TxHash:      types.EmptyTxsHash,
			ReceiptHash: types.EmptyReceiptsHash,
		}
		if n == 0 {
			header = genesis.ToBlock().Header()
		}
		hash = header.Hash()

		rawdb.WriteHeader(db, header)
		rawdb.WriteCanonicalHash(db, hash, n)
		rawdb.WriteTd(db, hash, n, big.NewInt(int64(n+1)))

		if n == 0 {
			rawdb.WriteChainConfig(db, hash, genesis.Config)
		}
		rawdb.WriteHeadHeaderHash(db, hash)

		if full || n == 0 {
			block := types.NewBlockWithHeader(header)
			rawdb.WriteBody(db, hash, n, block.Body())
			rawdb.WriteReceipts(db, hash, n, nil)
			rawdb.WriteHeadBlockHash(db, hash)
		}
	}
}

func benchWriteChain(b *testing.B, full bool, count uint64) {
	genesis := &Genesis{Config: params.AllEthashProtocolChanges}
	for i := 0; i < b.N; i++ {
		pdb, err := pebble.New(b.TempDir(), 1024, 128, "", false)
		if err != nil {
			b.Fatalf("error opening database: %v", err)
		}
<<<<<<< HEAD
=======
		db := rawdb.NewDatabase(pdb)
>>>>>>> eb00f169
		makeChainForBench(db, genesis, full, count)
		db.Close()
	}
}

func benchReadChain(b *testing.B, full bool, count uint64) {
	dir := b.TempDir()

	pdb, err := pebble.New(dir, 1024, 128, "", false)
	if err != nil {
		b.Fatalf("error opening database: %v", err)
	}
<<<<<<< HEAD
=======
	db := rawdb.NewDatabase(pdb)

>>>>>>> eb00f169
	genesis := &Genesis{Config: params.AllEthashProtocolChanges}
	makeChainForBench(db, genesis, full, count)
	db.Close()
	cacheConfig := *defaultCacheConfig
	cacheConfig.TrieDirtyDisabled = true

	b.ReportAllocs()
	b.ResetTimer()

	for i := 0; i < b.N; i++ {
		pdb, err = pebble.New(dir, 1024, 128, "", false)
		if err != nil {
			b.Fatalf("error opening database: %v", err)
		}
<<<<<<< HEAD
		chain, err := NewBlockChain(db, &cacheConfig, genesis, nil, ethash.NewFaker(), vm.Config{}, nil, nil)
=======
		db = rawdb.NewDatabase(pdb)

		chain, err := NewBlockChain(db, &cacheConfig, genesis, nil, ethash.NewFaker(), vm.Config{}, nil)
>>>>>>> eb00f169
		if err != nil {
			b.Fatalf("error creating chain: %v", err)
		}
		for n := uint64(0); n < count; n++ {
			header := chain.GetHeaderByNumber(n)
			if full {
				hash := header.Hash()
				rawdb.ReadBody(db, hash, n)
				rawdb.ReadReceipts(db, hash, n, header.Time, chain.Config())
			}
		}
		chain.Stop()
		db.Close()
	}
}<|MERGE_RESOLUTION|>--- conflicted
+++ resolved
@@ -90,12 +90,7 @@
 	data := make([]byte, nbytes)
 	return func(i int, gen *BlockGen) {
 		toaddr := common.Address{}
-<<<<<<< HEAD
-		data := make([]byte, nbytes)
 		gas, _ := IntrinsicGas(data, nil, false, false, false, false, false)
-=======
-		gas, _ := IntrinsicGas(data, nil, false, false, false, false)
->>>>>>> eb00f169
 		signer := gen.Signer()
 		gasPrice := big.NewInt(0)
 		if gen.header.BaseFee != nil {
@@ -313,10 +308,7 @@
 		if err != nil {
 			b.Fatalf("error opening database: %v", err)
 		}
-<<<<<<< HEAD
-=======
 		db := rawdb.NewDatabase(pdb)
->>>>>>> eb00f169
 		makeChainForBench(db, genesis, full, count)
 		db.Close()
 	}
@@ -329,11 +321,8 @@
 	if err != nil {
 		b.Fatalf("error opening database: %v", err)
 	}
-<<<<<<< HEAD
-=======
 	db := rawdb.NewDatabase(pdb)
 
->>>>>>> eb00f169
 	genesis := &Genesis{Config: params.AllEthashProtocolChanges}
 	makeChainForBench(db, genesis, full, count)
 	db.Close()
@@ -348,13 +337,9 @@
 		if err != nil {
 			b.Fatalf("error opening database: %v", err)
 		}
-<<<<<<< HEAD
-		chain, err := NewBlockChain(db, &cacheConfig, genesis, nil, ethash.NewFaker(), vm.Config{}, nil, nil)
-=======
 		db = rawdb.NewDatabase(pdb)
 
 		chain, err := NewBlockChain(db, &cacheConfig, genesis, nil, ethash.NewFaker(), vm.Config{}, nil)
->>>>>>> eb00f169
 		if err != nil {
 			b.Fatalf("error creating chain: %v", err)
 		}
