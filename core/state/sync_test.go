--- conflicted
+++ resolved
@@ -53,13 +53,8 @@
 	}
 	db := rawdb.NewMemoryDatabase()
 	nodeDb := triedb.NewDatabase(db, config)
-<<<<<<< HEAD
-	sdb := NewDatabaseWithNodeDB(db, nodeDb)
-	state, _ := New(types.EmptyRootHash, sdb, nil)
-=======
 	sdb := NewDatabase(nodeDb, nil)
 	state, _ := New(types.EmptyRootHash, sdb)
->>>>>>> c350d3ac
 
 	// Fill it with some arbitrary data
 	var accounts []*testAccount
