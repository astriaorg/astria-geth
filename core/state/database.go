--- conflicted
+++ resolved
@@ -20,7 +20,6 @@
 	"errors"
 	"fmt"
 
-	"github.com/crate-crypto/go-ipa/banderwagon"
 	"github.com/ethereum/go-ethereum/common"
 	"github.com/ethereum/go-ethereum/common/lru"
 	"github.com/ethereum/go-ethereum/core/rawdb"
@@ -40,16 +39,8 @@
 	// Cache size granted for caching clean code.
 	codeCacheSize = 64 * 1024 * 1024
 
-<<<<<<< HEAD
-	// commitmentSize is the size of commitment stored in cache.
-	commitmentSize = banderwagon.UncompressedSize
-
-	// Cache item granted for caching commitment results.
-	commitmentCacheItems = 64 * 1024 * 1024 / (commitmentSize + common.AddressLength)
-=======
 	// Number of address->curve point associations to keep.
 	pointCacheSize = 4096
->>>>>>> 0dd173a7
 )
 
 // Database wraps access to tries and contract code.
@@ -168,10 +159,7 @@
 		codeSizeCache: lru.NewCache[common.Hash, int](codeSizeCacheSize),
 		codeCache:     lru.NewSizeConstrainedCache[common.Hash, []byte](codeCacheSize),
 		triedb:        triedb.NewDatabase(db, config),
-<<<<<<< HEAD
-=======
 		pointCache:    utils.NewPointCache(pointCacheSize),
->>>>>>> 0dd173a7
 	}
 }
 
@@ -191,20 +179,13 @@
 	codeSizeCache *lru.Cache[common.Hash, int]
 	codeCache     *lru.SizeConstrainedCache[common.Hash, []byte]
 	triedb        *triedb.Database
-<<<<<<< HEAD
-=======
 	pointCache    *utils.PointCache
->>>>>>> 0dd173a7
 }
 
 // OpenTrie opens the main account trie at a specific root hash.
 func (db *cachingDB) OpenTrie(root common.Hash) (Trie, error) {
 	if db.triedb.IsVerkle() {
-<<<<<<< HEAD
-		return trie.NewVerkleTrie(root, db.triedb, utils.NewPointCache(commitmentCacheItems))
-=======
 		return trie.NewVerkleTrie(root, db.triedb, db.pointCache)
->>>>>>> 0dd173a7
 	}
 	tr, err := trie.NewStateTrie(trie.StateTrieID(root), db.triedb)
 	if err != nil {
