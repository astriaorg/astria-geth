--- conflicted
+++ resolved
@@ -20,7 +20,6 @@
 	"errors"
 	"fmt"
 
-	"github.com/crate-crypto/go-ipa/banderwagon"
 	"github.com/ethereum/go-ethereum/common"
 	"github.com/ethereum/go-ethereum/common/lru"
 	"github.com/ethereum/go-ethereum/core/rawdb"
@@ -41,16 +40,8 @@
 	// Cache size granted for caching clean code.
 	codeCacheSize = 64 * 1024 * 1024
 
-<<<<<<< HEAD
-	// commitmentSize is the size of commitment stored in cache.
-	commitmentSize = banderwagon.UncompressedSize
-
-	// Cache item granted for caching commitment results.
-	commitmentCacheItems = 64 * 1024 * 1024 / (commitmentSize + common.AddressLength)
-=======
 	// Number of address->curve point associations to keep.
 	pointCacheSize = 4096
->>>>>>> c350d3ac
 )
 
 // Database wraps access to tries and contract code.
@@ -63,12 +54,6 @@
 
 	// OpenStorageTrie opens the storage trie of an account.
 	OpenStorageTrie(stateRoot common.Hash, address common.Address, root common.Hash, trie Trie) (Trie, error)
-<<<<<<< HEAD
-
-	// CopyTrie returns an independent copy of the given trie.
-	CopyTrie(Trie) Trie
-=======
->>>>>>> c350d3ac
 
 	// ContractCode retrieves a particular contract's code.
 	ContractCode(addr common.Address, codeHash common.Hash) ([]byte, error)
@@ -81,12 +66,9 @@
 
 	// TrieDB returns the underlying trie database for managing trie nodes.
 	TrieDB() *triedb.Database
-<<<<<<< HEAD
-=======
 
 	// Snapshot returns the underlying state snapshot.
 	Snapshot() *snapshot.Tree
->>>>>>> c350d3ac
 }
 
 // Trie is a Ethereum Merkle Patricia trie.
@@ -109,12 +91,11 @@
 	// must not be modified by the caller. If a node was not found in the database,
 	// a trie.MissingNodeError is returned.
 	GetStorage(addr common.Address, key []byte) ([]byte, error)
-<<<<<<< HEAD
 
 	// UpdateAccount abstracts an account write to the trie. It encodes the
 	// provided account object with associated algorithm and then updates it
 	// in the trie with provided address.
-	UpdateAccount(address common.Address, account *types.StateAccount) error
+	UpdateAccount(address common.Address, account *types.StateAccount, codeLen int) error
 
 	// UpdateStorage associates key with value in the trie. If value has length zero,
 	// any existing value is deleted from the trie. The value bytes must not be modified
@@ -122,20 +103,6 @@
 	// database, a trie.MissingNodeError is returned.
 	UpdateStorage(addr common.Address, key, value []byte) error
 
-=======
-
-	// UpdateAccount abstracts an account write to the trie. It encodes the
-	// provided account object with associated algorithm and then updates it
-	// in the trie with provided address.
-	UpdateAccount(address common.Address, account *types.StateAccount, codeLen int) error
-
-	// UpdateStorage associates key with value in the trie. If value has length zero,
-	// any existing value is deleted from the trie. The value bytes must not be modified
-	// by the caller while they are stored in the trie. If a node was not found in the
-	// database, a trie.MissingNodeError is returned.
-	UpdateStorage(addr common.Address, key, value []byte) error
-
->>>>>>> c350d3ac
 	// DeleteAccount abstracts an account deletion from the trie.
 	DeleteAccount(address common.Address) error
 
@@ -193,41 +160,6 @@
 	pointCache    *utils.PointCache
 }
 
-<<<<<<< HEAD
-// NewDatabaseWithConfig creates a backing store for state. The returned database
-// is safe for concurrent use and retains a lot of collapsed RLP trie nodes in a
-// large memory cache.
-func NewDatabaseWithConfig(db ethdb.Database, config *triedb.Config) Database {
-	return &cachingDB{
-		disk:          db,
-		codeSizeCache: lru.NewCache[common.Hash, int](codeSizeCacheSize),
-		codeCache:     lru.NewSizeConstrainedCache[common.Hash, []byte](codeCacheSize),
-		triedb:        triedb.NewDatabase(db, config),
-	}
-}
-
-// NewDatabaseWithNodeDB creates a state database with an already initialized node database.
-func NewDatabaseWithNodeDB(db ethdb.Database, triedb *triedb.Database) Database {
-	return &cachingDB{
-		disk:          db,
-		codeSizeCache: lru.NewCache[common.Hash, int](codeSizeCacheSize),
-		codeCache:     lru.NewSizeConstrainedCache[common.Hash, []byte](codeCacheSize),
-		triedb:        triedb,
-	}
-}
-
-type cachingDB struct {
-	disk          ethdb.KeyValueStore
-	codeSizeCache *lru.Cache[common.Hash, int]
-	codeCache     *lru.SizeConstrainedCache[common.Hash, []byte]
-	triedb        *triedb.Database
-}
-
-// OpenTrie opens the main account trie at a specific root hash.
-func (db *cachingDB) OpenTrie(root common.Hash) (Trie, error) {
-	if db.triedb.IsVerkle() {
-		return trie.NewVerkleTrie(root, db.triedb, utils.NewPointCache(commitmentCacheItems))
-=======
 // NewDatabase creates a state database with the provided data sources.
 func NewDatabase(triedb *triedb.Database, snap *snapshot.Tree) *CachingDB {
 	return &CachingDB{
@@ -274,7 +206,6 @@
 func (db *CachingDB) OpenTrie(root common.Hash) (Trie, error) {
 	if db.triedb.IsVerkle() {
 		return trie.NewVerkleTrie(root, db.triedb, db.pointCache)
->>>>>>> c350d3ac
 	}
 	tr, err := trie.NewStateTrie(trie.StateTrieID(root), db.triedb)
 	if err != nil {
@@ -284,11 +215,7 @@
 }
 
 // OpenStorageTrie opens the storage trie of an account.
-<<<<<<< HEAD
-func (db *cachingDB) OpenStorageTrie(stateRoot common.Hash, address common.Address, root common.Hash, self Trie) (Trie, error) {
-=======
 func (db *CachingDB) OpenStorageTrie(stateRoot common.Hash, address common.Address, root common.Hash, self Trie) (Trie, error) {
->>>>>>> c350d3ac
 	// In the verkle case, there is only one tree. But the two-tree structure
 	// is hardcoded in the codebase. So we need to return the same trie in this
 	// case.
@@ -302,21 +229,6 @@
 	return tr, nil
 }
 
-<<<<<<< HEAD
-// CopyTrie returns an independent copy of the given trie.
-func (db *cachingDB) CopyTrie(t Trie) Trie {
-	switch t := t.(type) {
-	case *trie.StateTrie:
-		return t.Copy()
-	case *trie.VerkleTrie:
-		return t.Copy()
-	default:
-		panic(fmt.Errorf("unknown trie type %T", t))
-	}
-}
-
-=======
->>>>>>> c350d3ac
 // ContractCode retrieves a particular contract's code.
 func (db *CachingDB) ContractCode(address common.Address, codeHash common.Hash) ([]byte, error) {
 	code, _ := db.codeCache.Get(codeHash)
@@ -359,11 +271,7 @@
 }
 
 // TrieDB retrieves any intermediate trie-node caching layer.
-<<<<<<< HEAD
-func (db *cachingDB) TrieDB() *triedb.Database {
-=======
 func (db *CachingDB) TrieDB() *triedb.Database {
->>>>>>> c350d3ac
 	return db.triedb
 }
 
