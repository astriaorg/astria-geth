--- conflicted
+++ resolved
@@ -25,10 +25,7 @@
 	"slices"
 	"sort"
 	"sync"
-<<<<<<< HEAD
-=======
 	"sync/atomic"
->>>>>>> 0dd173a7
 	"time"
 
 	"github.com/ethereum/go-ethereum/common"
@@ -42,10 +39,7 @@
 	"github.com/ethereum/go-ethereum/trie"
 	"github.com/ethereum/go-ethereum/trie/trienode"
 	"github.com/ethereum/go-ethereum/trie/triestate"
-<<<<<<< HEAD
-=======
 	"github.com/ethereum/go-ethereum/trie/utils"
->>>>>>> 0dd173a7
 	"github.com/holiman/uint256"
 	"golang.org/x/sync/errgroup"
 )
@@ -105,7 +99,6 @@
 	// This map holds 'live' objects, which will get modified while
 	// processing a state transition.
 	stateObjects map[common.Address]*stateObject
-
 	// This map holds 'deleted' objects. An object with the same address
 	// might also occur in the 'stateObjects' map due to account
 	// resurrection. The account value is tracked as the original value
@@ -113,20 +106,6 @@
 	// boundaries.
 	stateObjectsDestruct map[common.Address]*types.StateAccount
 
-<<<<<<< HEAD
-	// This map holds 'live' objects, which will get modified while
-	// processing a state transition.
-	stateObjects map[common.Address]*stateObject
-
-	// This map holds 'deleted' objects. An object with the same address
-	// might also occur in the 'stateObjects' map due to account
-	// resurrection. The account value is tracked as the original value
-	// before the transition. This map is populated at the transaction
-	// boundaries.
-	stateObjectsDestruct map[common.Address]*types.StateAccount
-
-=======
->>>>>>> 0dd173a7
 	// This map tracks the account mutations that occurred during the
 	// transition. Uncommitted mutations belonging to the same account
 	// can be merged into a single one which is equivalent from database's
@@ -568,12 +547,6 @@
 
 // updateStateObject writes the given object to the trie.
 func (s *StateDB) updateStateObject(obj *stateObject) {
-<<<<<<< HEAD
-	// Track the amount of time wasted on updating the account from the trie
-	defer func(start time.Time) { s.AccountUpdates += time.Since(start) }(time.Now())
-
-=======
->>>>>>> 0dd173a7
 	// Encode the account and update the account trie
 	addr := obj.Address()
 	if err := s.trie.UpdateAccount(addr, &obj.data); err != nil {
@@ -586,13 +559,6 @@
 
 // deleteStateObject removes the given object from the state trie.
 func (s *StateDB) deleteStateObject(addr common.Address) {
-<<<<<<< HEAD
-	// Track the amount of time wasted on deleting the account from the trie
-	defer func(start time.Time) { s.AccountUpdates += time.Since(start) }(time.Now())
-
-	// Delete the account from the trie
-=======
->>>>>>> 0dd173a7
 	if err := s.trie.DeleteAccount(addr); err != nil {
 		s.setError(fmt.Errorf("deleteStateObject (%x) error: %v", addr[:], err))
 	}
@@ -707,13 +673,6 @@
 		trie:                 s.db.CopyTrie(s.trie),
 		hasher:               crypto.NewKeccakState(),
 		originalRoot:         s.originalRoot,
-<<<<<<< HEAD
-		accounts:             copySet(s.accounts),
-		storages:             copy2DSet(s.storages),
-		accountsOrigin:       copySet(s.accountsOrigin),
-		storagesOrigin:       copy2DSet(s.storagesOrigin),
-=======
->>>>>>> 0dd173a7
 		stateObjects:         make(map[common.Address]*stateObject, len(s.stateObjects)),
 		stateObjectsDestruct: maps.Clone(s.stateObjectsDestruct),
 		mutations:            make(map[common.Address]*mutation, len(s.mutations)),
@@ -738,19 +697,11 @@
 	// Deep copy cached state objects.
 	for addr, obj := range s.stateObjects {
 		state.stateObjects[addr] = obj.deepCopy(state)
-<<<<<<< HEAD
 	}
 	// Deep copy the object state markers.
 	for addr, op := range s.mutations {
 		state.mutations[addr] = op.copy()
 	}
-=======
-	}
-	// Deep copy the object state markers.
-	for addr, op := range s.mutations {
-		state.mutations[addr] = op.copy()
-	}
->>>>>>> 0dd173a7
 	// Deep copy the logs occurred in the scope of block
 	for hash, logs := range s.logs {
 		cpy := make([]*types.Log, len(logs))
@@ -831,11 +782,6 @@
 				s.stateObjectsDestruct[obj.address] = obj.origin
 			}
 		} else {
-<<<<<<< HEAD
-			obj.finalise(true) // Prefetch slots in the background
-=======
-			obj.finalise()
->>>>>>> 0dd173a7
 			s.markUpdate(addr)
 		}
 		// At this point, also ship the address off to the precacher. The precacher
@@ -868,23 +814,6 @@
 			s.prefetcher = nil // Pre-byzantium, unset any used up prefetcher
 		}()
 	}
-<<<<<<< HEAD
-	// Although naively it makes sense to retrieve the account trie and then do
-	// the contract storage and account updates sequentially, that short circuits
-	// the account prefetcher. Instead, let's process all the storage updates
-	// first, giving the account prefetches just a few more milliseconds of time
-	// to pull useful data from disk.
-	start := time.Now()
-	for addr, op := range s.mutations {
-		if op.applied {
-			continue
-		}
-		if op.isDelete() {
-			continue
-		}
-		s.stateObjects[addr].updateRoot()
-	}
-=======
 	// Process all storage updates concurrently. The state object update root
 	// method will internally call a blocking trie fetch from the prefetcher,
 	// so there's no need to explicitly wait for the prefetchers to finish.
@@ -911,7 +840,6 @@
 		})
 	}
 	workers.Wait()
->>>>>>> 0dd173a7
 	s.StorageUpdates += time.Since(start)
 
 	// Now we're about to start to write changes to the trie. The trie is so far
@@ -957,19 +885,12 @@
 	for _, deletedAddr := range deletedAddrs {
 		s.deleteStateObject(deletedAddr)
 		s.AccountDeleted += 1
-<<<<<<< HEAD
-	}
-	if prefetcher != nil {
-		prefetcher.used(common.Hash{}, s.originalRoot, usedAddrs)
-	}
-=======
 	}
 	s.AccountUpdates += time.Since(start)
 
 	if s.prefetcher != nil {
 		s.prefetcher.used(common.Hash{}, s.originalRoot, usedAddrs)
 	}
->>>>>>> 0dd173a7
 	// Track the amount of time wasted on hashing the account trie
 	defer func(start time.Time) { s.AccountHashes += time.Since(start) }(time.Now())
 
@@ -1069,16 +990,9 @@
 }
 
 // deleteStorage is designed to delete the storage trie of a designated account.
-<<<<<<< HEAD
-// It could potentially be terminated if the storage size is excessively large,
-// potentially leading to an out-of-memory panic. The function will make an attempt
-// to utilize an efficient strategy if the associated state snapshot is reachable;
-// otherwise, it will resort to a less-efficient approach.
-=======
 // The function will make an attempt to utilize an efficient strategy if the
 // associated state snapshot is reachable; otherwise, it will resort to a less
 // efficient approach.
->>>>>>> 0dd173a7
 func (s *StateDB) deleteStorage(addr common.Address, addrHash common.Hash, root common.Hash) (map[common.Hash][]byte, *trienode.NodeSet, error) {
 	var (
 		start = time.Now()
@@ -1130,22 +1044,12 @@
 // with their values be tracked as original value.
 // In case (d), **original** account along with its storages should be deleted,
 // with their values be tracked as original value.
-<<<<<<< HEAD
-func (s *StateDB) handleDestruction(nodes *trienode.MergedNodeSet) error {
-	// Short circuit if geth is running with hash mode. This procedure can consume
-	// considerable time and storage deletion isn't supported in hash mode, thus
-	// preemptively avoiding unnecessary expenses.
-	if s.db.TrieDB().Scheme() == rawdb.HashScheme {
-		return nil
-	}
-=======
 func (s *StateDB) handleDestruction() (map[common.Hash]*accountDelete, []*trienode.NodeSet, error) {
 	var (
 		nodes   []*trienode.NodeSet
 		buf     = crypto.NewKeccakState()
 		deletes = make(map[common.Hash]*accountDelete)
 	)
->>>>>>> 0dd173a7
 	for addr, prev := range s.stateObjectsDestruct {
 		// The account was non-existent, and it's marked as destructed in the scope
 		// of block. It can be either case (a) or (b) and will be interpreted as
@@ -1167,45 +1071,17 @@
 		if prev.Root == types.EmptyRootHash {
 			continue
 		}
-<<<<<<< HEAD
-		// Remove storage slots belong to the account.
-		slots, set, err := s.deleteStorage(addr, addrHash, prev.Root)
-		if err != nil {
-			return fmt.Errorf("failed to delete storage, err: %w", err)
-		}
-		if s.storagesOrigin[addr] == nil {
-			s.storagesOrigin[addr] = slots
-		} else {
-			// It can overwrite the data in s.storagesOrigin[addrHash] set by
-			// 'object.updateTrie'.
-			for key, val := range slots {
-				s.storagesOrigin[addr][key] = val
-			}
-		}
-		if err := nodes.Merge(set); err != nil {
-			return err
-=======
 		// Remove storage slots belonging to the account.
 		slots, set, err := s.deleteStorage(addr, addrHash, prev.Root)
 		if err != nil {
 			return nil, nil, fmt.Errorf("failed to delete storage, err: %w", err)
->>>>>>> 0dd173a7
 		}
 		op.storagesOrigin = slots
 
 		// Aggregate the associated trie node changes.
 		nodes = append(nodes, set)
 	}
-<<<<<<< HEAD
-	return nil
-}
-
-// GetTrie returns the account trie.
-func (s *StateDB) GetTrie() Trie {
-	return s.trie
-=======
 	return deletes, nodes, nil
->>>>>>> 0dd173a7
 }
 
 // GetTrie returns the account trie.
@@ -1229,129 +1105,6 @@
 		accountTrieNodesDeleted int
 		storageTrieNodesUpdated int
 		storageTrieNodesDeleted int
-<<<<<<< HEAD
-		nodes                   = trienode.NewMergedNodeSet()
-	)
-	// Handle all state deletions first
-	if err := s.handleDestruction(nodes); err != nil {
-		return common.Hash{}, err
-	}
-	// Handle all state updates afterwards, concurrently to one another to shave
-	// off some milliseconds from the commit operation. Also accumulate the code
-	// writes to run in parallel with the computations.
-	start := time.Now()
-	var (
-		code    = s.db.DiskDB().NewBatch()
-		lock    sync.Mutex
-		root    common.Hash
-		workers errgroup.Group
-	)
-	// Schedule the account trie first since that will be the biggest, so give
-	// it the most time to crunch.
-	//
-	// TODO(karalabe): This account trie commit is *very* heavy. 5-6ms at chain
-	// heads, which seems excessive given that it doesn't do hashing, it just
-	// shuffles some data. For comparison, the *hashing* at chain head is 2-3ms.
-	// We need to investigate what's happening as it seems something's wonky.
-	// Obviously it's not an end of the world issue, just something the original
-	// code didn't anticipate for.
-	workers.Go(func() error {
-		// Write the account trie changes, measuring the amount of wasted time
-		newroot, set, err := s.trie.Commit(true)
-		if err != nil {
-			return err
-		}
-		root = newroot
-
-		// Merge the dirty nodes of account trie into global set
-		lock.Lock()
-		defer lock.Unlock()
-
-		if set != nil {
-			if err = nodes.Merge(set); err != nil {
-				return err
-			}
-			accountTrieNodesUpdated, accountTrieNodesDeleted = set.Size()
-		}
-		s.AccountCommits = time.Since(start)
-		return nil
-	})
-	// Schedule each of the storage tries that need to be updated, so they can
-	// run concurrently to one another.
-	//
-	// TODO(karalabe): Experimentally, the account commit takes approximately the
-	// same time as all the storage commits combined, so we could maybe only have
-	// 2 threads in total. But that kind of depends on the account commit being
-	// more expensive than it should be, so let's fix that and revisit this todo.
-	for addr, op := range s.mutations {
-		if op.isDelete() {
-			continue
-		}
-		// Write any contract code associated with the state object
-		obj := s.stateObjects[addr]
-		if obj.code != nil && obj.dirtyCode {
-			rawdb.WriteCode(code, common.BytesToHash(obj.CodeHash()), obj.code)
-			obj.dirtyCode = false
-		}
-		// Run the storage updates concurrently to one another
-		workers.Go(func() error {
-			// Write any storage changes in the state object to its storage trie
-			set, err := obj.commit()
-			if err != nil {
-				return err
-			}
-			// Merge the dirty nodes of storage trie into global set. It is possible
-			// that the account was destructed and then resurrected in the same block.
-			// In this case, the node set is shared by both accounts.
-			lock.Lock()
-			defer lock.Unlock()
-
-			if set != nil {
-				if err = nodes.Merge(set); err != nil {
-					return err
-				}
-				updates, deleted := set.Size()
-				storageTrieNodesUpdated += updates
-				storageTrieNodesDeleted += deleted
-			}
-			s.StorageCommits = time.Since(start) // overwrite with the longest storage commit runtime
-			return nil
-		})
-	}
-	// Schedule the code commits to run concurrently too. This shouldn't really
-	// take much since we don't often commit code, but since it's disk access,
-	// it's always yolo.
-	workers.Go(func() error {
-		if code.ValueSize() > 0 {
-			if err := code.Write(); err != nil {
-				log.Crit("Failed to commit dirty codes", "error", err)
-			}
-		}
-		return nil
-	})
-	// Wait for everything to finish and update the metrics
-	if err := workers.Wait(); err != nil {
-		return common.Hash{}, err
-	}
-	accountUpdatedMeter.Mark(int64(s.AccountUpdated))
-	storageUpdatedMeter.Mark(int64(s.StorageUpdated))
-	accountDeletedMeter.Mark(int64(s.AccountDeleted))
-	storageDeletedMeter.Mark(int64(s.StorageDeleted))
-	accountTrieUpdatedMeter.Mark(int64(accountTrieNodesUpdated))
-	accountTrieDeletedMeter.Mark(int64(accountTrieNodesDeleted))
-	storageTriesUpdatedMeter.Mark(int64(storageTrieNodesUpdated))
-	storageTriesDeletedMeter.Mark(int64(storageTrieNodesDeleted))
-	s.AccountUpdated, s.AccountDeleted = 0, 0
-	s.StorageUpdated, s.StorageDeleted = 0, 0
-
-	// If snapshotting is enabled, update the snapshot tree with this new version
-	if s.snap != nil {
-		start = time.Now()
-		// Only update if there's a state transition (skip empty Clique blocks)
-		if parent := s.snap.Root(); parent != root {
-			if err := s.snaps.Update(root, parent, s.convertAccountSet(s.stateObjectsDestruct), s.accounts, s.storages); err != nil {
-				log.Warn("Failed to update snapshot tree", "from", parent, "to", root, "err", err)
-=======
 
 		lock    sync.Mutex                                               // protect two maps below
 		nodes   = trienode.NewMergedNodeSet()                            // aggregated trie nodes
@@ -1421,7 +1174,6 @@
 			return err
 		}
 		root = newroot
-
 		if err := merge(set); err != nil {
 			return err
 		}
@@ -1511,49 +1263,11 @@
 			start := time.Now()
 			if err := s.snaps.Update(ret.root, ret.originRoot, ret.destructs, ret.accounts, ret.storages); err != nil {
 				log.Warn("Failed to update snapshot tree", "from", ret.originRoot, "to", ret.root, "err", err)
->>>>>>> 0dd173a7
 			}
 			// Keep TriesInMemory diff layers in the memory, persistent layer is 129th.
 			// - head layer is paired with HEAD state
 			// - head-1 layer is paired with HEAD-1 state
 			// - head-127 layer(bottom-most diff layer) is paired with HEAD-127 state
-<<<<<<< HEAD
-			if err := s.snaps.Cap(root, TriesInMemory); err != nil {
-				log.Warn("Failed to cap snapshot tree", "root", root, "layers", TriesInMemory, "err", err)
-			}
-		}
-		s.SnapshotCommits += time.Since(start)
-		s.snap = nil
-	}
-	if root == (common.Hash{}) {
-		root = types.EmptyRootHash
-	}
-	origin := s.originalRoot
-	if origin == (common.Hash{}) {
-		origin = types.EmptyRootHash
-	}
-	if root != origin {
-		start = time.Now()
-		set := triestate.New(s.accountsOrigin, s.storagesOrigin)
-		if err := s.db.TrieDB().Update(root, origin, block, nodes, set); err != nil {
-			return common.Hash{}, err
-		}
-		s.originalRoot = root
-		s.TrieDBCommits += time.Since(start)
-
-		if s.onCommit != nil {
-			s.onCommit(set)
-		}
-	}
-	// Clear all internal flags at the end of commit operation.
-	s.accounts = make(map[common.Hash][]byte)
-	s.storages = make(map[common.Hash]map[common.Hash][]byte)
-	s.accountsOrigin = make(map[common.Address][]byte)
-	s.storagesOrigin = make(map[common.Address]map[common.Hash][]byte)
-	s.mutations = make(map[common.Address]*mutation)
-	s.stateObjectsDestruct = make(map[common.Address]*types.StateAccount)
-	return root, nil
-=======
 			if err := s.snaps.Cap(ret.root, TriesInMemory); err != nil {
 				log.Warn("Failed to cap snapshot tree", "root", ret.root, "layers", TriesInMemory, "err", err)
 			}
@@ -1587,7 +1301,6 @@
 		return common.Hash{}, err
 	}
 	return ret.root, nil
->>>>>>> 0dd173a7
 }
 
 // Prepare handles the preparatory steps for executing a state transition with.
@@ -1688,35 +1401,6 @@
 	s.mutations[addr].typ = update
 }
 
-<<<<<<< HEAD
-// copy2DSet returns a two-dimensional deep-copied set.
-func copy2DSet[k comparable](set map[k]map[common.Hash][]byte) map[k]map[common.Hash][]byte {
-	copied := make(map[k]map[common.Hash][]byte, len(set))
-	for addr, subset := range set {
-		copied[addr] = make(map[common.Hash][]byte, len(subset))
-		for key, val := range subset {
-			copied[addr][key] = common.CopyBytes(val)
-		}
-	}
-	return copied
-}
-
-func (s *StateDB) markDelete(addr common.Address) {
-	if _, ok := s.mutations[addr]; !ok {
-		s.mutations[addr] = &mutation{}
-	}
-	s.mutations[addr].applied = false
-	s.mutations[addr].typ = deletion
-}
-
-func (s *StateDB) markUpdate(addr common.Address) {
-	if _, ok := s.mutations[addr]; !ok {
-		s.mutations[addr] = &mutation{}
-	}
-	s.mutations[addr].applied = false
-	s.mutations[addr].typ = update
-=======
 func (s *StateDB) PointCache() *utils.PointCache {
 	return s.db.PointCache()
->>>>>>> 0dd173a7
 }