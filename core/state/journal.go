// Copyright 2016 The go-ethereum Authors
// This file is part of the go-ethereum library.
//
// The go-ethereum library is free software: you can redistribute it and/or modify
// it under the terms of the GNU Lesser General Public License as published by
// the Free Software Foundation, either version 3 of the License, or
// (at your option) any later version.
//
// The go-ethereum library is distributed in the hope that it will be useful,
// but WITHOUT ANY WARRANTY; without even the implied warranty of
// MERCHANTABILITY or FITNESS FOR A PARTICULAR PURPOSE. See the
// GNU Lesser General Public License for more details.
//
// You should have received a copy of the GNU Lesser General Public License
// along with the go-ethereum library. If not, see <http://www.gnu.org/licenses/>.

package state

import (
	"maps"

	"github.com/ethereum/go-ethereum/common"
	"github.com/holiman/uint256"
)

// journalEntry is a modification entry in the state change journal that can be
// reverted on demand.
type journalEntry interface {
	// revert undoes the changes introduced by this journal entry.
	revert(*StateDB)

	// dirtied returns the Ethereum address modified by this journal entry.
	dirtied() *common.Address

	// copy returns a deep-copied journal entry.
	copy() journalEntry
}

// journal contains the list of state modifications applied since the last state
// commit. These are tracked to be able to be reverted in the case of an execution
// exception or request for reversal.
type journal struct {
	entries []journalEntry         // Current changes tracked by the journal
	dirties map[common.Address]int // Dirty accounts and the number of changes
}

// newJournal creates a new initialized journal.
func newJournal() *journal {
	return &journal{
		dirties: make(map[common.Address]int),
	}
}

// append inserts a new modification entry to the end of the change journal.
func (j *journal) append(entry journalEntry) {
	j.entries = append(j.entries, entry)
	if addr := entry.dirtied(); addr != nil {
		j.dirties[*addr]++
	}
}

// revert undoes a batch of journalled modifications along with any reverted
// dirty handling too.
func (j *journal) revert(statedb *StateDB, snapshot int) {
	for i := len(j.entries) - 1; i >= snapshot; i-- {
		// Undo the changes made by the operation
		j.entries[i].revert(statedb)

		// Drop any dirty tracking induced by the change
		if addr := j.entries[i].dirtied(); addr != nil {
			if j.dirties[*addr]--; j.dirties[*addr] == 0 {
				delete(j.dirties, *addr)
			}
		}
	}
	j.entries = j.entries[:snapshot]
}

// dirty explicitly sets an address to dirty, even if the change entries would
// otherwise suggest it as clean. This method is an ugly hack to handle the RIPEMD
// precompile consensus exception.
func (j *journal) dirty(addr common.Address) {
	j.dirties[addr]++
}

// length returns the current number of entries in the journal.
func (j *journal) length() int {
	return len(j.entries)
}

// copy returns a deep-copied journal.
func (j *journal) copy() *journal {
	entries := make([]journalEntry, 0, j.length())
	for i := 0; i < j.length(); i++ {
		entries = append(entries, j.entries[i].copy())
	}
	return &journal{
		entries: entries,
		dirties: maps.Clone(j.dirties),
	}
}

type (
	// Changes to the account trie.
	createObjectChange struct {
		account *common.Address
	}

	// createContractChange represents an account becoming a contract-account.
	// This event happens prior to executing initcode. The journal-event simply
	// manages the created-flag, in order to allow same-tx destruction.
	createContractChange struct {
		account common.Address
	}

	selfDestructChange struct {
		account     *common.Address
		prev        bool // whether account had already self-destructed
		prevbalance *uint256.Int
	}

	// Changes to individual accounts.
	balanceChange struct {
		account *common.Address
		prev    *uint256.Int
	}
	nonceChange struct {
		account *common.Address
		prev    uint64
	}
	storageChange struct {
		account   *common.Address
		key       common.Hash
<<<<<<< HEAD
		prevvalue *common.Hash
=======
		prevvalue common.Hash
		origvalue common.Hash
>>>>>>> 0dd173a7
	}
	codeChange struct {
		account            *common.Address
		prevcode, prevhash []byte
	}

	// Changes to other state values.
	refundChange struct {
		prev uint64
	}
	addLogChange struct {
		txhash common.Hash
	}
	addPreimageChange struct {
		hash common.Hash
	}
	touchChange struct {
		account *common.Address
	}

	// Changes to the access list
	accessListAddAccountChange struct {
		address *common.Address
	}
	accessListAddSlotChange struct {
		address *common.Address
		slot    *common.Hash
	}

	// Changes to transient storage
	transientStorageChange struct {
		account       *common.Address
		key, prevalue common.Hash
	}
)

func (ch createObjectChange) revert(s *StateDB) {
	delete(s.stateObjects, *ch.account)
}

func (ch createObjectChange) dirtied() *common.Address {
	return ch.account
}

func (ch createObjectChange) copy() journalEntry {
	return createObjectChange{
		account: ch.account,
	}
}

func (ch createContractChange) revert(s *StateDB) {
	s.getStateObject(ch.account).newContract = false
}

func (ch createContractChange) dirtied() *common.Address {
	return nil
}

func (ch createContractChange) copy() journalEntry {
	return createContractChange{
		account: ch.account,
	}
}

func (ch selfDestructChange) revert(s *StateDB) {
	obj := s.getStateObject(*ch.account)
	if obj != nil {
		obj.selfDestructed = ch.prev
		obj.setBalance(ch.prevbalance)
	}
}

func (ch selfDestructChange) dirtied() *common.Address {
	return ch.account
}

func (ch selfDestructChange) copy() journalEntry {
	return selfDestructChange{
		account:     ch.account,
		prev:        ch.prev,
		prevbalance: new(uint256.Int).Set(ch.prevbalance),
	}
}

var ripemd = common.HexToAddress("0000000000000000000000000000000000000003")

func (ch touchChange) revert(s *StateDB) {
}

func (ch touchChange) dirtied() *common.Address {
	return ch.account
}

func (ch touchChange) copy() journalEntry {
	return touchChange{
		account: ch.account,
	}
}

func (ch balanceChange) revert(s *StateDB) {
	s.getStateObject(*ch.account).setBalance(ch.prev)
}

func (ch balanceChange) dirtied() *common.Address {
	return ch.account
}

func (ch balanceChange) copy() journalEntry {
	return balanceChange{
		account: ch.account,
		prev:    new(uint256.Int).Set(ch.prev),
	}
}

func (ch nonceChange) revert(s *StateDB) {
	s.getStateObject(*ch.account).setNonce(ch.prev)
}

func (ch nonceChange) dirtied() *common.Address {
	return ch.account
}

func (ch nonceChange) copy() journalEntry {
	return nonceChange{
		account: ch.account,
		prev:    ch.prev,
	}
}

func (ch codeChange) revert(s *StateDB) {
	s.getStateObject(*ch.account).setCode(common.BytesToHash(ch.prevhash), ch.prevcode)
}

func (ch codeChange) dirtied() *common.Address {
	return ch.account
}

func (ch codeChange) copy() journalEntry {
	return codeChange{
		account:  ch.account,
		prevhash: common.CopyBytes(ch.prevhash),
		prevcode: common.CopyBytes(ch.prevcode),
	}
}

func (ch storageChange) revert(s *StateDB) {
<<<<<<< HEAD
	s.getStateObject(*ch.account).setState(ch.key, ch.prevvalue)
=======
	s.getStateObject(*ch.account).setState(ch.key, ch.prevvalue, ch.origvalue)
>>>>>>> 0dd173a7
}

func (ch storageChange) dirtied() *common.Address {
	return ch.account
}

func (ch storageChange) copy() journalEntry {
	return storageChange{
		account:   ch.account,
		key:       ch.key,
		prevvalue: ch.prevvalue,
	}
}

func (ch transientStorageChange) revert(s *StateDB) {
	s.setTransientState(*ch.account, ch.key, ch.prevalue)
}

func (ch transientStorageChange) dirtied() *common.Address {
	return nil
}

func (ch transientStorageChange) copy() journalEntry {
	return transientStorageChange{
		account:  ch.account,
		key:      ch.key,
		prevalue: ch.prevalue,
	}
}

func (ch refundChange) revert(s *StateDB) {
	s.refund = ch.prev
}

func (ch refundChange) dirtied() *common.Address {
	return nil
}

func (ch refundChange) copy() journalEntry {
	return refundChange{
		prev: ch.prev,
	}
}

func (ch addLogChange) revert(s *StateDB) {
	logs := s.logs[ch.txhash]
	if len(logs) == 1 {
		delete(s.logs, ch.txhash)
	} else {
		s.logs[ch.txhash] = logs[:len(logs)-1]
	}
	s.logSize--
}

func (ch addLogChange) dirtied() *common.Address {
	return nil
}

func (ch addLogChange) copy() journalEntry {
	return addLogChange{
		txhash: ch.txhash,
	}
}

func (ch addPreimageChange) revert(s *StateDB) {
	delete(s.preimages, ch.hash)
}

func (ch addPreimageChange) dirtied() *common.Address {
	return nil
}

func (ch addPreimageChange) copy() journalEntry {
	return addPreimageChange{
		hash: ch.hash,
	}
}

func (ch accessListAddAccountChange) revert(s *StateDB) {
	/*
		One important invariant here, is that whenever a (addr, slot) is added, if the
		addr is not already present, the add causes two journal entries:
		- one for the address,
		- one for the (address,slot)
		Therefore, when unrolling the change, we can always blindly delete the
		(addr) at this point, since no storage adds can remain when come upon
		a single (addr) change.
	*/
	s.accessList.DeleteAddress(*ch.address)
}

func (ch accessListAddAccountChange) dirtied() *common.Address {
	return nil
}

func (ch accessListAddAccountChange) copy() journalEntry {
	return accessListAddAccountChange{
		address: ch.address,
	}
}

func (ch accessListAddSlotChange) revert(s *StateDB) {
	s.accessList.DeleteSlot(*ch.address, *ch.slot)
}

func (ch accessListAddSlotChange) dirtied() *common.Address {
	return nil
}

func (ch accessListAddSlotChange) copy() journalEntry {
	return accessListAddSlotChange{
		address: ch.address,
		slot:    ch.slot,
	}
}<|MERGE_RESOLUTION|>--- conflicted
+++ resolved
@@ -131,12 +131,8 @@
 	storageChange struct {
 		account   *common.Address
 		key       common.Hash
-<<<<<<< HEAD
-		prevvalue *common.Hash
-=======
 		prevvalue common.Hash
 		origvalue common.Hash
->>>>>>> 0dd173a7
 	}
 	codeChange struct {
 		account            *common.Address
@@ -283,11 +279,7 @@
 }
 
 func (ch storageChange) revert(s *StateDB) {
-<<<<<<< HEAD
-	s.getStateObject(*ch.account).setState(ch.key, ch.prevvalue)
-=======
 	s.getStateObject(*ch.account).setState(ch.key, ch.prevvalue, ch.origvalue)
->>>>>>> 0dd173a7
 }
 
 func (ch storageChange) dirtied() *common.Address {
