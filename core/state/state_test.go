--- conflicted
+++ resolved
@@ -26,10 +26,6 @@
 	"github.com/ethereum/go-ethereum/core/tracing"
 	"github.com/ethereum/go-ethereum/core/types"
 	"github.com/ethereum/go-ethereum/crypto"
-<<<<<<< HEAD
-	"github.com/ethereum/go-ethereum/ethdb"
-=======
->>>>>>> c350d3ac
 	"github.com/ethereum/go-ethereum/triedb"
 	"github.com/holiman/uint256"
 )
@@ -45,16 +41,10 @@
 
 func TestDump(t *testing.T) {
 	db := rawdb.NewMemoryDatabase()
-<<<<<<< HEAD
-	tdb := NewDatabaseWithConfig(db, &triedb.Config{Preimages: true})
-	sdb, _ := New(types.EmptyRootHash, tdb, nil)
-	s := &stateEnv{db: db, state: sdb}
-=======
 	triedb := triedb.NewDatabase(db, &triedb.Config{Preimages: true})
 	tdb := NewDatabase(triedb, nil)
 	sdb, _ := New(types.EmptyRootHash, tdb)
 	s := &stateEnv{state: sdb}
->>>>>>> c350d3ac
 
 	// generate a few entries
 	obj1 := s.state.getOrNewStateObject(common.BytesToAddress([]byte{0x01}))
@@ -109,16 +99,10 @@
 
 func TestIterativeDump(t *testing.T) {
 	db := rawdb.NewMemoryDatabase()
-<<<<<<< HEAD
-	tdb := NewDatabaseWithConfig(db, &triedb.Config{Preimages: true})
-	sdb, _ := New(types.EmptyRootHash, tdb, nil)
-	s := &stateEnv{db: db, state: sdb}
-=======
 	triedb := triedb.NewDatabase(db, &triedb.Config{Preimages: true})
 	tdb := NewDatabase(triedb, nil)
 	sdb, _ := New(types.EmptyRootHash, tdb)
 	s := &stateEnv{state: sdb}
->>>>>>> c350d3ac
 
 	// generate a few entries
 	obj1 := s.state.getOrNewStateObject(common.BytesToAddress([]byte{0x01}))
@@ -210,11 +194,7 @@
 }
 
 func TestCreateObjectRevert(t *testing.T) {
-<<<<<<< HEAD
-	state, _ := New(types.EmptyRootHash, NewDatabase(rawdb.NewMemoryDatabase()), nil)
-=======
 	state, _ := New(types.EmptyRootHash, NewDatabaseForTesting())
->>>>>>> c350d3ac
 	addr := common.BytesToAddress([]byte("so0"))
 	snap := state.Snapshot()
 
