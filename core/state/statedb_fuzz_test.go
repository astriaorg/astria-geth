// Copyright 2023 The go-ethereum Authors
// This file is part of the go-ethereum library.
//
// The go-ethereum library is free software: you can redistribute it and/or modify
// it under the terms of the GNU Lesser General Public License as published by
// the Free Software Foundation, either version 3 of the License, or
// (at your option) any later version.
//
// The go-ethereum library is distributed in the hope that it will be useful,
// but WITHOUT ANY WARRANTY; without even the implied warranty of
// MERCHANTABILITY or FITNESS FOR A PARTICULAR PURPOSE. See the
// GNU Lesser General Public License for more details.
//
// You should have received a copy of the GNU Lesser General Public License
// along with the go-ethereum library. If not, see <http://www.gnu.org/licenses/>

package state

import (
	"bytes"
	"encoding/binary"
	"errors"
	"fmt"
	"math"
	"math/rand"
	"reflect"
	"strings"
	"testing"
	"testing/quick"

	"github.com/ethereum/go-ethereum/common"
	"github.com/ethereum/go-ethereum/core/rawdb"
	"github.com/ethereum/go-ethereum/core/state/snapshot"
	"github.com/ethereum/go-ethereum/core/tracing"
	"github.com/ethereum/go-ethereum/core/types"
	"github.com/ethereum/go-ethereum/crypto"
	"github.com/ethereum/go-ethereum/rlp"
	"github.com/ethereum/go-ethereum/trie"
<<<<<<< HEAD
	"github.com/ethereum/go-ethereum/trie/triestate"
=======
>>>>>>> c350d3ac
	"github.com/ethereum/go-ethereum/triedb"
	"github.com/ethereum/go-ethereum/triedb/pathdb"
	"github.com/holiman/uint256"
)

// A stateTest checks that the state changes are correctly captured. Instances
// of this test with pseudorandom content are created by Generate.
//
// The test works as follows:
//
// A list of states are created by applying actions. The state changes between
// each state instance are tracked and be verified.
type stateTest struct {
	addrs   []common.Address // all account addresses
	actions [][]testAction   // modifications to the state, grouped by block
	chunk   int              // The number of actions per chunk
	err     error            // failure details are reported through this field
}

// newStateTestAction creates a random action that changes state.
func newStateTestAction(addr common.Address, r *rand.Rand, index int) testAction {
	actions := []testAction{
		{
			name: "SetBalance",
			fn: func(a testAction, s *StateDB) {
				s.SetBalance(addr, uint256.NewInt(uint64(a.args[0])), tracing.BalanceChangeUnspecified)
			},
			args: make([]int64, 1),
		},
		{
			name: "SetNonce",
			fn: func(a testAction, s *StateDB) {
				s.SetNonce(addr, uint64(a.args[0]))
			},
			args: make([]int64, 1),
		},
		{
			name: "SetStorage",
			fn: func(a testAction, s *StateDB) {
				var key, val common.Hash
				binary.BigEndian.PutUint16(key[:], uint16(a.args[0]))
				binary.BigEndian.PutUint16(val[:], uint16(a.args[1]))
				s.SetState(addr, key, val)
			},
			args: make([]int64, 2),
		},
		{
			name: "SetCode",
			fn: func(a testAction, s *StateDB) {
				code := make([]byte, 16)
				binary.BigEndian.PutUint64(code, uint64(a.args[0]))
				binary.BigEndian.PutUint64(code[8:], uint64(a.args[1]))
				s.SetCode(addr, code)
			},
			args: make([]int64, 2),
		},
		{
			name: "CreateAccount",
			fn: func(a testAction, s *StateDB) {
				if !s.Exist(addr) {
					s.CreateAccount(addr)
				}
			},
		},
		{
			name: "Selfdestruct",
			fn: func(a testAction, s *StateDB) {
				s.SelfDestruct(addr)
			},
		},
	}
	var nonRandom = index != -1
	if index == -1 {
		index = r.Intn(len(actions))
	}
	action := actions[index]
	var names []string
	if !action.noAddr {
		names = append(names, addr.Hex())
	}
	for i := range action.args {
		if nonRandom {
			action.args[i] = rand.Int63n(10000) + 1 // set balance to non-zero
		} else {
			action.args[i] = rand.Int63n(10000)
		}
		names = append(names, fmt.Sprint(action.args[i]))
	}
	action.name += " " + strings.Join(names, ", ")
	return action
}

// Generate returns a new snapshot test of the given size. All randomness is
// derived from r.
func (*stateTest) Generate(r *rand.Rand, size int) reflect.Value {
	addrs := make([]common.Address, 5)
	for i := range addrs {
		addrs[i][0] = byte(i)
	}
	actions := make([][]testAction, rand.Intn(5)+1)

	for i := 0; i < len(actions); i++ {
		actions[i] = make([]testAction, size)
		for j := range actions[i] {
			if j == 0 {
				// Always include a set balance action to make sure
				// the state changes are not empty.
				actions[i][j] = newStateTestAction(common.HexToAddress("0xdeadbeef"), r, 0)
				continue
			}
			actions[i][j] = newStateTestAction(addrs[r.Intn(len(addrs))], r, -1)
		}
	}
	chunk := int(math.Sqrt(float64(size)))
	if size > 0 && chunk == 0 {
		chunk = 1
	}
	return reflect.ValueOf(&stateTest{
		addrs:   addrs,
		actions: actions,
		chunk:   chunk,
	})
}

func (test *stateTest) String() string {
	out := new(bytes.Buffer)
	for i, actions := range test.actions {
		fmt.Fprintf(out, "---- block %d ----\n", i)
		for j, action := range actions {
			if j%test.chunk == 0 {
				fmt.Fprintf(out, "---- transaction %d ----\n", j/test.chunk)
			}
			fmt.Fprintf(out, "%4d: %s\n", j%test.chunk, action.name)
		}
	}
	return out.String()
}

func (test *stateTest) run() bool {
	var (
		roots       []common.Hash
		accountList []map[common.Address][]byte
		storageList []map[common.Address]map[common.Hash][]byte
		copyUpdate  = func(update *stateUpdate) {
			accounts := make(map[common.Address][]byte, len(update.accountsOrigin))
			for key, val := range update.accountsOrigin {
				accounts[key] = common.CopyBytes(val)
			}
			accountList = append(accountList, accounts)

			storages := make(map[common.Address]map[common.Hash][]byte, len(update.storagesOrigin))
			for addr, subset := range update.storagesOrigin {
				storages[addr] = make(map[common.Hash][]byte, len(subset))
				for key, val := range subset {
					storages[addr][key] = common.CopyBytes(val)
				}
			}
			storageList = append(storageList, storages)
		}
		disk      = rawdb.NewMemoryDatabase()
		tdb       = triedb.NewDatabase(disk, &triedb.Config{PathDB: pathdb.Defaults})
<<<<<<< HEAD
		sdb       = NewDatabaseWithNodeDB(disk, tdb)
=======
>>>>>>> c350d3ac
		byzantium = rand.Intn(2) == 0
	)
	defer disk.Close()
	defer tdb.Close()

	var snaps *snapshot.Tree
	if rand.Intn(3) == 0 {
		snaps, _ = snapshot.New(snapshot.Config{
			CacheSize:  1,
			Recovery:   false,
			NoBuild:    false,
			AsyncBuild: false,
		}, disk, tdb, types.EmptyRootHash)
	}
	for i, actions := range test.actions {
		root := types.EmptyRootHash
		if i != 0 {
			root = roots[len(roots)-1]
		}
		state, err := New(root, NewDatabase(tdb, snaps))
		if err != nil {
			panic(err)
		}
		for i, action := range actions {
			if i%test.chunk == 0 && i != 0 {
				if byzantium {
					state.Finalise(true) // call finalise at the transaction boundary
				} else {
					state.IntermediateRoot(true) // call intermediateRoot at the transaction boundary
				}
			}
			action.fn(action, state)
		}
		if byzantium {
			state.Finalise(true) // call finalise at the transaction boundary
		} else {
			state.IntermediateRoot(true) // call intermediateRoot at the transaction boundary
		}
		ret, err := state.commitAndFlush(0, true) // call commit at the block boundary
		if err != nil {
			panic(err)
		}
		if ret.empty() {
			return true
		}
		copyUpdate(ret)
		roots = append(roots, ret.root)
	}
	for i := 0; i < len(test.actions); i++ {
		root := types.EmptyRootHash
		if i != 0 {
			root = roots[i-1]
		}
		test.err = test.verify(root, roots[i], tdb, accountList[i], storageList[i])
		if test.err != nil {
			return false
		}
	}
	return true
}

// verifyAccountCreation this function is called once the state diff says that
// specific account was not present. A serial of checks will be performed to
// ensure the state diff is correct, includes:
//
// - the account was indeed not present in trie
// - the account is present in new trie, nil->nil is regarded as invalid
// - the slots transition is correct
func (test *stateTest) verifyAccountCreation(next common.Hash, db *triedb.Database, otr, ntr *trie.Trie, addr common.Address, slots map[common.Hash][]byte) error {
	// Verify account change
	addrHash := crypto.Keccak256Hash(addr.Bytes())
	oBlob, err := otr.Get(addrHash.Bytes())
	if err != nil {
		return err
	}
	nBlob, err := ntr.Get(addrHash.Bytes())
	if err != nil {
		return err
	}
	if len(oBlob) != 0 {
		return fmt.Errorf("unexpected account in old trie, %x", addrHash)
	}
	if len(nBlob) == 0 {
		return fmt.Errorf("missing account in new trie, %x", addrHash)
	}

	// Verify storage changes
	var nAcct types.StateAccount
	if err := rlp.DecodeBytes(nBlob, &nAcct); err != nil {
		return err
	}
	// Account has no slot, empty slot set is expected
	if nAcct.Root == types.EmptyRootHash {
		if len(slots) != 0 {
			return fmt.Errorf("unexpected slot changes %x", addrHash)
		}
		return nil
	}
	// Account has slots, ensure all new slots are contained
	st, err := trie.New(trie.StorageTrieID(next, addrHash, nAcct.Root), db)
	if err != nil {
		return err
	}
	for key, val := range slots {
		st.Update(key.Bytes(), val)
	}
	if st.Hash() != types.EmptyRootHash {
		return errors.New("invalid slot changes")
	}
	return nil
}

// verifyAccountUpdate this function is called once the state diff says that
// specific account was present. A serial of checks will be performed to
// ensure the state diff is correct, includes:
//
// - the account was indeed present in trie
// - the account in old trie matches the provided value
// - the slots transition is correct
func (test *stateTest) verifyAccountUpdate(next common.Hash, db *triedb.Database, otr, ntr *trie.Trie, addr common.Address, origin []byte, slots map[common.Hash][]byte) error {
	// Verify account change
	addrHash := crypto.Keccak256Hash(addr.Bytes())
	oBlob, err := otr.Get(addrHash.Bytes())
	if err != nil {
		return err
	}
	nBlob, err := ntr.Get(addrHash.Bytes())
	if err != nil {
		return err
	}
	if len(oBlob) == 0 {
		return fmt.Errorf("missing account in old trie, %x", addrHash)
	}
	full, err := types.FullAccountRLP(origin)
	if err != nil {
		return err
	}
	if !bytes.Equal(full, oBlob) {
		return fmt.Errorf("account value is not matched, %x", addrHash)
	}

	// Decode accounts
	var (
		oAcct types.StateAccount
		nAcct types.StateAccount
		nRoot common.Hash
	)
	if err := rlp.DecodeBytes(oBlob, &oAcct); err != nil {
		return err
	}
	if len(nBlob) == 0 {
		nRoot = types.EmptyRootHash
	} else {
		if err := rlp.DecodeBytes(nBlob, &nAcct); err != nil {
			return err
		}
		nRoot = nAcct.Root
	}

	// Verify storage
	st, err := trie.New(trie.StorageTrieID(next, addrHash, nRoot), db)
	if err != nil {
		return err
	}
	for key, val := range slots {
		st.Update(key.Bytes(), val)
	}
	if st.Hash() != oAcct.Root {
		return errors.New("invalid slot changes")
	}
	return nil
}

func (test *stateTest) verify(root common.Hash, next common.Hash, db *triedb.Database, accountsOrigin map[common.Address][]byte, storagesOrigin map[common.Address]map[common.Hash][]byte) error {
	otr, err := trie.New(trie.StateTrieID(root), db)
	if err != nil {
		return err
	}
	ntr, err := trie.New(trie.StateTrieID(next), db)
	if err != nil {
		return err
	}
	for addr, account := range accountsOrigin {
		var err error
		if len(account) == 0 {
			err = test.verifyAccountCreation(next, db, otr, ntr, addr, storagesOrigin[addr])
		} else {
			err = test.verifyAccountUpdate(next, db, otr, ntr, addr, accountsOrigin[addr], storagesOrigin[addr])
		}
		if err != nil {
			return err
		}
	}
	return nil
}

func TestStateChanges(t *testing.T) {
	config := &quick.Config{MaxCount: 1000}
	err := quick.Check((*stateTest).run, config)
	if cerr, ok := err.(*quick.CheckError); ok {
		test := cerr.In[0].(*stateTest)
		t.Errorf("%v:\n%s", test.err, test)
	} else if err != nil {
		t.Error(err)
	}
}<|MERGE_RESOLUTION|>--- conflicted
+++ resolved
@@ -36,10 +36,6 @@
 	"github.com/ethereum/go-ethereum/crypto"
 	"github.com/ethereum/go-ethereum/rlp"
 	"github.com/ethereum/go-ethereum/trie"
-<<<<<<< HEAD
-	"github.com/ethereum/go-ethereum/trie/triestate"
-=======
->>>>>>> c350d3ac
 	"github.com/ethereum/go-ethereum/triedb"
 	"github.com/ethereum/go-ethereum/triedb/pathdb"
 	"github.com/holiman/uint256"
@@ -201,10 +197,6 @@
 		}
 		disk      = rawdb.NewMemoryDatabase()
 		tdb       = triedb.NewDatabase(disk, &triedb.Config{PathDB: pathdb.Defaults})
-<<<<<<< HEAD
-		sdb       = NewDatabaseWithNodeDB(disk, tdb)
-=======
->>>>>>> c350d3ac
 		byzantium = rand.Intn(2) == 0
 	)
 	defer disk.Close()
