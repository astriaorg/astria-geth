// Copyright 2019 The go-ethereum Authors
// This file is part of the go-ethereum library.
//
// The go-ethereum library is free software: you can redistribute it and/or modify
// it under the terms of the GNU Lesser General Public License as published by
// the Free Software Foundation, either version 3 of the License, or
// (at your option) any later version.
//
// The go-ethereum library is distributed in the hope that it will be useful,
// but WITHOUT ANY WARRANTY; without even the implied warranty of
// MERCHANTABILITY or FITNESS FOR A PARTICULAR PURPOSE. See the
// GNU Lesser General Public License for more details.
//
// You should have received a copy of the GNU Lesser General Public License
// along with the go-ethereum library. If not, see <http://www.gnu.org/licenses/>.

package snapshot

import (
	"bytes"

	"github.com/ethereum/go-ethereum/common"
)

// binaryIterator is a simplistic iterator to step over the accounts or storage
// in a snapshot, which may or may not be composed of multiple layers. Performance
// wise this iterator is slow, it's meant for cross validating the fast one,
type binaryIterator struct {
	a               Iterator
	b               Iterator
	aDone           bool
	bDone           bool
	accountIterator bool
	k               common.Hash
	account         common.Hash
	fail            error
}

// initBinaryAccountIterator creates a simplistic iterator to step over all the
// accounts in a slow, but easily verifiable way. Note this function is used for
// initialization, use `newBinaryAccountIterator` as the API.
func (dl *diffLayer) initBinaryAccountIterator(seek common.Hash) Iterator {
	parent, ok := dl.parent.(*diffLayer)
	if !ok {
		l := &binaryIterator{
			a:               dl.AccountIterator(seek),
			b:               dl.Parent().AccountIterator(seek),
			accountIterator: true,
		}
		l.aDone = !l.a.Next()
		l.bDone = !l.b.Next()
		return l
	}
	l := &binaryIterator{
		a:               dl.AccountIterator(seek),
		b:               parent.initBinaryAccountIterator(seek),
		accountIterator: true,
	}
	l.aDone = !l.a.Next()
	l.bDone = !l.b.Next()
	return l
}

// initBinaryStorageIterator creates a simplistic iterator to step over all the
// storage slots in a slow, but easily verifiable way. Note this function is used
// for initialization, use `newBinaryStorageIterator` as the API.
func (dl *diffLayer) initBinaryStorageIterator(account, seek common.Hash) Iterator {
	parent, ok := dl.parent.(*diffLayer)
	if !ok {
		// If the storage in this layer is already destructed, discard all
		// deeper layers but still return a valid single-branch iterator.
<<<<<<< HEAD
		a, destructed := dl.StorageIterator(account, common.Hash{})
=======
		a, destructed := dl.StorageIterator(account, seek)
>>>>>>> eb00f169
		if destructed {
			l := &binaryIterator{
				a:       a,
				account: account,
			}
			l.aDone = !l.a.Next()
			l.bDone = true
			return l
		}
		// The parent is disk layer, don't need to take care "destructed"
		// anymore.
		b, _ := dl.Parent().StorageIterator(account, seek)
		l := &binaryIterator{
			a:       a,
			b:       b,
			account: account,
		}
		l.aDone = !l.a.Next()
		l.bDone = !l.b.Next()
		return l
	}
	// If the storage in this layer is already destructed, discard all
	// deeper layers but still return a valid single-branch iterator.
<<<<<<< HEAD
	a, destructed := dl.StorageIterator(account, common.Hash{})
=======
	a, destructed := dl.StorageIterator(account, seek)
>>>>>>> eb00f169
	if destructed {
		l := &binaryIterator{
			a:       a,
			account: account,
		}
		l.aDone = !l.a.Next()
		l.bDone = true
		return l
	}
	l := &binaryIterator{
		a:       a,
		b:       parent.initBinaryStorageIterator(account, seek),
		account: account,
	}
	l.aDone = !l.a.Next()
	l.bDone = !l.b.Next()
	return l
}

// Next steps the iterator forward one element, returning false if exhausted,
// or an error if iteration failed for some reason (e.g. root being iterated
// becomes stale and garbage collected).
func (it *binaryIterator) Next() bool {
	for {
		if !it.next() {
			return false
		}
		if len(it.Account()) != 0 || len(it.Slot()) != 0 {
			return true
		}
		// it.fail might be set if error occurs by calling
		// it.Account() or it.Slot(), stop iteration if so.
		if it.fail != nil {
			return false
		}
	}
}

func (it *binaryIterator) next() bool {
	if it.aDone && it.bDone {
		return false
	}
	for {
		if it.aDone {
			it.k = it.b.Hash()
			it.bDone = !it.b.Next()
			return true
		}
		if it.bDone {
			it.k = it.a.Hash()
			it.aDone = !it.a.Next()
			return true
		}
		nextA, nextB := it.a.Hash(), it.b.Hash()
		if diff := bytes.Compare(nextA[:], nextB[:]); diff < 0 {
			it.aDone = !it.a.Next()
			it.k = nextA
			return true
		} else if diff == 0 {
			// Now we need to advance one of them
			it.aDone = !it.a.Next()
			continue
		}
		it.bDone = !it.b.Next()
		it.k = nextB
		return true
	}
}

// Error returns any failure that occurred during iteration, which might have
// caused a premature iteration exit (e.g. snapshot stack becoming stale).
func (it *binaryIterator) Error() error {
	return it.fail
}

// Hash returns the hash of the account the iterator is currently at.
func (it *binaryIterator) Hash() common.Hash {
	return it.k
}

// Account returns the RLP encoded slim account the iterator is currently at, or
// nil if the iterated snapshot stack became stale (you can check Error after
// to see if it failed or not).
//
// Note the returned account is not a copy, please don't modify it.
func (it *binaryIterator) Account() []byte {
	if !it.accountIterator {
		return nil
	}
	// The topmost iterator must be `diffAccountIterator`
	blob, err := it.a.(*diffAccountIterator).layer.AccountRLP(it.k)
	if err != nil {
		it.fail = err
		return nil
	}
	return blob
}

// Slot returns the raw storage slot data the iterator is currently at, or
// nil if the iterated snapshot stack became stale (you can check Error after
// to see if it failed or not).
//
// Note the returned slot is not a copy, please don't modify it.
func (it *binaryIterator) Slot() []byte {
	if it.accountIterator {
		return nil
	}
	blob, err := it.a.(*diffStorageIterator).layer.Storage(it.account, it.k)
	if err != nil {
		it.fail = err
		return nil
	}
	return blob
}

// Release recursively releases all the iterators in the stack.
func (it *binaryIterator) Release() {
	it.a.Release()
	if it.b != nil {
		it.b.Release()
	}
}

// newBinaryAccountIterator creates a simplistic account iterator to step over
// all the accounts in a slow, but easily verifiable way.
func (dl *diffLayer) newBinaryAccountIterator(seek common.Hash) AccountIterator {
	iter := dl.initBinaryAccountIterator(seek)
	return iter.(AccountIterator)
}

// newBinaryStorageIterator creates a simplistic account iterator to step over
// all the storage slots in a slow, but easily verifiable way.
func (dl *diffLayer) newBinaryStorageIterator(account, seek common.Hash) StorageIterator {
	iter := dl.initBinaryStorageIterator(account, seek)
	return iter.(StorageIterator)
}<|MERGE_RESOLUTION|>--- conflicted
+++ resolved
@@ -69,11 +69,7 @@
 	if !ok {
 		// If the storage in this layer is already destructed, discard all
 		// deeper layers but still return a valid single-branch iterator.
-<<<<<<< HEAD
-		a, destructed := dl.StorageIterator(account, common.Hash{})
-=======
 		a, destructed := dl.StorageIterator(account, seek)
->>>>>>> eb00f169
 		if destructed {
 			l := &binaryIterator{
 				a:       a,
@@ -97,11 +93,7 @@
 	}
 	// If the storage in this layer is already destructed, discard all
 	// deeper layers but still return a valid single-branch iterator.
-<<<<<<< HEAD
-	a, destructed := dl.StorageIterator(account, common.Hash{})
-=======
 	a, destructed := dl.StorageIterator(account, seek)
->>>>>>> eb00f169
 	if destructed {
 		l := &binaryIterator{
 			a:       a,
