// Copyright 2019 The go-ethereum Authors
// This file is part of the go-ethereum library.
//
// The go-ethereum library is free software: you can redistribute it and/or modify
// it under the terms of the GNU Lesser General Public License as published by
// the Free Software Foundation, either version 3 of the License, or
// (at your option) any later version.
//
// The go-ethereum library is distributed in the hope that it will be useful,
// but WITHOUT ANY WARRANTY; without even the implied warranty of
// MERCHANTABILITY or FITNESS FOR A PARTICULAR PURPOSE. See the
// GNU Lesser General Public License for more details.
//
// You should have received a copy of the GNU Lesser General Public License
// along with the go-ethereum library. If not, see <http://www.gnu.org/licenses/>.

package snapshot

import (
	"bytes"
	"errors"
	"fmt"
	"time"

	"github.com/VictoriaMetrics/fastcache"
	"github.com/ethereum/go-ethereum/common"
	"github.com/ethereum/go-ethereum/common/hexutil"
	"github.com/ethereum/go-ethereum/core/rawdb"
	"github.com/ethereum/go-ethereum/core/types"
	"github.com/ethereum/go-ethereum/ethdb"
	"github.com/ethereum/go-ethereum/log"
	"github.com/ethereum/go-ethereum/rlp"
	"github.com/ethereum/go-ethereum/trie"
<<<<<<< HEAD
	"github.com/ethereum/go-ethereum/trie/trienode"
=======
>>>>>>> eb00f169
	"github.com/ethereum/go-ethereum/triedb"
)

var (
	// accountCheckRange is the upper limit of the number of accounts involved in
	// each range check. This is a value estimated based on experience. If this
	// range is too large, the failure rate of range proof will increase. Otherwise,
	// if the range is too small, the efficiency of the state recovery will decrease.
	accountCheckRange = 128

	// storageCheckRange is the upper limit of the number of storage slots involved
	// in each range check. This is a value estimated based on experience. If this
	// range is too large, the failure rate of range proof will increase. Otherwise,
	// if the range is too small, the efficiency of the state recovery will decrease.
	storageCheckRange = 1024

	// errMissingTrie is returned if the target trie is missing while the generation
	// is running. In this case the generation is aborted and wait the new signal.
	errMissingTrie = errors.New("missing trie")
)

// generateSnapshot regenerates a brand new snapshot based on an existing state
// database and head block asynchronously. The snapshot is returned immediately
// and generation is continued in the background until done.
func generateSnapshot(diskdb ethdb.KeyValueStore, triedb *triedb.Database, cache int, root common.Hash) *diskLayer {
	// Create a new disk layer with an initialized state marker at zero
	var (
		stats     = &generatorStats{start: time.Now()}
		batch     = diskdb.NewBatch()
		genMarker = []byte{} // Initialized but empty!
	)
	rawdb.WriteSnapshotRoot(batch, root)
	journalProgress(batch, genMarker, stats)
	if err := batch.Write(); err != nil {
		log.Crit("Failed to write initialized state marker", "err", err)
	}
	base := &diskLayer{
		diskdb:     diskdb,
		triedb:     triedb,
		root:       root,
		cache:      fastcache.New(cache * 1024 * 1024),
		genMarker:  genMarker,
		genPending: make(chan struct{}),
		genAbort:   make(chan chan *generatorStats),
	}
	go base.generate(stats)
	log.Debug("Start snapshot generation", "root", root)
	return base
}

// journalProgress persists the generator stats into the database to resume later.
func journalProgress(db ethdb.KeyValueWriter, marker []byte, stats *generatorStats) {
	// Write out the generator marker. Note it's a standalone disk layer generator
	// which is not mixed with journal. It's ok if the generator is persisted while
	// journal is not.
	entry := journalGenerator{
		Done:   marker == nil,
		Marker: marker,
	}
	if stats != nil {
		entry.Accounts = stats.accounts
		entry.Slots = stats.slots
		entry.Storage = uint64(stats.storage)
	}
	blob, err := rlp.EncodeToBytes(entry)
	if err != nil {
		panic(err) // Cannot happen, here to catch dev errors
	}
	var logstr string
	switch {
	case marker == nil:
		logstr = "done"
	case bytes.Equal(marker, []byte{}):
		logstr = "empty"
	case len(marker) == common.HashLength:
		logstr = fmt.Sprintf("%#x", marker)
	default:
		logstr = fmt.Sprintf("%#x:%#x", marker[:common.HashLength], marker[common.HashLength:])
	}
	log.Debug("Journalled generator progress", "progress", logstr)
	rawdb.WriteSnapshotGenerator(db, blob)
}

// proofResult contains the output of range proving which can be used
// for further processing regardless if it is successful or not.
type proofResult struct {
	keys     [][]byte   // The key set of all elements being iterated, even proving is failed
	vals     [][]byte   // The val set of all elements being iterated, even proving is failed
	diskMore bool       // Set when the database has extra snapshot states since last iteration
	trieMore bool       // Set when the trie has extra snapshot states(only meaningful for successful proving)
	proofErr error      // Indicator whether the given state range is valid or not
	tr       *trie.Trie // The trie, in case the trie was resolved by the prover (may be nil)
}

// valid returns the indicator that range proof is successful or not.
func (result *proofResult) valid() bool {
	return result.proofErr == nil
}

// last returns the last verified element key regardless of whether the range proof is
// successful or not. Nil is returned if nothing involved in the proving.
func (result *proofResult) last() []byte {
	var last []byte
	if len(result.keys) > 0 {
		last = result.keys[len(result.keys)-1]
	}
	return last
}

// forEach iterates all the visited elements and applies the given callback on them.
// The iteration is aborted if the callback returns non-nil error.
func (result *proofResult) forEach(callback func(key []byte, val []byte) error) error {
	for i := 0; i < len(result.keys); i++ {
		key, val := result.keys[i], result.vals[i]
		if err := callback(key, val); err != nil {
			return err
		}
	}
	return nil
}

// proveRange proves the snapshot segment with particular prefix is "valid".
// The iteration start point will be assigned if the iterator is restored from
// the last interruption. Max will be assigned in order to limit the maximum
// amount of data involved in each iteration.
//
// The proof result will be returned if the range proving is finished, otherwise
// the error will be returned to abort the entire procedure.
func (dl *diskLayer) proveRange(ctx *generatorContext, trieId *trie.ID, prefix []byte, kind string, origin []byte, max int, valueConvertFn func([]byte) ([]byte, error)) (*proofResult, error) {
	var (
		keys     [][]byte
		vals     [][]byte
		proof    = rawdb.NewMemoryDatabase()
		diskMore = false
		iter     = ctx.iterator(kind)
		start    = time.Now()
		min      = append(prefix, origin...)
	)
	for iter.Next() {
		// Ensure the iterated item is always equal or larger than the given origin.
		key := iter.Key()
		if bytes.Compare(key, min) < 0 {
			return nil, errors.New("invalid iteration position")
		}
		// Ensure the iterated item still fall in the specified prefix. If
		// not which means the items in the specified area are all visited.
		// Move the iterator a step back since we iterate one extra element
		// out.
		if !bytes.Equal(key[:len(prefix)], prefix) {
			iter.Hold()
			break
		}
		// Break if we've reached the max size, and signal that we're not
		// done yet. Move the iterator a step back since we iterate one
		// extra element out.
		if len(keys) == max {
			iter.Hold()
			diskMore = true
			break
		}
		keys = append(keys, common.CopyBytes(key[len(prefix):]))

		if valueConvertFn == nil {
			vals = append(vals, common.CopyBytes(iter.Value()))
		} else {
			val, err := valueConvertFn(iter.Value())
			if err != nil {
				// Special case, the state data is corrupted (invalid slim-format account),
				// don't abort the entire procedure directly. Instead, let the fallback
				// generation to heal the invalid data.
				//
				// Here append the original value to ensure that the number of key and
				// value are aligned.
				vals = append(vals, common.CopyBytes(iter.Value()))
				log.Error("Failed to convert account state data", "err", err)
			} else {
				vals = append(vals, val)
			}
		}
	}
	// Update metrics for database iteration and merkle proving
	if kind == snapStorage {
		snapStorageSnapReadCounter.Inc(time.Since(start).Nanoseconds())
	} else {
		snapAccountSnapReadCounter.Inc(time.Since(start).Nanoseconds())
	}
	defer func(start time.Time) {
		if kind == snapStorage {
			snapStorageProveCounter.Inc(time.Since(start).Nanoseconds())
		} else {
			snapAccountProveCounter.Inc(time.Since(start).Nanoseconds())
		}
	}(time.Now())

	// The snap state is exhausted, pass the entire key/val set for verification
	root := trieId.Root
	if origin == nil && !diskMore {
		stackTr := trie.NewStackTrie(nil)
		for i, key := range keys {
			if err := stackTr.Update(key, vals[i]); err != nil {
				return nil, err
			}
		}
		if gotRoot := stackTr.Hash(); gotRoot != root {
			return &proofResult{
				keys:     keys,
				vals:     vals,
				proofErr: fmt.Errorf("wrong root: have %#x want %#x", gotRoot, root),
			}, nil
		}
		return &proofResult{keys: keys, vals: vals}, nil
	}
	// Snap state is chunked, generate edge proofs for verification.
	tr, err := trie.New(trieId, dl.triedb)
	if err != nil {
		ctx.stats.Log("Trie missing, state snapshotting paused", dl.root, dl.genMarker)
		return nil, errMissingTrie
	}
	// Generate the Merkle proofs for the first and last element
	if origin == nil {
		origin = common.Hash{}.Bytes()
	}
	if err := tr.Prove(origin, proof); err != nil {
		log.Debug("Failed to prove range", "kind", kind, "origin", origin, "err", err)
		return &proofResult{
			keys:     keys,
			vals:     vals,
			diskMore: diskMore,
			proofErr: err,
			tr:       tr,
		}, nil
	}
	if len(keys) > 0 {
		if err := tr.Prove(keys[len(keys)-1], proof); err != nil {
			log.Debug("Failed to prove range", "kind", kind, "last", keys[len(keys)-1], "err", err)
			return &proofResult{
				keys:     keys,
				vals:     vals,
				diskMore: diskMore,
				proofErr: err,
				tr:       tr,
			}, nil
		}
	}
	// Verify the snapshot segment with range prover, ensure that all flat states
	// in this range correspond to merkle trie.
	cont, err := trie.VerifyRangeProof(root, origin, keys, vals, proof)
	return &proofResult{
			keys:     keys,
			vals:     vals,
			diskMore: diskMore,
			trieMore: cont,
			proofErr: err,
			tr:       tr},
		nil
}

// onStateCallback is a function that is called by generateRange, when processing a range of
// accounts or storage slots. For each element, the callback is invoked.
//
// - If 'delete' is true, then this element (and potential slots) needs to be deleted from the snapshot.
// - If 'write' is true, then this element needs to be updated with the 'val'.
// - If 'write' is false, then this element is already correct, and needs no update.
// The 'val' is the canonical encoding of the value (not the slim format for accounts)
//
// However, for accounts, the storage trie of the account needs to be checked. Also,
// dangling storages(storage exists but the corresponding account is missing) need to
// be cleaned up.
type onStateCallback func(key []byte, val []byte, write bool, delete bool) error

// generateRange generates the state segment with particular prefix. Generation can
// either verify the correctness of existing state through range-proof and skip
// generation, or iterate trie to regenerate state on demand.
func (dl *diskLayer) generateRange(ctx *generatorContext, trieId *trie.ID, prefix []byte, kind string, origin []byte, max int, onState onStateCallback, valueConvertFn func([]byte) ([]byte, error)) (bool, []byte, error) {
	// Use range prover to check the validity of the flat state in the range
	result, err := dl.proveRange(ctx, trieId, prefix, kind, origin, max, valueConvertFn)
	if err != nil {
		return false, nil, err
	}
	last := result.last()

	// Construct contextual logger
	logCtx := []interface{}{"kind", kind, "prefix", hexutil.Encode(prefix)}
	if len(origin) > 0 {
		logCtx = append(logCtx, "origin", hexutil.Encode(origin))
	}
	logger := log.New(logCtx...)

	// The range prover says the range is correct, skip trie iteration
	if result.valid() {
		snapSuccessfulRangeProofMeter.Mark(1)
		logger.Trace("Proved state range", "last", hexutil.Encode(last))

		// The verification is passed, process each state with the given
		// callback function. If this state represents a contract, the
		// corresponding storage check will be performed in the callback
		if err := result.forEach(func(key []byte, val []byte) error { return onState(key, val, false, false) }); err != nil {
			return false, nil, err
		}
		// Only abort the iteration when both database and trie are exhausted
		return !result.diskMore && !result.trieMore, last, nil
	}
	logger.Trace("Detected outdated state range", "last", hexutil.Encode(last), "err", result.proofErr)
	snapFailedRangeProofMeter.Mark(1)

	// Special case, the entire trie is missing. In the original trie scheme,
	// all the duplicated subtries will be filtered out (only one copy of data
	// will be stored). While in the snapshot model, all the storage tries
	// belong to different contracts will be kept even they are duplicated.
	// Track it to a certain extent remove the noise data used for statistics.
	if origin == nil && last == nil {
		meter := snapMissallAccountMeter
		if kind == snapStorage {
			meter = snapMissallStorageMeter
		}
		meter.Mark(1)
	}
	// We use the snap data to build up a cache which can be used by the
	// main account trie as a primary lookup when resolving hashes
	var resolver trie.NodeResolver
	if len(result.keys) > 0 {
<<<<<<< HEAD
		mdb := rawdb.NewMemoryDatabase()
		tdb := triedb.NewDatabase(mdb, triedb.HashDefaults)
		defer tdb.Close()
		snapTrie := trie.NewEmpty(tdb)
=======
		tr := trie.NewEmpty(nil)
>>>>>>> eb00f169
		for i, key := range result.keys {
			tr.Update(key, result.vals[i])
		}
		_, nodes := tr.Commit(false)
		hashSet := nodes.HashSet()
		resolver = func(owner common.Hash, path []byte, hash common.Hash) []byte {
			return hashSet[hash]
		}
	}
	// Construct the trie for state iteration, reuse the trie
	// if it's already opened with some nodes resolved.
	tr := result.tr
	if tr == nil {
		tr, err = trie.New(trieId, dl.triedb)
		if err != nil {
			ctx.stats.Log("Trie missing, state snapshotting paused", dl.root, dl.genMarker)
			return false, nil, errMissingTrie
		}
	}
	var (
		trieMore       bool
		kvkeys, kvvals = result.keys, result.vals

		// counters
		count     = 0 // number of states delivered by iterator
		created   = 0 // states created from the trie
		updated   = 0 // states updated from the trie
		deleted   = 0 // states not in trie, but were in snapshot
		untouched = 0 // states already correct

		// timers
		start    = time.Now()
		internal time.Duration
	)
	nodeIt, err := tr.NodeIterator(origin)
	if err != nil {
		return false, nil, err
	}
	nodeIt.AddResolver(resolver)
	iter := trie.NewIterator(nodeIt)

	for iter.Next() {
		if last != nil && bytes.Compare(iter.Key, last) > 0 {
			trieMore = true
			break
		}
		count++
		write := true
		created++
		for len(kvkeys) > 0 {
			if cmp := bytes.Compare(kvkeys[0], iter.Key); cmp < 0 {
				// delete the key
				istart := time.Now()
				if err := onState(kvkeys[0], nil, false, true); err != nil {
					return false, nil, err
				}
				kvkeys = kvkeys[1:]
				kvvals = kvvals[1:]
				deleted++
				internal += time.Since(istart)
				continue
			} else if cmp == 0 {
				// the snapshot key can be overwritten
				created--
				if write = !bytes.Equal(kvvals[0], iter.Value); write {
					updated++
				} else {
					untouched++
				}
				kvkeys = kvkeys[1:]
				kvvals = kvvals[1:]
			}
			break
		}
		istart := time.Now()
		if err := onState(iter.Key, iter.Value, write, false); err != nil {
			return false, nil, err
		}
		internal += time.Since(istart)
	}
	if iter.Err != nil {
		// Trie errors should never happen. Still, in case of a bug, expose the
		// error here, as the outer code will presume errors are interrupts, not
		// some deeper issues.
		log.Error("State snapshotter failed to iterate trie", "err", iter.Err)
		return false, nil, iter.Err
	}
	// Delete all stale snapshot states remaining
	istart := time.Now()
	for _, key := range kvkeys {
		if err := onState(key, nil, false, true); err != nil {
			return false, nil, err
		}
		deleted += 1
	}
	internal += time.Since(istart)

	// Update metrics for counting trie iteration
	if kind == snapStorage {
		snapStorageTrieReadCounter.Inc((time.Since(start) - internal).Nanoseconds())
	} else {
		snapAccountTrieReadCounter.Inc((time.Since(start) - internal).Nanoseconds())
	}
	logger.Debug("Regenerated state range", "root", trieId.Root, "last", hexutil.Encode(last),
		"count", count, "created", created, "updated", updated, "untouched", untouched, "deleted", deleted)

	// If there are either more trie items, or there are more snap items
	// (in the next segment), then we need to keep working
	return !trieMore && !result.diskMore, last, nil
}

// checkAndFlush checks if an interruption signal is received or the
// batch size has exceeded the allowance.
func (dl *diskLayer) checkAndFlush(ctx *generatorContext, current []byte) error {
	var abort chan *generatorStats
	select {
	case abort = <-dl.genAbort:
	default:
	}
	if ctx.batch.ValueSize() > ethdb.IdealBatchSize || abort != nil {
		if bytes.Compare(current, dl.genMarker) < 0 {
			log.Error("Snapshot generator went backwards", "current", fmt.Sprintf("%x", current), "genMarker", fmt.Sprintf("%x", dl.genMarker))
		}
		// Flush out the batch anyway no matter it's empty or not.
		// It's possible that all the states are recovered and the
		// generation indeed makes progress.
		journalProgress(ctx.batch, current, ctx.stats)

		if err := ctx.batch.Write(); err != nil {
			return err
		}
		ctx.batch.Reset()

		dl.lock.Lock()
		dl.genMarker = current
		dl.lock.Unlock()

		if abort != nil {
			ctx.stats.Log("Aborting state snapshot generation", dl.root, current)
			return newAbortErr(abort) // bubble up an error for interruption
		}
		// Don't hold the iterators too long, release them to let compactor works
		ctx.reopenIterator(snapAccount)
		ctx.reopenIterator(snapStorage)
	}
	if time.Since(ctx.logged) > 8*time.Second {
		ctx.stats.Log("Generating state snapshot", dl.root, current)
		ctx.logged = time.Now()
	}
	return nil
}

// generateStorages generates the missing storage slots of the specific contract.
// It's supposed to restart the generation from the given origin position.
func generateStorages(ctx *generatorContext, dl *diskLayer, stateRoot common.Hash, account common.Hash, storageRoot common.Hash, storeMarker []byte) error {
	onStorage := func(key []byte, val []byte, write bool, delete bool) error {
		defer func(start time.Time) {
			snapStorageWriteCounter.Inc(time.Since(start).Nanoseconds())
		}(time.Now())

		if delete {
			rawdb.DeleteStorageSnapshot(ctx.batch, account, common.BytesToHash(key))
			snapWipedStorageMeter.Mark(1)
			return nil
		}
		if write {
			rawdb.WriteStorageSnapshot(ctx.batch, account, common.BytesToHash(key), val)
			snapGeneratedStorageMeter.Mark(1)
		} else {
			snapRecoveredStorageMeter.Mark(1)
		}
		ctx.stats.storage += common.StorageSize(1 + 2*common.HashLength + len(val))
		ctx.stats.slots++

		// If we've exceeded our batch allowance or termination was requested, flush to disk
		if err := dl.checkAndFlush(ctx, append(account[:], key...)); err != nil {
			return err
		}
		return nil
	}
	// Loop for re-generating the missing storage slots.
	var origin = common.CopyBytes(storeMarker)
	for {
		id := trie.StorageTrieID(stateRoot, account, storageRoot)
		exhausted, last, err := dl.generateRange(ctx, id, append(rawdb.SnapshotStoragePrefix, account.Bytes()...), snapStorage, origin, storageCheckRange, onStorage, nil)
		if err != nil {
			return err // The procedure it aborted, either by external signal or internal error.
		}
		// Abort the procedure if the entire contract storage is generated
		if exhausted {
			break
		}
		if origin = increaseKey(last); origin == nil {
			break // special case, the last is 0xffffffff...fff
		}
	}
	return nil
}

// generateAccounts generates the missing snapshot accounts as well as their
// storage slots in the main trie. It's supposed to restart the generation
// from the given origin position.
func generateAccounts(ctx *generatorContext, dl *diskLayer, accMarker []byte) error {
	onAccount := func(key []byte, val []byte, write bool, delete bool) error {
		// Make sure to clear all dangling storages before this account
		account := common.BytesToHash(key)
		ctx.removeStorageBefore(account)

		start := time.Now()
		if delete {
			rawdb.DeleteAccountSnapshot(ctx.batch, account)
			snapWipedAccountMeter.Mark(1)
			snapAccountWriteCounter.Inc(time.Since(start).Nanoseconds())

			ctx.removeStorageAt(account)
			return nil
		}
		// Retrieve the current account and flatten it into the internal format
		var acc types.StateAccount
		if err := rlp.DecodeBytes(val, &acc); err != nil {
			log.Crit("Invalid account encountered during snapshot creation", "err", err)
		}
		// If the account is not yet in-progress, write it out
		if accMarker == nil || !bytes.Equal(account[:], accMarker) {
			dataLen := len(val) // Approximate size, saves us a round of RLP-encoding
			if !write {
				if bytes.Equal(acc.CodeHash, types.EmptyCodeHash[:]) {
					dataLen -= 32
				}
				if acc.Root == types.EmptyRootHash {
					dataLen -= 32
				}
				snapRecoveredAccountMeter.Mark(1)
			} else {
				data := types.SlimAccountRLP(acc)
				dataLen = len(data)
				rawdb.WriteAccountSnapshot(ctx.batch, account, data)
				snapGeneratedAccountMeter.Mark(1)
			}
			ctx.stats.storage += common.StorageSize(1 + common.HashLength + dataLen)
			ctx.stats.accounts++
		}
		// If the snap generation goes here after interrupted, genMarker may go backward
		// when last genMarker is consisted of accountHash and storageHash
		marker := account[:]
		if accMarker != nil && bytes.Equal(marker, accMarker) && len(dl.genMarker) > common.HashLength {
			marker = dl.genMarker[:]
		}
		// If we've exceeded our batch allowance or termination was requested, flush to disk
		if err := dl.checkAndFlush(ctx, marker); err != nil {
			return err
		}
		snapAccountWriteCounter.Inc(time.Since(start).Nanoseconds()) // let's count flush time as well

		// If the iterated account is the contract, create a further loop to
		// verify or regenerate the contract storage.
		if acc.Root == types.EmptyRootHash {
			ctx.removeStorageAt(account)
		} else {
			var storeMarker []byte
			if accMarker != nil && bytes.Equal(account[:], accMarker) && len(dl.genMarker) > common.HashLength {
				storeMarker = dl.genMarker[common.HashLength:]
			}
			if err := generateStorages(ctx, dl, dl.root, account, acc.Root, storeMarker); err != nil {
				return err
			}
		}
		// Some account processed, unmark the marker
		accMarker = nil
		return nil
	}
	origin := common.CopyBytes(accMarker)
	for {
		id := trie.StateTrieID(dl.root)
		exhausted, last, err := dl.generateRange(ctx, id, rawdb.SnapshotAccountPrefix, snapAccount, origin, accountCheckRange, onAccount, types.FullAccountRLP)
		if err != nil {
			return err // The procedure it aborted, either by external signal or internal error.
		}
		origin = increaseKey(last)

		// Last step, cleanup the storages after the last account.
		// All the left storages should be treated as dangling.
		if origin == nil || exhausted {
			ctx.removeStorageLeft()
			break
		}
	}
	return nil
}

// generate is a background thread that iterates over the state and storage tries,
// constructing the state snapshot. All the arguments are purely for statistics
// gathering and logging, since the method surfs the blocks as they arrive, often
// being restarted.
func (dl *diskLayer) generate(stats *generatorStats) {
	var (
		accMarker []byte
		abort     chan *generatorStats
	)
	if len(dl.genMarker) > 0 { // []byte{} is the start, use nil for that
		accMarker = dl.genMarker[:common.HashLength]
	}
	stats.Log("Resuming state snapshot generation", dl.root, dl.genMarker)

	// Initialize the global generator context. The snapshot iterators are
	// opened at the interrupted position because the assumption is held
	// that all the snapshot data are generated correctly before the marker.
	// Even if the snapshot data is updated during the interruption (before
	// or at the marker), the assumption is still held.
	// For the account or storage slot at the interruption, they will be
	// processed twice by the generator(they are already processed in the
	// last run) but it's fine.
	ctx := newGeneratorContext(stats, dl.diskdb, accMarker, dl.genMarker)
	defer ctx.close()

	if err := generateAccounts(ctx, dl, accMarker); err != nil {
		// Extract the received interruption signal if exists
		if aerr, ok := err.(*abortErr); ok {
			abort = aerr.abort
		}
		// Aborted by internal error, wait the signal
		if abort == nil {
			abort = <-dl.genAbort
		}
		abort <- stats
		return
	}
	// Snapshot fully generated, set the marker to nil.
	// Note even there is nothing to commit, persist the
	// generator anyway to mark the snapshot is complete.
	journalProgress(ctx.batch, nil, stats)
	if err := ctx.batch.Write(); err != nil {
		log.Error("Failed to flush batch", "err", err)

		abort = <-dl.genAbort
		abort <- stats
		return
	}
	ctx.batch.Reset()

	log.Info("Generated state snapshot", "accounts", stats.accounts, "slots", stats.slots,
		"storage", stats.storage, "dangling", stats.dangling, "elapsed", common.PrettyDuration(time.Since(stats.start)))

	dl.lock.Lock()
	dl.genMarker = nil
	close(dl.genPending)
	dl.lock.Unlock()

	// Someone will be looking for us, wait it out
	abort = <-dl.genAbort
	abort <- nil
}

// increaseKey increase the input key by one bit. Return nil if the entire
// addition operation overflows.
func increaseKey(key []byte) []byte {
	for i := len(key) - 1; i >= 0; i-- {
		key[i]++
		if key[i] != 0x0 {
			return key
		}
	}
	return nil
}

// abortErr wraps an interruption signal received to represent the
// generation is aborted by external processes.
type abortErr struct {
	abort chan *generatorStats
}

func newAbortErr(abort chan *generatorStats) error {
	return &abortErr{abort: abort}
}

func (err *abortErr) Error() string {
	return "aborted"
}<|MERGE_RESOLUTION|>--- conflicted
+++ resolved
@@ -31,10 +31,6 @@
 	"github.com/ethereum/go-ethereum/log"
 	"github.com/ethereum/go-ethereum/rlp"
 	"github.com/ethereum/go-ethereum/trie"
-<<<<<<< HEAD
-	"github.com/ethereum/go-ethereum/trie/trienode"
-=======
->>>>>>> eb00f169
 	"github.com/ethereum/go-ethereum/triedb"
 )
 
@@ -356,14 +352,7 @@
 	// main account trie as a primary lookup when resolving hashes
 	var resolver trie.NodeResolver
 	if len(result.keys) > 0 {
-<<<<<<< HEAD
-		mdb := rawdb.NewMemoryDatabase()
-		tdb := triedb.NewDatabase(mdb, triedb.HashDefaults)
-		defer tdb.Close()
-		snapTrie := trie.NewEmpty(tdb)
-=======
 		tr := trie.NewEmpty(nil)
->>>>>>> eb00f169
 		for i, key := range result.keys {
 			tr.Update(key, result.vals[i])
 		}
