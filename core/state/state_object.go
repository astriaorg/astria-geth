--- conflicted
+++ resolved
@@ -19,10 +19,6 @@
 import (
 	"bytes"
 	"fmt"
-<<<<<<< HEAD
-	"io"
-=======
->>>>>>> 0dd173a7
 	"maps"
 	"time"
 
@@ -59,11 +55,6 @@
 	trie Trie   // storage trie, which becomes non-nil on first access
 	code []byte // contract bytecode, which gets set when code is loaded
 
-<<<<<<< HEAD
-	originStorage  Storage // Storage cache of original entries to dedup rewrites
-	pendingStorage Storage // Storage entries that need to be flushed to disk, at the end of an entire block
-	dirtyStorage   Storage // Storage entries that have been modified in the current transaction execution, reset for every transaction
-=======
 	originStorage  Storage // Storage entries that have been accessed within the current block
 	dirtyStorage   Storage // Storage entries that have been modified within the current transaction
 	pendingStorage Storage // Storage entries that have been modified within the current block
@@ -78,7 +69,6 @@
 	// at the end of block, this set essentially tracks all the modifications
 	// made within the block.
 	uncommittedStorage Storage
->>>>>>> 0dd173a7
 
 	// Cache flags.
 	dirtyCode bool // true if the code was updated
@@ -141,23 +131,9 @@
 // subsequent reads to expand the same trie instead of reloading from disk.
 func (s *stateObject) getTrie() (Trie, error) {
 	if s.trie == nil {
-<<<<<<< HEAD
-		// Try fetching from prefetcher first
-		if s.data.Root != types.EmptyRootHash && s.db.prefetcher != nil {
-			// When the miner is creating the pending state, there is no prefetcher
-			s.trie = s.db.prefetcher.trie(s.addrHash, s.data.Root)
-		}
-		if s.trie == nil {
-			tr, err := s.db.db.OpenStorageTrie(s.db.originalRoot, s.address, s.data.Root, s.db.trie)
-			if err != nil {
-				return nil, err
-			}
-			s.trie = tr
-=======
 		tr, err := s.db.db.OpenStorageTrie(s.db.originalRoot, s.address, s.data.Root, s.db.trie)
 		if err != nil {
 			return nil, err
->>>>>>> 0dd173a7
 		}
 		s.trie = tr
 	}
@@ -187,18 +163,6 @@
 	return value
 }
 
-<<<<<<< HEAD
-// getState retrieves a value from the account storage trie and also returns if
-// the slot is already dirty or not.
-func (s *stateObject) getState(key common.Hash) (common.Hash, bool) {
-	// If we have a dirty value for this state entry, return it
-	value, dirty := s.dirtyStorage[key]
-	if dirty {
-		return value, true
-	}
-	// Otherwise return the entry's original value
-	return s.GetCommittedState(key), false
-=======
 // getState retrieves a value associated with the given storage key, along with
 // its original value.
 func (s *stateObject) getState(key common.Hash) (common.Hash, common.Hash) {
@@ -208,7 +172,6 @@
 		return value, origin
 	}
 	return origin, origin
->>>>>>> 0dd173a7
 }
 
 // GetCommittedState retrieves the value associated with the specific key
@@ -275,47 +238,20 @@
 func (s *stateObject) SetState(key, value common.Hash) {
 	// If the new value is the same as old, don't set. Otherwise, track only the
 	// dirty changes, supporting reverting all of it back to no change.
-<<<<<<< HEAD
-	prev, dirty := s.getState(key)
-=======
 	prev, origin := s.getState(key)
->>>>>>> 0dd173a7
 	if prev == value {
 		return
-	}
-	var prevvalue *common.Hash
-	if dirty {
-		prevvalue = &prev
 	}
 	// New value is different, update and journal the change
 	s.db.journal.append(storageChange{
 		account:   &s.address,
 		key:       key,
-<<<<<<< HEAD
-		prevvalue: prevvalue,
-=======
 		prevvalue: prev,
 		origvalue: origin,
->>>>>>> 0dd173a7
 	})
 	if s.db.logger != nil && s.db.logger.OnStorageChange != nil {
 		s.db.logger.OnStorageChange(s.address, key, prev, value)
 	}
-<<<<<<< HEAD
-	s.setState(key, &value)
-}
-
-// setState updates a value in account dirty storage. If the value being set is
-// nil (assuming journal revert), the dirtyness is removed.
-func (s *stateObject) setState(key common.Hash, value *common.Hash) {
-	// If the first set is being reverted, undo the dirty marker
-	if value == nil {
-		delete(s.dirtyStorage, key)
-		return
-	}
-	// Otherwise restore the previous value
-	s.dirtyStorage[key] = *value
-=======
 	s.setState(key, value, origin)
 }
 
@@ -328,7 +264,6 @@
 		return
 	}
 	s.dirtyStorage[key] = value
->>>>>>> 0dd173a7
 }
 
 // finalise moves all dirty storage slots into the pending area to be hashed or
@@ -336,13 +271,6 @@
 func (s *stateObject) finalise() {
 	slotsToPrefetch := make([][]byte, 0, len(s.dirtyStorage))
 	for key, value := range s.dirtyStorage {
-<<<<<<< HEAD
-		// If the slot is different from its original value, move it into the
-		// pending area to be committed at the end of the block (and prefetch
-		// the pathways).
-		if value != s.originStorage[key] {
-			s.pendingStorage[key] = value
-=======
 		if origin, exist := s.uncommittedStorage[key]; exist && origin == value {
 			// The slot is reverted to its original value, delete the entry
 			// to avoid thrashing the data structures.
@@ -354,12 +282,7 @@
 			// The slot is different from its original value and hasn't been
 			// tracked for commit yet.
 			s.uncommittedStorage[key] = s.GetCommittedState(key)
->>>>>>> 0dd173a7
 			slotsToPrefetch = append(slotsToPrefetch, common.CopyBytes(key[:])) // Copy needed for closure
-		} else {
-			// Otherwise, the slot was reverted to its original value, remove it
-			// from the pending area to avoid thrashing the data strutures.
-			delete(s.pendingStorage, key)
 		}
 		// Aggregate the dirty storage slots into the pending area. It might
 		// be possible that the value of tracked slot here is same with the
@@ -396,9 +319,6 @@
 	if len(s.uncommittedStorage) == 0 {
 		return s.trie, nil
 	}
-<<<<<<< HEAD
-	// The snapshot storage map for the object
-=======
 	// Retrieve a pretecher populated trie, or fall back to the database
 	tr := s.getPrefetchedTrie()
 	if tr != nil {
@@ -423,85 +343,17 @@
 	// If the deletion is handled first, then `P` would be left with only one child, thus collapsed
 	// into a shortnode. This requires `B` to be resolved from disk.
 	// Whereas if the created node is handled first, then the collapse is avoided, and `B` is not resolved.
->>>>>>> 0dd173a7
 	var (
 		deletions []common.Hash
 		used      = make([][]byte, 0, len(s.uncommittedStorage))
 	)
-<<<<<<< HEAD
-	tr, err := s.getTrie()
-	if err != nil {
-		s.db.setError(err)
-		return nil, err
-	}
-	// Insert all the pending storage updates into the trie
-	usedStorage := make([][]byte, 0, len(s.pendingStorage))
-
-	// Perform trie updates before deletions.  This prevents resolution of unnecessary trie nodes
-	//  in circumstances similar to the following:
-	//
-	// Consider nodes `A` and `B` who share the same full node parent `P` and have no other siblings.
-	// During the execution of a block:
-	// - `A` is deleted,
-	// - `C` is created, and also shares the parent `P`.
-	// If the deletion is handled first, then `P` would be left with only one child, thus collapsed
-	// into a shortnode. This requires `B` to be resolved from disk.
-	// Whereas if the created node is handled first, then the collapse is avoided, and `B` is not resolved.
-	var deletions []common.Hash
-	for key, value := range s.pendingStorage {
-=======
 	for key, origin := range s.uncommittedStorage {
->>>>>>> 0dd173a7
 		// Skip noop changes, persist actual changes
 		value, exist := s.pendingStorage[key]
 		if value == origin {
 			log.Error("Storage update was noop", "address", s.address, "slot", key)
 			continue
 		}
-<<<<<<< HEAD
-		prev := s.originStorage[key]
-		s.originStorage[key] = value
-
-		var encoded []byte // rlp-encoded value to be used by the snapshot
-		if (value != common.Hash{}) {
-			// Encoding []byte cannot fail, ok to ignore the error.
-			trimmed := common.TrimLeftZeroes(value[:])
-			encoded, _ = rlp.EncodeToBytes(trimmed)
-			if err := tr.UpdateStorage(s.address, key[:], trimmed); err != nil {
-				s.db.setError(err)
-				return nil, err
-			}
-			s.db.StorageUpdated += 1
-		} else {
-			deletions = append(deletions, key)
-		}
-		// Cache the mutated storage slots until commit
-		if storage == nil {
-			if storage = s.db.storages[s.addrHash]; storage == nil {
-				storage = make(map[common.Hash][]byte)
-				s.db.storages[s.addrHash] = storage
-			}
-		}
-		khash := crypto.HashData(s.db.hasher, key[:])
-		storage[khash] = encoded // encoded will be nil if it's deleted
-
-		// Cache the original value of mutated storage slots
-		if origin == nil {
-			if origin = s.db.storagesOrigin[s.address]; origin == nil {
-				origin = make(map[common.Hash][]byte)
-				s.db.storagesOrigin[s.address] = origin
-			}
-		}
-		// Track the original value of slot only if it's mutated first time
-		if _, ok := origin[khash]; !ok {
-			if prev == (common.Hash{}) {
-				origin[khash] = nil // nil if it was not present previously
-			} else {
-				// Encoding []byte cannot fail, ok to ignore the error.
-				b, _ := rlp.EncodeToBytes(common.TrimLeftZeroes(prev[:]))
-				origin[khash] = b
-			}
-=======
 		if !exist {
 			log.Error("Storage slot is not found in pending area", s.address, "slot", key)
 			continue
@@ -514,7 +366,6 @@
 			s.db.StorageUpdated.Add(1)
 		} else {
 			deletions = append(deletions, key)
->>>>>>> 0dd173a7
 		}
 		// Cache the items for preloading
 		used = append(used, common.CopyBytes(key[:])) // Copy needed for closure
@@ -525,18 +376,6 @@
 			return nil, err
 		}
 		s.db.StorageDeleted.Add(1)
-	}
-	for _, key := range deletions {
-		if err := tr.DeleteStorage(s.address, key[:]); err != nil {
-			s.db.setError(err)
-			return nil, err
-		}
-		s.db.StorageDeleted += 1
-	}
-	// If no slots were touched, issue a warning as we shouldn't have done all
-	// the above work in the first place
-	if len(usedStorage) == 0 {
-		log.Error("State object update was noop", "addr", s.address, "slots", len(s.pendingStorage))
 	}
 	if s.db.prefetcher != nil {
 		s.db.prefetcher.used(s.addrHash, s.data.Root, used)
@@ -557,23 +396,6 @@
 	s.data.Root = tr.Hash()
 }
 
-<<<<<<< HEAD
-// commit obtains a set of dirty storage trie nodes and updates the account data.
-// The returned set can be nil if nothing to commit. This function assumes all
-// storage mutations have already been flushed into trie by updateRoot.
-//
-// Note, commit may run concurrently across all the state objects. Do not assume
-// thread-safe access to the statedb.
-func (s *stateObject) commit() (*trienode.NodeSet, error) {
-	// Short circuit if trie is not even loaded, don't bother with committing anything
-	if s.trie == nil {
-		s.origin = s.data.Copy()
-		return nil, nil
-	}
-	// The trie is currently in an open state and could potentially contain
-	// cached mutations. Call commit to acquire a set of nodes that have been
-	// modified, the set can be nil if nothing to commit.
-=======
 // commitStorage overwrites the clean storage with the storage changes and
 // fulfills the storage diffs into the given accountUpdate struct.
 func (s *stateObject) commitStorage(op *accountUpdate) {
@@ -640,7 +462,6 @@
 		s.origin = s.data.Copy()
 		return op, nil, nil
 	}
->>>>>>> 0dd173a7
 	root, nodes, err := s.trie.Commit(false)
 	if err != nil {
 		return nil, nil, err
@@ -690,20 +511,6 @@
 
 func (s *stateObject) deepCopy(db *StateDB) *stateObject {
 	obj := &stateObject{
-<<<<<<< HEAD
-		db:             db,
-		address:        s.address,
-		addrHash:       s.addrHash,
-		origin:         s.origin,
-		data:           s.data,
-		code:           s.code,
-		originStorage:  s.originStorage.Copy(),
-		pendingStorage: s.pendingStorage.Copy(),
-		dirtyStorage:   s.dirtyStorage.Copy(),
-		dirtyCode:      s.dirtyCode,
-		selfDestructed: s.selfDestructed,
-		newContract:    s.newContract,
-=======
 		db:                 db,
 		address:            s.address,
 		addrHash:           s.addrHash,
@@ -717,7 +524,6 @@
 		dirtyCode:          s.dirtyCode,
 		selfDestructed:     s.selfDestructed,
 		newContract:        s.newContract,
->>>>>>> 0dd173a7
 	}
 	if s.trie != nil {
 		obj.trie = db.db.CopyTrie(s.trie)
