// Copyright 2015 The go-ethereum Authors
// This file is part of the go-ethereum library.
//
// The go-ethereum library is free software: you can redistribute it and/or modify
// it under the terms of the GNU Lesser General Public License as published by
// the Free Software Foundation, either version 3 of the License, or
// (at your option) any later version.
//
// The go-ethereum library is distributed in the hope that it will be useful,
// but WITHOUT ANY WARRANTY; without even the implied warranty of
// MERCHANTABILITY or FITNESS FOR A PARTICULAR PURPOSE. See the
// GNU Lesser General Public License for more details.
//
// You should have received a copy of the GNU Lesser General Public License
// along with the go-ethereum library. If not, see <http://www.gnu.org/licenses/>.

package core

import (
	"errors"
	"fmt"

	"github.com/ethereum/go-ethereum/consensus"
	"github.com/ethereum/go-ethereum/core/state"
	"github.com/ethereum/go-ethereum/core/types"
	"github.com/ethereum/go-ethereum/params"
	"github.com/ethereum/go-ethereum/trie"
)

// BlockValidator is responsible for validating block headers, uncles and
// processed state.
//
// BlockValidator implements Validator.
type BlockValidator struct {
	config *params.ChainConfig // Chain configuration options
	bc     *BlockChain         // Canonical block chain
}

// NewBlockValidator returns a new block validator which is safe for re-use
func NewBlockValidator(config *params.ChainConfig, blockchain *BlockChain) *BlockValidator {
	validator := &BlockValidator{
		config: config,
		bc:     blockchain,
	}
	return validator
}

// ValidateBody validates the given block's uncles and verifies the block
// header's transaction and uncle roots. The headers are assumed to be already
// validated at this point.
func (v *BlockValidator) ValidateBody(block *types.Block) error {
	// Check whether the block is already imported.
	if v.bc.HasBlockAndState(block.Hash(), block.NumberU64()) {
		return ErrKnownBlock
	}

	// Header validity is known at this point. Here we verify that uncles, transactions
	// and withdrawals given in the block body match the header.
	header := block.Header()
	if err := v.bc.engine.VerifyUncles(v.bc, block); err != nil {
		return err
	}
	if hash := types.CalcUncleHash(block.Uncles()); hash != header.UncleHash {
		return fmt.Errorf("uncle root hash mismatch (header value %x, calculated %x)", header.UncleHash, hash)
	}
	if hash := types.DeriveSha(block.Transactions(), trie.NewStackTrie(nil)); hash != header.TxHash {
		return fmt.Errorf("transaction root hash mismatch (header value %x, calculated %x)", header.TxHash, hash)
	}

	// Withdrawals are present after the Shanghai fork.
	if header.WithdrawalsHash != nil {
		// Withdrawals list must be present in body after Shanghai.
		if block.Withdrawals() == nil {
			return errors.New("missing withdrawals in block body")
		}
		if hash := types.DeriveSha(block.Withdrawals(), trie.NewStackTrie(nil)); hash != *header.WithdrawalsHash {
			return fmt.Errorf("withdrawals root hash mismatch (header value %x, calculated %x)", *header.WithdrawalsHash, hash)
		}
	} else if block.Withdrawals() != nil {
		// Withdrawals are not allowed prior to Shanghai fork
		return errors.New("withdrawals present in block body")
	}

	// Blob transactions may be present after the Cancun fork.
	var blobs int
	for i, tx := range block.Transactions() {
		// Count the number of blobs to validate against the header's blobGasUsed
		blobs += len(tx.BlobHashes())

		// If the tx is a blob tx, it must NOT have a sidecar attached to be valid in a block.
		if tx.BlobTxSidecar() != nil {
			return fmt.Errorf("unexpected blob sidecar in transaction at index %d", i)
		}

		// The individual checks for blob validity (version-check + not empty)
		// happens in StateTransition.
	}

	// Check blob gas usage.
	if header.BlobGasUsed != nil {
		if want := *header.BlobGasUsed / params.BlobTxBlobGasPerBlob; uint64(blobs) != want { // div because the header is surely good vs the body might be bloated
			return fmt.Errorf("blob gas used mismatch (header %v, calculated %v)", *header.BlobGasUsed, blobs*params.BlobTxBlobGasPerBlob)
		}
	} else {
		if blobs > 0 {
			return errors.New("data blobs present in block body")
		}
	}

	// Ancestor block must be known.
	if !v.bc.HasBlockAndState(block.ParentHash(), block.NumberU64()-1) {
		if !v.bc.HasBlock(block.ParentHash(), block.NumberU64()-1) {
			return consensus.ErrUnknownAncestor
		}
		return consensus.ErrPrunedAncestor
	}
	return nil
}

// ValidateState validates the various changes that happen after a state transition,
// such as amount of used gas, the receipt roots and the state root itself.
func (v *BlockValidator) ValidateState(block *types.Block, statedb *state.StateDB, res *ProcessResult, stateless bool) error {
	if res == nil {
		return errors.New("nil ProcessResult value")
	}
	header := block.Header()
	if block.GasUsed() != res.GasUsed {
		return fmt.Errorf("invalid gas used (remote: %d local: %d)", block.GasUsed(), res.GasUsed)
	}
	// Validate the received block's bloom with the one derived from the generated receipts.
	// For valid blocks this should always validate to true.
	rbloom := types.CreateBloom(res.Receipts)
	if rbloom != header.Bloom {
		return fmt.Errorf("invalid bloom (remote: %x  local: %x)", header.Bloom, rbloom)
	}
<<<<<<< HEAD
	// The receipt Trie's root (R = (Tr [[H1, R1], ... [Hn, Rn]]))
	receiptSha := types.DeriveSha(receipts, trie.NewStackTrie(nil))
=======
	// In stateless mode, return early because the receipt and state root are not
	// provided through the witness, rather the cross validator needs to return it.
	if stateless {
		return nil
	}
	// The receipt Trie's root (R = (Tr [[H1, R1], ... [Hn, Rn]]))
	receiptSha := types.DeriveSha(res.Receipts, trie.NewStackTrie(nil))
>>>>>>> eb00f169
	if receiptSha != header.ReceiptHash {
		return fmt.Errorf("invalid receipt root hash (remote: %x local: %x)", header.ReceiptHash, receiptSha)
	}
	// Validate the parsed requests match the expected header value.
	if header.RequestsHash != nil {
		reqhash := types.CalcRequestsHash(res.Requests)
		if reqhash != *header.RequestsHash {
			return fmt.Errorf("invalid requests hash (remote: %x local: %x)", *header.RequestsHash, reqhash)
		}
	} else if res.Requests != nil {
		return errors.New("block has requests before prague fork")
	}
	// Validate the state root against the received state root and throw
	// an error if they don't match.
	if root := statedb.IntermediateRoot(v.config.IsEIP158(header.Number)); header.Root != root {
		return fmt.Errorf("invalid merkle root (remote: %x local: %x) dberr: %w", header.Root, root, statedb.Error())
	}
	return nil
}

// CalcGasLimit computes the gas limit of the next block after parent. It aims
// to keep the baseline gas close to the provided target, and increase it towards
// the target if the baseline gas is lower.
func CalcGasLimit(parentGasLimit, desiredLimit uint64) uint64 {
	delta := parentGasLimit/params.GasLimitBoundDivisor - 1
	limit := parentGasLimit
	if desiredLimit < params.MinGasLimit {
		desiredLimit = params.MinGasLimit
	}
	// If we're outside our allowed gas range, we try to hone towards them
	if limit < desiredLimit {
		limit = parentGasLimit + delta
		if limit > desiredLimit {
			limit = desiredLimit
		}
		return limit
	}
	if limit > desiredLimit {
		limit = parentGasLimit - delta
		if limit < desiredLimit {
			limit = desiredLimit
		}
	}
	return limit
}<|MERGE_RESOLUTION|>--- conflicted
+++ resolved
@@ -133,10 +133,6 @@
 	if rbloom != header.Bloom {
 		return fmt.Errorf("invalid bloom (remote: %x  local: %x)", header.Bloom, rbloom)
 	}
-<<<<<<< HEAD
-	// The receipt Trie's root (R = (Tr [[H1, R1], ... [Hn, Rn]]))
-	receiptSha := types.DeriveSha(receipts, trie.NewStackTrie(nil))
-=======
 	// In stateless mode, return early because the receipt and state root are not
 	// provided through the witness, rather the cross validator needs to return it.
 	if stateless {
@@ -144,7 +140,6 @@
 	}
 	// The receipt Trie's root (R = (Tr [[H1, R1], ... [Hn, Rn]]))
 	receiptSha := types.DeriveSha(res.Receipts, trie.NewStackTrie(nil))
->>>>>>> eb00f169
 	if receiptSha != header.ReceiptHash {
 		return fmt.Errorf("invalid receipt root hash (remote: %x local: %x)", header.ReceiptHash, receiptSha)
 	}
