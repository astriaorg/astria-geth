--- conflicted
+++ resolved
@@ -32,11 +32,7 @@
 	"github.com/ethereum/go-ethereum/ethdb"
 	"github.com/ethereum/go-ethereum/params"
 	"github.com/ethereum/go-ethereum/triedb"
-<<<<<<< HEAD
-	"github.com/gballet/go-verkle"
-=======
 	"github.com/ethereum/go-verkle"
->>>>>>> c350d3ac
 	"github.com/holiman/uint256"
 )
 
@@ -320,6 +316,7 @@
 	genblock := func(i int, parent *types.Block, triedb *triedb.Database, statedb *state.StateDB) (*types.Block, types.Receipts) {
 		b := &BlockGen{i: i, cm: cm, parent: parent, statedb: statedb, engine: engine}
 		b.header = cm.makeHeader(parent, statedb, b.engine)
+
 		// Set the difficulty for clique block. The chain maker doesn't have access
 		// to a chain, so the difficulty will be left unset (nil). Set it here to the
 		// correct value.
@@ -344,15 +341,11 @@
 		if config.DAOForkSupport && config.DAOForkBlock != nil && config.DAOForkBlock.Cmp(b.header.Number) == 0 {
 			misc.ApplyDAOHardFork(statedb)
 		}
-
 		// Execute any user modifications to the block
 		if gen != nil {
 			gen(i, b)
 		}
 
-<<<<<<< HEAD
-		body := types.Body{Transactions: b.txs, Uncles: b.uncles, Withdrawals: b.withdrawals}
-=======
 		var requests types.Requests
 		if config.IsPrague(b.header.Number, b.header.Time) {
 			for _, r := range b.receipts {
@@ -365,7 +358,6 @@
 		}
 
 		body := types.Body{Transactions: b.txs, Uncles: b.uncles, Withdrawals: b.withdrawals, Requests: requests}
->>>>>>> c350d3ac
 		block, err := b.engine.FinalizeAndAssemble(cm, b.header, statedb, &body, b.receipts)
 		if err != nil {
 			panic(err)
@@ -486,24 +478,14 @@
 			panic(fmt.Sprintf("trie write error: %v", err))
 		}
 
-<<<<<<< HEAD
-		// TODO uncomment when proof generation is merged
-		// proofs = append(proofs, block.ExecutionWitness().VerkleProof)
-		// keyvals = append(keyvals, block.ExecutionWitness().StateDiff)
-=======
 		proofs = append(proofs, block.ExecutionWitness().VerkleProof)
 		keyvals = append(keyvals, block.ExecutionWitness().StateDiff)
->>>>>>> c350d3ac
 
 		return block, b.receipts
 	}
 
 	for i := 0; i < n; i++ {
-<<<<<<< HEAD
-		statedb, err := state.New(parent.Root(), state.NewDatabaseWithNodeDB(db, trdb), nil)
-=======
 		statedb, err := state.New(parent.Root(), state.NewDatabase(trdb, nil))
->>>>>>> c350d3ac
 		if err != nil {
 			panic(err)
 		}
@@ -586,7 +568,6 @@
 		header.BlobGasUsed = new(uint64)
 		header.ParentBeaconRoot = new(common.Hash)
 	}
-
 	return header
 }
 
