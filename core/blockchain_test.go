// Copyright 2014 The go-ethereum Authors
// This file is part of the go-ethereum library.
//
// The go-ethereum library is free software: you can redistribute it and/or modify
// it under the terms of the GNU Lesser General Public License as published by
// the Free Software Foundation, either version 3 of the License, or
// (at your option) any later version.
//
// The go-ethereum library is distributed in the hope that it will be useful,
// but WITHOUT ANY WARRANTY; without even the implied warranty of
// MERCHANTABILITY or FITNESS FOR A PARTICULAR PURPOSE. See the
// GNU Lesser General Public License for more details.
//
// You should have received a copy of the GNU Lesser General Public License
// along with the go-ethereum library. If not, see <http://www.gnu.org/licenses/>.

package core

import (
	"errors"
	"fmt"
	"math/big"
	"math/rand"
	"os"
	"path"
	"sync"
	"testing"
	"time"

	"github.com/ethereum/go-ethereum/common"
	"github.com/ethereum/go-ethereum/common/math"
	"github.com/ethereum/go-ethereum/consensus"
	"github.com/ethereum/go-ethereum/consensus/beacon"
	"github.com/ethereum/go-ethereum/consensus/ethash"
	"github.com/ethereum/go-ethereum/core/rawdb"
	"github.com/ethereum/go-ethereum/core/state"
	"github.com/ethereum/go-ethereum/core/types"
	"github.com/ethereum/go-ethereum/core/vm"
	"github.com/ethereum/go-ethereum/crypto"
	"github.com/ethereum/go-ethereum/eth/tracers/logger"
	"github.com/ethereum/go-ethereum/ethdb"
	"github.com/ethereum/go-ethereum/params"
	"github.com/ethereum/go-ethereum/trie"
	"github.com/holiman/uint256"
)

// So we can deterministically seed different blockchains
var (
	canonicalSeed = 1
	forkSeed      = 2
)

// newCanonical creates a chain database, and injects a deterministic canonical
// chain. Depending on the full flag, it creates either a full block chain or a
// header only chain. The database and genesis specification for block generation
// are also returned in case more test blocks are needed later.
func newCanonical(engine consensus.Engine, n int, full bool, scheme string) (ethdb.Database, *Genesis, *BlockChain, error) {
	var (
		genesis = &Genesis{
			BaseFee: big.NewInt(params.InitialBaseFee),
			Config:  params.AllEthashProtocolChanges,
		}
	)
	// Initialize a fresh chain with only a genesis block
	blockchain, _ := NewBlockChain(rawdb.NewMemoryDatabase(), DefaultCacheConfigWithScheme(scheme), genesis, nil, engine, vm.Config{}, nil)

	// Create and inject the requested chain
	if n == 0 {
		return rawdb.NewMemoryDatabase(), genesis, blockchain, nil
	}
	if full {
		// Full block-chain requested
		genDb, blocks := makeBlockChainWithGenesis(genesis, n, engine, canonicalSeed)
		_, err := blockchain.InsertChain(blocks)
		return genDb, genesis, blockchain, err
	}
	// Header-only chain requested
	genDb, headers := makeHeaderChainWithGenesis(genesis, n, engine, canonicalSeed)
	_, err := blockchain.InsertHeaderChain(headers)
	return genDb, genesis, blockchain, err
}

func newGwei(n int64) *big.Int {
	return new(big.Int).Mul(big.NewInt(n), big.NewInt(params.GWei))
}

// Test fork of length N starting from block i
func testFork(t *testing.T, blockchain *BlockChain, i, n int, full bool, comparator func(td1, td2 *big.Int), scheme string) {
	// Copy old chain up to #i into a new db
	genDb, _, blockchain2, err := newCanonical(ethash.NewFaker(), i, full, scheme)
	if err != nil {
		t.Fatal("could not make new canonical in testFork", err)
	}
	defer blockchain2.Stop()

	// Assert the chains have the same header/block at #i
	var hash1, hash2 common.Hash
	if full {
		hash1 = blockchain.GetBlockByNumber(uint64(i)).Hash()
		hash2 = blockchain2.GetBlockByNumber(uint64(i)).Hash()
	} else {
		hash1 = blockchain.GetHeaderByNumber(uint64(i)).Hash()
		hash2 = blockchain2.GetHeaderByNumber(uint64(i)).Hash()
	}
	if hash1 != hash2 {
		t.Errorf("chain content mismatch at %d: have hash %v, want hash %v", i, hash2, hash1)
	}
	// Extend the newly created chain
	var (
		blockChainB  []*types.Block
		headerChainB []*types.Header
	)
	if full {
		blockChainB = makeBlockChain(blockchain2.chainConfig, blockchain2.GetBlockByHash(blockchain2.CurrentBlock().Hash()), n, ethash.NewFaker(), genDb, forkSeed)
		if _, err := blockchain2.InsertChain(blockChainB); err != nil {
			t.Fatalf("failed to insert forking chain: %v", err)
		}
	} else {
		headerChainB = makeHeaderChain(blockchain2.chainConfig, blockchain2.CurrentHeader(), n, ethash.NewFaker(), genDb, forkSeed)
		if _, err := blockchain2.InsertHeaderChain(headerChainB); err != nil {
			t.Fatalf("failed to insert forking chain: %v", err)
		}
	}
	// Sanity check that the forked chain can be imported into the original
	var tdPre, tdPost *big.Int

	if full {
		cur := blockchain.CurrentBlock()
		tdPre = blockchain.GetTd(cur.Hash(), cur.Number.Uint64())
		if err := testBlockChainImport(blockChainB, blockchain); err != nil {
			t.Fatalf("failed to import forked block chain: %v", err)
		}
		last := blockChainB[len(blockChainB)-1]
		tdPost = blockchain.GetTd(last.Hash(), last.NumberU64())
	} else {
		cur := blockchain.CurrentHeader()
		tdPre = blockchain.GetTd(cur.Hash(), cur.Number.Uint64())
		if err := testHeaderChainImport(headerChainB, blockchain); err != nil {
			t.Fatalf("failed to import forked header chain: %v", err)
		}
		last := headerChainB[len(headerChainB)-1]
		tdPost = blockchain.GetTd(last.Hash(), last.Number.Uint64())
	}
	// Compare the total difficulties of the chains
	comparator(tdPre, tdPost)
}

// testBlockChainImport tries to process a chain of blocks, writing them into
// the database if successful.
func testBlockChainImport(chain types.Blocks, blockchain *BlockChain) error {
	for _, block := range chain {
		// Try and process the block
		err := blockchain.engine.VerifyHeader(blockchain, block.Header())
		if err == nil {
			err = blockchain.validator.ValidateBody(block)
		}
		if err != nil {
			if err == ErrKnownBlock {
				continue
			}
			return err
		}
		statedb, err := state.New(blockchain.GetBlockByHash(block.ParentHash()).Root(), blockchain.statedb)
		if err != nil {
			return err
		}
		res, err := blockchain.processor.Process(block, statedb, vm.Config{})
		if err != nil {
			blockchain.reportBlock(block, res, err)
			return err
		}
		err = blockchain.validator.ValidateState(block, statedb, res, false)
		if err != nil {
			blockchain.reportBlock(block, res, err)
			return err
		}

		blockchain.chainmu.MustLock()
		rawdb.WriteTd(blockchain.db, block.Hash(), block.NumberU64(), new(big.Int).Add(block.Difficulty(), blockchain.GetTd(block.ParentHash(), block.NumberU64()-1)))
		rawdb.WriteBlock(blockchain.db, block)
		statedb.Commit(block.NumberU64(), false)
		blockchain.chainmu.Unlock()
	}
	return nil
}

// testHeaderChainImport tries to process a chain of header, writing them into
// the database if successful.
func testHeaderChainImport(chain []*types.Header, blockchain *BlockChain) error {
	for _, header := range chain {
		// Try and validate the header
		if err := blockchain.engine.VerifyHeader(blockchain, header); err != nil {
			return err
		}
		// Manually insert the header into the database, but don't reorganise (allows subsequent testing)
		blockchain.chainmu.MustLock()
		rawdb.WriteTd(blockchain.db, header.Hash(), header.Number.Uint64(), new(big.Int).Add(header.Difficulty, blockchain.GetTd(header.ParentHash, header.Number.Uint64()-1)))
		rawdb.WriteHeader(blockchain.db, header)
		blockchain.chainmu.Unlock()
	}
	return nil
}
func TestLastBlock(t *testing.T) {
	testLastBlock(t, rawdb.HashScheme)
	testLastBlock(t, rawdb.PathScheme)
}

func testLastBlock(t *testing.T, scheme string) {
	genDb, _, blockchain, err := newCanonical(ethash.NewFaker(), 0, true, scheme)
	if err != nil {
		t.Fatalf("failed to create pristine chain: %v", err)
	}
	defer blockchain.Stop()

	blocks := makeBlockChain(blockchain.chainConfig, blockchain.GetBlockByHash(blockchain.CurrentBlock().Hash()), 1, ethash.NewFullFaker(), genDb, 0)
	if _, err := blockchain.InsertChain(blocks); err != nil {
		t.Fatalf("Failed to insert block: %v", err)
	}
	if blocks[len(blocks)-1].Hash() != rawdb.ReadHeadBlockHash(blockchain.db) {
		t.Fatalf("Write/Get HeadBlockHash failed")
	}
}

// Test inserts the blocks/headers after the fork choice rule is changed.
// The chain is reorged to whatever specified.
func testInsertAfterMerge(t *testing.T, blockchain *BlockChain, i, n int, full bool, scheme string) {
	// Copy old chain up to #i into a new db
	genDb, _, blockchain2, err := newCanonical(ethash.NewFaker(), i, full, scheme)
	if err != nil {
		t.Fatal("could not make new canonical in testFork", err)
	}
	defer blockchain2.Stop()

	// Assert the chains have the same header/block at #i
	var hash1, hash2 common.Hash
	if full {
		hash1 = blockchain.GetBlockByNumber(uint64(i)).Hash()
		hash2 = blockchain2.GetBlockByNumber(uint64(i)).Hash()
	} else {
		hash1 = blockchain.GetHeaderByNumber(uint64(i)).Hash()
		hash2 = blockchain2.GetHeaderByNumber(uint64(i)).Hash()
	}
	if hash1 != hash2 {
		t.Errorf("chain content mismatch at %d: have hash %v, want hash %v", i, hash2, hash1)
	}

	// Extend the newly created chain
	if full {
		blockChainB := makeBlockChain(blockchain2.chainConfig, blockchain2.GetBlockByHash(blockchain2.CurrentBlock().Hash()), n, ethash.NewFaker(), genDb, forkSeed)
		if _, err := blockchain2.InsertChain(blockChainB); err != nil {
			t.Fatalf("failed to insert forking chain: %v", err)
		}
		if blockchain2.CurrentBlock().Number.Uint64() != blockChainB[len(blockChainB)-1].NumberU64() {
			t.Fatalf("failed to reorg to the given chain")
		}
		if blockchain2.CurrentBlock().Hash() != blockChainB[len(blockChainB)-1].Hash() {
			t.Fatalf("failed to reorg to the given chain")
		}
	} else {
		headerChainB := makeHeaderChain(blockchain2.chainConfig, blockchain2.CurrentHeader(), n, ethash.NewFaker(), genDb, forkSeed)
		if _, err := blockchain2.InsertHeaderChain(headerChainB); err != nil {
			t.Fatalf("failed to insert forking chain: %v", err)
		}
		if blockchain2.CurrentHeader().Number.Uint64() != headerChainB[len(headerChainB)-1].Number.Uint64() {
			t.Fatalf("failed to reorg to the given chain")
		}
		if blockchain2.CurrentHeader().Hash() != headerChainB[len(headerChainB)-1].Hash() {
			t.Fatalf("failed to reorg to the given chain")
		}
	}
}

// Tests that given a starting canonical chain of a given size, it can be extended
// with various length chains.
func TestExtendCanonicalHeaders(t *testing.T) {
	testExtendCanonical(t, false, rawdb.HashScheme)
	testExtendCanonical(t, false, rawdb.PathScheme)
}
func TestExtendCanonicalBlocks(t *testing.T) {
	testExtendCanonical(t, true, rawdb.HashScheme)
	testExtendCanonical(t, true, rawdb.PathScheme)
}

func testExtendCanonical(t *testing.T, full bool, scheme string) {
	length := 5

	// Make first chain starting from genesis
	_, _, processor, err := newCanonical(ethash.NewFaker(), length, full, scheme)
	if err != nil {
		t.Fatalf("failed to make new canonical chain: %v", err)
	}
	defer processor.Stop()

	// Define the difficulty comparator
	better := func(td1, td2 *big.Int) {
		if td2.Cmp(td1) <= 0 {
			t.Errorf("total difficulty mismatch: have %v, expected more than %v", td2, td1)
		}
	}
	// Start fork from current height
	testFork(t, processor, length, 1, full, better, scheme)
	testFork(t, processor, length, 2, full, better, scheme)
	testFork(t, processor, length, 5, full, better, scheme)
	testFork(t, processor, length, 10, full, better, scheme)
}

// Tests that given a starting canonical chain of a given size, it can be extended
// with various length chains.
func TestExtendCanonicalHeadersAfterMerge(t *testing.T) {
	testExtendCanonicalAfterMerge(t, false, rawdb.HashScheme)
	testExtendCanonicalAfterMerge(t, false, rawdb.PathScheme)
}
func TestExtendCanonicalBlocksAfterMerge(t *testing.T) {
	testExtendCanonicalAfterMerge(t, true, rawdb.HashScheme)
	testExtendCanonicalAfterMerge(t, true, rawdb.PathScheme)
}

func testExtendCanonicalAfterMerge(t *testing.T, full bool, scheme string) {
	length := 5

	// Make first chain starting from genesis
	_, _, processor, err := newCanonical(ethash.NewFaker(), length, full, scheme)
	if err != nil {
		t.Fatalf("failed to make new canonical chain: %v", err)
	}
	defer processor.Stop()

	testInsertAfterMerge(t, processor, length, 1, full, scheme)
	testInsertAfterMerge(t, processor, length, 10, full, scheme)
}

// Tests that given a starting canonical chain of a given size, creating shorter
// forks do not take canonical ownership.
func TestShorterForkHeaders(t *testing.T) {
	testShorterFork(t, false, rawdb.HashScheme)
	testShorterFork(t, false, rawdb.PathScheme)
}
func TestShorterForkBlocks(t *testing.T) {
	testShorterFork(t, true, rawdb.HashScheme)
	testShorterFork(t, true, rawdb.PathScheme)
}

func testShorterFork(t *testing.T, full bool, scheme string) {
	length := 10

	// Make first chain starting from genesis
	_, _, processor, err := newCanonical(ethash.NewFaker(), length, full, scheme)
	if err != nil {
		t.Fatalf("failed to make new canonical chain: %v", err)
	}
	defer processor.Stop()

	// Define the difficulty comparator
	worse := func(td1, td2 *big.Int) {
		if td2.Cmp(td1) >= 0 {
			t.Errorf("total difficulty mismatch: have %v, expected less than %v", td2, td1)
		}
	}
	// Sum of numbers must be less than `length` for this to be a shorter fork
	testFork(t, processor, 0, 3, full, worse, scheme)
	testFork(t, processor, 0, 7, full, worse, scheme)
	testFork(t, processor, 1, 1, full, worse, scheme)
	testFork(t, processor, 1, 7, full, worse, scheme)
	testFork(t, processor, 5, 3, full, worse, scheme)
	testFork(t, processor, 5, 4, full, worse, scheme)
}

// Tests that given a starting canonical chain of a given size, creating shorter
// forks do not take canonical ownership.
func TestShorterForkHeadersAfterMerge(t *testing.T) {
	testShorterForkAfterMerge(t, false, rawdb.HashScheme)
	testShorterForkAfterMerge(t, false, rawdb.PathScheme)
}
func TestShorterForkBlocksAfterMerge(t *testing.T) {
	testShorterForkAfterMerge(t, true, rawdb.HashScheme)
	testShorterForkAfterMerge(t, true, rawdb.PathScheme)
}

func testShorterForkAfterMerge(t *testing.T, full bool, scheme string) {
	length := 10

	// Make first chain starting from genesis
	_, _, processor, err := newCanonical(ethash.NewFaker(), length, full, scheme)
	if err != nil {
		t.Fatalf("failed to make new canonical chain: %v", err)
	}
	defer processor.Stop()

	testInsertAfterMerge(t, processor, 0, 3, full, scheme)
	testInsertAfterMerge(t, processor, 0, 7, full, scheme)
	testInsertAfterMerge(t, processor, 1, 1, full, scheme)
	testInsertAfterMerge(t, processor, 1, 7, full, scheme)
	testInsertAfterMerge(t, processor, 5, 3, full, scheme)
	testInsertAfterMerge(t, processor, 5, 4, full, scheme)
}

// Tests that given a starting canonical chain of a given size, creating longer
// forks do take canonical ownership.
func TestLongerForkHeaders(t *testing.T) {
	testLongerFork(t, false, rawdb.HashScheme)
	testLongerFork(t, false, rawdb.PathScheme)
}
func TestLongerForkBlocks(t *testing.T) {
	testLongerFork(t, true, rawdb.HashScheme)
	testLongerFork(t, true, rawdb.PathScheme)
}

func testLongerFork(t *testing.T, full bool, scheme string) {
	length := 10

	// Make first chain starting from genesis
	_, _, processor, err := newCanonical(ethash.NewFaker(), length, full, scheme)
	if err != nil {
		t.Fatalf("failed to make new canonical chain: %v", err)
	}
	defer processor.Stop()

	testInsertAfterMerge(t, processor, 0, 11, full, scheme)
	testInsertAfterMerge(t, processor, 0, 15, full, scheme)
	testInsertAfterMerge(t, processor, 1, 10, full, scheme)
	testInsertAfterMerge(t, processor, 1, 12, full, scheme)
	testInsertAfterMerge(t, processor, 5, 6, full, scheme)
	testInsertAfterMerge(t, processor, 5, 8, full, scheme)
}

// Tests that given a starting canonical chain of a given size, creating longer
// forks do take canonical ownership.
func TestLongerForkHeadersAfterMerge(t *testing.T) {
	testLongerForkAfterMerge(t, false, rawdb.HashScheme)
	testLongerForkAfterMerge(t, false, rawdb.PathScheme)
}
func TestLongerForkBlocksAfterMerge(t *testing.T) {
	testLongerForkAfterMerge(t, true, rawdb.HashScheme)
	testLongerForkAfterMerge(t, true, rawdb.PathScheme)
}

func testLongerForkAfterMerge(t *testing.T, full bool, scheme string) {
	length := 10

	// Make first chain starting from genesis
	_, _, processor, err := newCanonical(ethash.NewFaker(), length, full, scheme)
	if err != nil {
		t.Fatalf("failed to make new canonical chain: %v", err)
	}
	defer processor.Stop()

	testInsertAfterMerge(t, processor, 0, 11, full, scheme)
	testInsertAfterMerge(t, processor, 0, 15, full, scheme)
	testInsertAfterMerge(t, processor, 1, 10, full, scheme)
	testInsertAfterMerge(t, processor, 1, 12, full, scheme)
	testInsertAfterMerge(t, processor, 5, 6, full, scheme)
	testInsertAfterMerge(t, processor, 5, 8, full, scheme)
}

// Tests that given a starting canonical chain of a given size, creating equal
// forks do take canonical ownership.
func TestEqualForkHeaders(t *testing.T) {
	testEqualFork(t, false, rawdb.HashScheme)
	testEqualFork(t, false, rawdb.PathScheme)
}
func TestEqualForkBlocks(t *testing.T) {
	testEqualFork(t, true, rawdb.HashScheme)
	testEqualFork(t, true, rawdb.PathScheme)
}

func testEqualFork(t *testing.T, full bool, scheme string) {
	length := 10

	// Make first chain starting from genesis
	_, _, processor, err := newCanonical(ethash.NewFaker(), length, full, scheme)
	if err != nil {
		t.Fatalf("failed to make new canonical chain: %v", err)
	}
	defer processor.Stop()

	// Define the difficulty comparator
	equal := func(td1, td2 *big.Int) {
		if td2.Cmp(td1) != 0 {
			t.Errorf("total difficulty mismatch: have %v, want %v", td2, td1)
		}
	}
	// Sum of numbers must be equal to `length` for this to be an equal fork
	testFork(t, processor, 0, 10, full, equal, scheme)
	testFork(t, processor, 1, 9, full, equal, scheme)
	testFork(t, processor, 2, 8, full, equal, scheme)
	testFork(t, processor, 5, 5, full, equal, scheme)
	testFork(t, processor, 6, 4, full, equal, scheme)
	testFork(t, processor, 9, 1, full, equal, scheme)
}

// Tests that given a starting canonical chain of a given size, creating equal
// forks do take canonical ownership.
func TestEqualForkHeadersAfterMerge(t *testing.T) {
	testEqualForkAfterMerge(t, false, rawdb.HashScheme)
	testEqualForkAfterMerge(t, false, rawdb.PathScheme)
}
func TestEqualForkBlocksAfterMerge(t *testing.T) {
	testEqualForkAfterMerge(t, true, rawdb.HashScheme)
	testEqualForkAfterMerge(t, true, rawdb.PathScheme)
}

func testEqualForkAfterMerge(t *testing.T, full bool, scheme string) {
	length := 10

	// Make first chain starting from genesis
	_, _, processor, err := newCanonical(ethash.NewFaker(), length, full, scheme)
	if err != nil {
		t.Fatalf("failed to make new canonical chain: %v", err)
	}
	defer processor.Stop()

	testInsertAfterMerge(t, processor, 0, 10, full, scheme)
	testInsertAfterMerge(t, processor, 1, 9, full, scheme)
	testInsertAfterMerge(t, processor, 2, 8, full, scheme)
	testInsertAfterMerge(t, processor, 5, 5, full, scheme)
	testInsertAfterMerge(t, processor, 6, 4, full, scheme)
	testInsertAfterMerge(t, processor, 9, 1, full, scheme)
}

// Tests that chains missing links do not get accepted by the processor.
func TestBrokenHeaderChain(t *testing.T) {
	testBrokenChain(t, false, rawdb.HashScheme)
	testBrokenChain(t, false, rawdb.PathScheme)
}
func TestBrokenBlockChain(t *testing.T) {
	testBrokenChain(t, true, rawdb.HashScheme)
	testBrokenChain(t, true, rawdb.PathScheme)
}

func testBrokenChain(t *testing.T, full bool, scheme string) {
	// Make chain starting from genesis
	genDb, _, blockchain, err := newCanonical(ethash.NewFaker(), 10, full, scheme)
	if err != nil {
		t.Fatalf("failed to make new canonical chain: %v", err)
	}
	defer blockchain.Stop()

	// Create a forked chain, and try to insert with a missing link
	if full {
		chain := makeBlockChain(blockchain.chainConfig, blockchain.GetBlockByHash(blockchain.CurrentBlock().Hash()), 5, ethash.NewFaker(), genDb, forkSeed)[1:]
		if err := testBlockChainImport(chain, blockchain); err == nil {
			t.Errorf("broken block chain not reported")
		}
	} else {
		chain := makeHeaderChain(blockchain.chainConfig, blockchain.CurrentHeader(), 5, ethash.NewFaker(), genDb, forkSeed)[1:]
		if err := testHeaderChainImport(chain, blockchain); err == nil {
			t.Errorf("broken header chain not reported")
		}
	}
}

// Tests that reorganising a long difficult chain after a short easy one
// overwrites the canonical numbers and links in the database.
func TestReorgLongHeaders(t *testing.T) {
	testReorgLong(t, false, rawdb.HashScheme)
	testReorgLong(t, false, rawdb.PathScheme)
}
func TestReorgLongBlocks(t *testing.T) {
	testReorgLong(t, true, rawdb.HashScheme)
	testReorgLong(t, true, rawdb.PathScheme)
}

func testReorgLong(t *testing.T, full bool, scheme string) {
	testReorg(t, []int64{0, 0, -9}, []int64{0, 0, 0, -9}, 393280+params.GenesisDifficulty.Int64(), full, scheme)
}

// Tests that reorganising a short difficult chain after a long easy one
// overwrites the canonical numbers and links in the database.
func TestReorgShortHeaders(t *testing.T) {
	testReorgShort(t, false, rawdb.HashScheme)
	testReorgShort(t, false, rawdb.PathScheme)
}
func TestReorgShortBlocks(t *testing.T) {
	testReorgShort(t, true, rawdb.HashScheme)
	testReorgShort(t, true, rawdb.PathScheme)
}

func testReorgShort(t *testing.T, full bool, scheme string) {
	// Create a long easy chain vs. a short heavy one. Due to difficulty adjustment
	// we need a fairly long chain of blocks with different difficulties for a short
	// one to become heavier than a long one. The 96 is an empirical value.
	easy := make([]int64, 96)
	for i := 0; i < len(easy); i++ {
		easy[i] = 60
	}
	diff := make([]int64, len(easy)-1)
	for i := 0; i < len(diff); i++ {
		diff[i] = -9
	}
	testReorg(t, easy, diff, 12615120+params.GenesisDifficulty.Int64(), full, scheme)
}

func testReorg(t *testing.T, first, second []int64, td int64, full bool, scheme string) {
	// Create a pristine chain and database
	genDb, _, blockchain, err := newCanonical(ethash.NewFaker(), 0, full, scheme)
	if err != nil {
		t.Fatalf("failed to create pristine chain: %v", err)
	}
	defer blockchain.Stop()

	// Insert an easy and a difficult chain afterwards
	easyBlocks, _ := GenerateChain(params.TestChainConfig, blockchain.GetBlockByHash(blockchain.CurrentBlock().Hash()), ethash.NewFaker(), genDb, len(first), func(i int, b *BlockGen) {
		b.OffsetTime(first[i])
	})
	diffBlocks, _ := GenerateChain(params.TestChainConfig, blockchain.GetBlockByHash(blockchain.CurrentBlock().Hash()), ethash.NewFaker(), genDb, len(second), func(i int, b *BlockGen) {
		b.OffsetTime(second[i])
	})
	if full {
		if _, err := blockchain.InsertChain(easyBlocks); err != nil {
			t.Fatalf("failed to insert easy chain: %v", err)
		}
		if _, err := blockchain.InsertChain(diffBlocks); err != nil {
			t.Fatalf("failed to insert difficult chain: %v", err)
		}
	} else {
		easyHeaders := make([]*types.Header, len(easyBlocks))
		for i, block := range easyBlocks {
			easyHeaders[i] = block.Header()
		}
		diffHeaders := make([]*types.Header, len(diffBlocks))
		for i, block := range diffBlocks {
			diffHeaders[i] = block.Header()
		}
		if _, err := blockchain.InsertHeaderChain(easyHeaders); err != nil {
			t.Fatalf("failed to insert easy chain: %v", err)
		}
		if _, err := blockchain.InsertHeaderChain(diffHeaders); err != nil {
			t.Fatalf("failed to insert difficult chain: %v", err)
		}
	}
	// Check that the chain is valid number and link wise
	if full {
		prev := blockchain.CurrentBlock()
		for block := blockchain.GetBlockByNumber(blockchain.CurrentBlock().Number.Uint64() - 1); block.NumberU64() != 0; prev, block = block.Header(), blockchain.GetBlockByNumber(block.NumberU64()-1) {
			if prev.ParentHash != block.Hash() {
				t.Errorf("parent block hash mismatch: have %x, want %x", prev.ParentHash, block.Hash())
			}
		}
	} else {
		prev := blockchain.CurrentHeader()
		for header := blockchain.GetHeaderByNumber(blockchain.CurrentHeader().Number.Uint64() - 1); header.Number.Uint64() != 0; prev, header = header, blockchain.GetHeaderByNumber(header.Number.Uint64()-1) {
			if prev.ParentHash != header.Hash() {
				t.Errorf("parent header hash mismatch: have %x, want %x", prev.ParentHash, header.Hash())
			}
		}
	}
	// Make sure the chain total difficulty is the correct one
	want := new(big.Int).Add(blockchain.genesisBlock.Difficulty(), big.NewInt(td))
	if full {
		cur := blockchain.CurrentBlock()
		if have := blockchain.GetTd(cur.Hash(), cur.Number.Uint64()); have.Cmp(want) != 0 {
			t.Errorf("total difficulty mismatch: have %v, want %v", have, want)
		}
	} else {
		cur := blockchain.CurrentHeader()
		if have := blockchain.GetTd(cur.Hash(), cur.Number.Uint64()); have.Cmp(want) != 0 {
			t.Errorf("total difficulty mismatch: have %v, want %v", have, want)
		}
	}
}

// Tests chain insertions in the face of one entity containing an invalid nonce.
func TestHeadersInsertNonceError(t *testing.T) {
	testInsertNonceError(t, false, rawdb.HashScheme)
	testInsertNonceError(t, false, rawdb.PathScheme)
}
func TestBlocksInsertNonceError(t *testing.T) {
	testInsertNonceError(t, true, rawdb.HashScheme)
	testInsertNonceError(t, true, rawdb.PathScheme)
}

func testInsertNonceError(t *testing.T, full bool, scheme string) {
	doTest := func(i int) {
		// Create a pristine chain and database
		genDb, _, blockchain, err := newCanonical(ethash.NewFaker(), 0, full, scheme)
		if err != nil {
			t.Fatalf("failed to create pristine chain: %v", err)
		}
		defer blockchain.Stop()

		// Create and insert a chain with a failing nonce
		var (
			failAt  int
			failRes int
			failNum uint64
		)
		if full {
			blocks := makeBlockChain(blockchain.chainConfig, blockchain.GetBlockByHash(blockchain.CurrentBlock().Hash()), i, ethash.NewFaker(), genDb, 0)

			failAt = rand.Int() % len(blocks)
			failNum = blocks[failAt].NumberU64()

			blockchain.engine = ethash.NewFakeFailer(failNum)
			failRes, err = blockchain.InsertChain(blocks)
		} else {
			headers := makeHeaderChain(blockchain.chainConfig, blockchain.CurrentHeader(), i, ethash.NewFaker(), genDb, 0)

			failAt = rand.Int() % len(headers)
			failNum = headers[failAt].Number.Uint64()

			blockchain.engine = ethash.NewFakeFailer(failNum)
			blockchain.hc.engine = blockchain.engine
			failRes, err = blockchain.InsertHeaderChain(headers)
		}
		// Check that the returned error indicates the failure
		if failRes != failAt {
			t.Errorf("test %d: failure (%v) index mismatch: have %d, want %d", i, err, failRes, failAt)
		}
		// Check that all blocks after the failing block have been inserted
		for j := 0; j < i-failAt; j++ {
			if full {
				if block := blockchain.GetBlockByNumber(failNum + uint64(j)); block != nil {
					t.Errorf("test %d: invalid block in chain: %v", i, block)
				}
			} else {
				if header := blockchain.GetHeaderByNumber(failNum + uint64(j)); header != nil {
					t.Errorf("test %d: invalid header in chain: %v", i, header)
				}
			}
		}
	}
	for i := 1; i < 25 && !t.Failed(); i++ {
		doTest(i)
	}
}

// Tests that fast importing a block chain produces the same chain data as the
// classical full block processing.
func TestFastVsFullChains(t *testing.T) {
	testFastVsFullChains(t, rawdb.HashScheme)
	testFastVsFullChains(t, rawdb.PathScheme)
}

func testFastVsFullChains(t *testing.T, scheme string) {
	// Configure and generate a sample block chain
	var (
		key, _  = crypto.HexToECDSA("b71c71a67e1177ad4e901695e1b4b9ee17ae16c6668d313eac2f96dbcda3f291")
		address = crypto.PubkeyToAddress(key.PublicKey)
		funds   = big.NewInt(1000000000000000)
		gspec   = &Genesis{
			Config:  params.TestChainConfig,
			Alloc:   types.GenesisAlloc{address: {Balance: funds}},
			BaseFee: big.NewInt(params.InitialBaseFee),
		}
		signer = types.LatestSigner(gspec.Config)
	)
	_, blocks, receipts := GenerateChainWithGenesis(gspec, ethash.NewFaker(), 1024, func(i int, block *BlockGen) {
		block.SetCoinbase(common.Address{0x00})

		// If the block number is multiple of 3, send a few bonus transactions to the miner
		if i%3 == 2 {
			for j := 0; j < i%4+1; j++ {
				tx, err := types.SignTx(types.NewTransaction(block.TxNonce(address), common.Address{0x00}, big.NewInt(1000), params.TxGas, block.header.BaseFee, nil), signer, key)
				if err != nil {
					panic(err)
				}
				block.AddTx(tx)
			}
		}
		// If the block number is a multiple of 5, add an uncle to the block
		if i%5 == 4 {
			block.AddUncle(&types.Header{ParentHash: block.PrevBlock(i - 2).Hash(), Number: big.NewInt(int64(i))})
		}
	})
	// Import the chain as an archive node for the comparison baseline
	archiveDb := rawdb.NewMemoryDatabase()
	archive, _ := NewBlockChain(archiveDb, DefaultCacheConfigWithScheme(scheme), gspec, nil, ethash.NewFaker(), vm.Config{}, nil)
	defer archive.Stop()

	if n, err := archive.InsertChain(blocks); err != nil {
		t.Fatalf("failed to process block %d: %v", n, err)
	}
	// Fast import the chain as a non-archive node to test
	fastDb := rawdb.NewMemoryDatabase()
	fast, _ := NewBlockChain(fastDb, DefaultCacheConfigWithScheme(scheme), gspec, nil, ethash.NewFaker(), vm.Config{}, nil)
	defer fast.Stop()

	headers := make([]*types.Header, len(blocks))
	for i, block := range blocks {
		headers[i] = block.Header()
	}
	if n, err := fast.InsertHeaderChain(headers); err != nil {
		t.Fatalf("failed to insert header %d: %v", n, err)
	}
	if n, err := fast.InsertReceiptChain(blocks, receipts, 0); err != nil {
		t.Fatalf("failed to insert receipt %d: %v", n, err)
	}
	// Freezer style fast import the chain.
	ancientDb, err := rawdb.NewDatabaseWithFreezer(rawdb.NewMemoryDatabase(), "", "", false)
	if err != nil {
		t.Fatalf("failed to create temp freezer db: %v", err)
	}
	defer ancientDb.Close()

	ancient, _ := NewBlockChain(ancientDb, DefaultCacheConfigWithScheme(scheme), gspec, nil, ethash.NewFaker(), vm.Config{}, nil)
	defer ancient.Stop()

	if n, err := ancient.InsertHeaderChain(headers); err != nil {
		t.Fatalf("failed to insert header %d: %v", n, err)
	}
	if n, err := ancient.InsertReceiptChain(blocks, receipts, uint64(len(blocks)/2)); err != nil {
		t.Fatalf("failed to insert receipt %d: %v", n, err)
	}

	// Iterate over all chain data components, and cross reference
	for i := 0; i < len(blocks); i++ {
		num, hash, time := blocks[i].NumberU64(), blocks[i].Hash(), blocks[i].Time()

		if ftd, atd := fast.GetTd(hash, num), archive.GetTd(hash, num); ftd.Cmp(atd) != 0 {
			t.Errorf("block #%d [%x]: td mismatch: fastdb %v, archivedb %v", num, hash, ftd, atd)
		}
		if antd, artd := ancient.GetTd(hash, num), archive.GetTd(hash, num); antd.Cmp(artd) != 0 {
			t.Errorf("block #%d [%x]: td mismatch: ancientdb %v, archivedb %v", num, hash, antd, artd)
		}
		if fheader, aheader := fast.GetHeaderByHash(hash), archive.GetHeaderByHash(hash); fheader.Hash() != aheader.Hash() {
			t.Errorf("block #%d [%x]: header mismatch: fastdb %v, archivedb %v", num, hash, fheader, aheader)
		}
		if anheader, arheader := ancient.GetHeaderByHash(hash), archive.GetHeaderByHash(hash); anheader.Hash() != arheader.Hash() {
			t.Errorf("block #%d [%x]: header mismatch: ancientdb %v, archivedb %v", num, hash, anheader, arheader)
		}
		if fblock, arblock, anblock := fast.GetBlockByHash(hash), archive.GetBlockByHash(hash), ancient.GetBlockByHash(hash); fblock.Hash() != arblock.Hash() || anblock.Hash() != arblock.Hash() {
			t.Errorf("block #%d [%x]: block mismatch: fastdb %v, ancientdb %v, archivedb %v", num, hash, fblock, anblock, arblock)
		} else if types.DeriveSha(fblock.Transactions(), trie.NewStackTrie(nil)) != types.DeriveSha(arblock.Transactions(), trie.NewStackTrie(nil)) || types.DeriveSha(anblock.Transactions(), trie.NewStackTrie(nil)) != types.DeriveSha(arblock.Transactions(), trie.NewStackTrie(nil)) {
			t.Errorf("block #%d [%x]: transactions mismatch: fastdb %v, ancientdb %v, archivedb %v", num, hash, fblock.Transactions(), anblock.Transactions(), arblock.Transactions())
		} else if types.CalcUncleHash(fblock.Uncles()) != types.CalcUncleHash(arblock.Uncles()) || types.CalcUncleHash(anblock.Uncles()) != types.CalcUncleHash(arblock.Uncles()) {
			t.Errorf("block #%d [%x]: uncles mismatch: fastdb %v, ancientdb %v, archivedb %v", num, hash, fblock.Uncles(), anblock, arblock.Uncles())
		}

		// Check receipts.
		freceipts := rawdb.ReadReceipts(fastDb, hash, num, time, fast.Config())
		anreceipts := rawdb.ReadReceipts(ancientDb, hash, num, time, fast.Config())
		areceipts := rawdb.ReadReceipts(archiveDb, hash, num, time, fast.Config())
		if types.DeriveSha(freceipts, trie.NewStackTrie(nil)) != types.DeriveSha(areceipts, trie.NewStackTrie(nil)) {
			t.Errorf("block #%d [%x]: receipts mismatch: fastdb %v, ancientdb %v, archivedb %v", num, hash, freceipts, anreceipts, areceipts)
		}

		// Check that hash-to-number mappings are present in all databases.
		if m := rawdb.ReadHeaderNumber(fastDb, hash); m == nil || *m != num {
			t.Errorf("block #%d [%x]: wrong hash-to-number mapping in fastdb: %v", num, hash, m)
		}
		if m := rawdb.ReadHeaderNumber(ancientDb, hash); m == nil || *m != num {
			t.Errorf("block #%d [%x]: wrong hash-to-number mapping in ancientdb: %v", num, hash, m)
		}
		if m := rawdb.ReadHeaderNumber(archiveDb, hash); m == nil || *m != num {
			t.Errorf("block #%d [%x]: wrong hash-to-number mapping in archivedb: %v", num, hash, m)
		}
	}

	// Check that the canonical chains are the same between the databases
	for i := 0; i < len(blocks)+1; i++ {
		if fhash, ahash := rawdb.ReadCanonicalHash(fastDb, uint64(i)), rawdb.ReadCanonicalHash(archiveDb, uint64(i)); fhash != ahash {
			t.Errorf("block #%d: canonical hash mismatch: fastdb %v, archivedb %v", i, fhash, ahash)
		}
		if anhash, arhash := rawdb.ReadCanonicalHash(ancientDb, uint64(i)), rawdb.ReadCanonicalHash(archiveDb, uint64(i)); anhash != arhash {
			t.Errorf("block #%d: canonical hash mismatch: ancientdb %v, archivedb %v", i, anhash, arhash)
		}
	}
}

// Tests that various import methods move the chain head pointers to the correct
// positions.
func TestLightVsFastVsFullChainHeads(t *testing.T) {
	testLightVsFastVsFullChainHeads(t, rawdb.HashScheme)
	testLightVsFastVsFullChainHeads(t, rawdb.PathScheme)
}

func testLightVsFastVsFullChainHeads(t *testing.T, scheme string) {
	// Configure and generate a sample block chain
	var (
		key, _  = crypto.HexToECDSA("b71c71a67e1177ad4e901695e1b4b9ee17ae16c6668d313eac2f96dbcda3f291")
		address = crypto.PubkeyToAddress(key.PublicKey)
		funds   = big.NewInt(1000000000000000)
		gspec   = &Genesis{
			Config:  params.TestChainConfig,
			Alloc:   types.GenesisAlloc{address: {Balance: funds}},
			BaseFee: big.NewInt(params.InitialBaseFee),
		}
	)
	height := uint64(64)
	_, blocks, receipts := GenerateChainWithGenesis(gspec, ethash.NewFaker(), int(height), nil)

	// makeDb creates a db instance for testing.
	makeDb := func() ethdb.Database {
		db, err := rawdb.NewDatabaseWithFreezer(rawdb.NewMemoryDatabase(), "", "", false)
		if err != nil {
			t.Fatalf("failed to create temp freezer db: %v", err)
		}
		return db
	}
	// Configure a subchain to roll back
	remove := blocks[height/2].NumberU64()

	// Create a small assertion method to check the three heads
	assert := func(t *testing.T, kind string, chain *BlockChain, header uint64, fast uint64, block uint64) {
		t.Helper()

		if num := chain.CurrentBlock().Number.Uint64(); num != block {
			t.Errorf("%s head block mismatch: have #%v, want #%v", kind, num, block)
		}
		if num := chain.CurrentSnapBlock().Number.Uint64(); num != fast {
			t.Errorf("%s head snap-block mismatch: have #%v, want #%v", kind, num, fast)
		}
		if num := chain.CurrentHeader().Number.Uint64(); num != header {
			t.Errorf("%s head header mismatch: have #%v, want #%v", kind, num, header)
		}
	}
	// Import the chain as an archive node and ensure all pointers are updated
	archiveDb := makeDb()
	defer archiveDb.Close()

	archiveCaching := *defaultCacheConfig
	archiveCaching.TrieDirtyDisabled = true
	archiveCaching.StateScheme = scheme

	archive, _ := NewBlockChain(archiveDb, &archiveCaching, gspec, nil, ethash.NewFaker(), vm.Config{}, nil)
	if n, err := archive.InsertChain(blocks); err != nil {
		t.Fatalf("failed to process block %d: %v", n, err)
	}
	defer archive.Stop()

	assert(t, "archive", archive, height, height, height)
	archive.SetHead(remove - 1)
	assert(t, "archive", archive, height/2, height/2, height/2)

	// Import the chain as a non-archive node and ensure all pointers are updated
	fastDb := makeDb()
	defer fastDb.Close()
	fast, _ := NewBlockChain(fastDb, DefaultCacheConfigWithScheme(scheme), gspec, nil, ethash.NewFaker(), vm.Config{}, nil)
	defer fast.Stop()

	headers := make([]*types.Header, len(blocks))
	for i, block := range blocks {
		headers[i] = block.Header()
	}
	if n, err := fast.InsertHeaderChain(headers); err != nil {
		t.Fatalf("failed to insert header %d: %v", n, err)
	}
	if n, err := fast.InsertReceiptChain(blocks, receipts, 0); err != nil {
		t.Fatalf("failed to insert receipt %d: %v", n, err)
	}
	assert(t, "fast", fast, height, height, 0)
	fast.SetHead(remove - 1)
	assert(t, "fast", fast, height/2, height/2, 0)

	// Import the chain as a ancient-first node and ensure all pointers are updated
	ancientDb := makeDb()
	defer ancientDb.Close()
	ancient, _ := NewBlockChain(ancientDb, DefaultCacheConfigWithScheme(scheme), gspec, nil, ethash.NewFaker(), vm.Config{}, nil)
	defer ancient.Stop()

	if n, err := ancient.InsertHeaderChain(headers); err != nil {
		t.Fatalf("failed to insert header %d: %v", n, err)
	}
	if n, err := ancient.InsertReceiptChain(blocks, receipts, uint64(3*len(blocks)/4)); err != nil {
		t.Fatalf("failed to insert receipt %d: %v", n, err)
	}
	assert(t, "ancient", ancient, height, height, 0)
	ancient.SetHead(remove - 1)
	assert(t, "ancient", ancient, 0, 0, 0)

	if frozen, err := ancientDb.Ancients(); err != nil || frozen != 1 {
		t.Fatalf("failed to truncate ancient store, want %v, have %v", 1, frozen)
	}
	// Import the chain as a light node and ensure all pointers are updated
	lightDb := makeDb()
	defer lightDb.Close()
	light, _ := NewBlockChain(lightDb, DefaultCacheConfigWithScheme(scheme), gspec, nil, ethash.NewFaker(), vm.Config{}, nil)
	if n, err := light.InsertHeaderChain(headers); err != nil {
		t.Fatalf("failed to insert header %d: %v", n, err)
	}
	defer light.Stop()

	assert(t, "light", light, height, 0, 0)
	light.SetHead(remove - 1)
	assert(t, "light", light, height/2, 0, 0)
}

// Tests that chain reorganisations handle transaction removals and reinsertions.
func TestChainTxReorgs(t *testing.T) {
	testChainTxReorgs(t, rawdb.HashScheme)
	testChainTxReorgs(t, rawdb.PathScheme)
}

func testChainTxReorgs(t *testing.T, scheme string) {
	var (
		key1, _ = crypto.HexToECDSA("b71c71a67e1177ad4e901695e1b4b9ee17ae16c6668d313eac2f96dbcda3f291")
		key2, _ = crypto.HexToECDSA("8a1f9a8f95be41cd7ccb6168179afb4504aefe388d1e14474d32c45c72ce7b7a")
		key3, _ = crypto.HexToECDSA("49a7b37aa6f6645917e7b807e9d1c00d4fa71f18343b0d4122a4d2df64dd6fee")
		addr1   = crypto.PubkeyToAddress(key1.PublicKey)
		addr2   = crypto.PubkeyToAddress(key2.PublicKey)
		addr3   = crypto.PubkeyToAddress(key3.PublicKey)
		gspec   = &Genesis{
			Config:   params.TestChainConfig,
			GasLimit: 3141592,
			Alloc: types.GenesisAlloc{
				addr1: {Balance: big.NewInt(1000000000000000)},
				addr2: {Balance: big.NewInt(1000000000000000)},
				addr3: {Balance: big.NewInt(1000000000000000)},
			},
		}
		signer = types.LatestSigner(gspec.Config)
	)

	// Create two transactions shared between the chains:
	//  - postponed: transaction included at a later block in the forked chain
	//  - swapped: transaction included at the same block number in the forked chain
	postponed, _ := types.SignTx(types.NewTransaction(0, addr1, big.NewInt(1000), params.TxGas, big.NewInt(params.InitialBaseFee), nil), signer, key1)
	swapped, _ := types.SignTx(types.NewTransaction(1, addr1, big.NewInt(1000), params.TxGas, big.NewInt(params.InitialBaseFee), nil), signer, key1)

	// Create two transactions that will be dropped by the forked chain:
	//  - pastDrop: transaction dropped retroactively from a past block
	//  - freshDrop: transaction dropped exactly at the block where the reorg is detected
	var pastDrop, freshDrop *types.Transaction

	// Create three transactions that will be added in the forked chain:
	//  - pastAdd:   transaction added before the reorganization is detected
	//  - freshAdd:  transaction added at the exact block the reorg is detected
	//  - futureAdd: transaction added after the reorg has already finished
	var pastAdd, freshAdd, futureAdd *types.Transaction

	_, chain, _ := GenerateChainWithGenesis(gspec, ethash.NewFaker(), 3, func(i int, gen *BlockGen) {
		switch i {
		case 0:
			pastDrop, _ = types.SignTx(types.NewTransaction(gen.TxNonce(addr2), addr2, big.NewInt(1000), params.TxGas, gen.header.BaseFee, nil), signer, key2)

			gen.AddTx(pastDrop)  // This transaction will be dropped in the fork from below the split point
			gen.AddTx(postponed) // This transaction will be postponed till block #3 in the fork

		case 2:
			freshDrop, _ = types.SignTx(types.NewTransaction(gen.TxNonce(addr2), addr2, big.NewInt(1000), params.TxGas, gen.header.BaseFee, nil), signer, key2)

			gen.AddTx(freshDrop) // This transaction will be dropped in the fork from exactly at the split point
			gen.AddTx(swapped)   // This transaction will be swapped out at the exact height

			gen.OffsetTime(9) // Lower the block difficulty to simulate a weaker chain
		}
	})
	// Import the chain. This runs all block validation rules.
	db := rawdb.NewMemoryDatabase()
	blockchain, _ := NewBlockChain(db, DefaultCacheConfigWithScheme(scheme), gspec, nil, ethash.NewFaker(), vm.Config{}, nil)
	if i, err := blockchain.InsertChain(chain); err != nil {
		t.Fatalf("failed to insert original chain[%d]: %v", i, err)
	}
	defer blockchain.Stop()

	// overwrite the old chain
	_, chain, _ = GenerateChainWithGenesis(gspec, ethash.NewFaker(), 5, func(i int, gen *BlockGen) {
		switch i {
		case 0:
			pastAdd, _ = types.SignTx(types.NewTransaction(gen.TxNonce(addr3), addr3, big.NewInt(1000), params.TxGas, gen.header.BaseFee, nil), signer, key3)
			gen.AddTx(pastAdd) // This transaction needs to be injected during reorg

		case 2:
			gen.AddTx(postponed) // This transaction was postponed from block #1 in the original chain
			gen.AddTx(swapped)   // This transaction was swapped from the exact current spot in the original chain

			freshAdd, _ = types.SignTx(types.NewTransaction(gen.TxNonce(addr3), addr3, big.NewInt(1000), params.TxGas, gen.header.BaseFee, nil), signer, key3)
			gen.AddTx(freshAdd) // This transaction will be added exactly at reorg time

		case 3:
			futureAdd, _ = types.SignTx(types.NewTransaction(gen.TxNonce(addr3), addr3, big.NewInt(1000), params.TxGas, gen.header.BaseFee, nil), signer, key3)
			gen.AddTx(futureAdd) // This transaction will be added after a full reorg
		}
	})
	if _, err := blockchain.InsertChain(chain); err != nil {
		t.Fatalf("failed to insert forked chain: %v", err)
	}

	// removed tx
	for i, tx := range (types.Transactions{pastDrop, freshDrop}) {
		if txn, _, _, _ := rawdb.ReadTransaction(db, tx.Hash()); txn != nil {
			t.Errorf("drop %d: tx %v found while shouldn't have been", i, txn)
		}
		if rcpt, _, _, _ := rawdb.ReadReceipt(db, tx.Hash(), blockchain.Config()); rcpt != nil {
			t.Errorf("drop %d: receipt %v found while shouldn't have been", i, rcpt)
		}
	}
	// added tx
	for i, tx := range (types.Transactions{pastAdd, freshAdd, futureAdd}) {
		if txn, _, _, _ := rawdb.ReadTransaction(db, tx.Hash()); txn == nil {
			t.Errorf("add %d: expected tx to be found", i)
		}
		if rcpt, _, _, _ := rawdb.ReadReceipt(db, tx.Hash(), blockchain.Config()); rcpt == nil {
			t.Errorf("add %d: expected receipt to be found", i)
		}
	}
	// shared tx
	for i, tx := range (types.Transactions{postponed, swapped}) {
		if txn, _, _, _ := rawdb.ReadTransaction(db, tx.Hash()); txn == nil {
			t.Errorf("share %d: expected tx to be found", i)
		}
		if rcpt, _, _, _ := rawdb.ReadReceipt(db, tx.Hash(), blockchain.Config()); rcpt == nil {
			t.Errorf("share %d: expected receipt to be found", i)
		}
	}
}

func TestLogReorgs(t *testing.T) {
	testLogReorgs(t, rawdb.HashScheme)
	testLogReorgs(t, rawdb.PathScheme)
}

func testLogReorgs(t *testing.T, scheme string) {
	var (
		key1, _ = crypto.HexToECDSA("b71c71a67e1177ad4e901695e1b4b9ee17ae16c6668d313eac2f96dbcda3f291")
		addr1   = crypto.PubkeyToAddress(key1.PublicKey)

		// this code generates a log
		code   = common.Hex2Bytes("60606040525b7f24ec1d3ff24c2f6ff210738839dbc339cd45a5294d85c79361016243157aae7b60405180905060405180910390a15b600a8060416000396000f360606040526008565b00")
		gspec  = &Genesis{Config: params.TestChainConfig, Alloc: types.GenesisAlloc{addr1: {Balance: big.NewInt(10000000000000000)}}}
		signer = types.LatestSigner(gspec.Config)
	)

	blockchain, _ := NewBlockChain(rawdb.NewMemoryDatabase(), DefaultCacheConfigWithScheme(scheme), gspec, nil, ethash.NewFaker(), vm.Config{}, nil)
	defer blockchain.Stop()

	rmLogsCh := make(chan RemovedLogsEvent)
	blockchain.SubscribeRemovedLogsEvent(rmLogsCh)
	_, chain, _ := GenerateChainWithGenesis(gspec, ethash.NewFaker(), 2, func(i int, gen *BlockGen) {
		if i == 1 {
			tx, err := types.SignTx(types.NewContractCreation(gen.TxNonce(addr1), new(big.Int), 1000000, gen.header.BaseFee, code), signer, key1)
			if err != nil {
				t.Fatalf("failed to create tx: %v", err)
			}
			gen.AddTx(tx)
		}
	})
	if _, err := blockchain.InsertChain(chain); err != nil {
		t.Fatalf("failed to insert chain: %v", err)
	}

	_, chain, _ = GenerateChainWithGenesis(gspec, ethash.NewFaker(), 3, func(i int, gen *BlockGen) {})
	done := make(chan struct{})
	go func() {
		ev := <-rmLogsCh
		if len(ev.Logs) == 0 {
			t.Error("expected logs")
		}
		close(done)
	}()
	if _, err := blockchain.InsertChain(chain); err != nil {
		t.Fatalf("failed to insert forked chain: %v", err)
	}
	timeout := time.NewTimer(1 * time.Second)
	defer timeout.Stop()
	select {
	case <-done:
	case <-timeout.C:
		t.Fatal("Timeout. There is no RemovedLogsEvent has been sent.")
	}
}

// This EVM code generates a log when the contract is created.
var logCode = common.Hex2Bytes("60606040525b7f24ec1d3ff24c2f6ff210738839dbc339cd45a5294d85c79361016243157aae7b60405180905060405180910390a15b600a8060416000396000f360606040526008565b00")

// This test checks that log events and RemovedLogsEvent are sent
// when the chain reorganizes.
func TestLogRebirth(t *testing.T) {
	testLogRebirth(t, rawdb.HashScheme)
	testLogRebirth(t, rawdb.PathScheme)
}

func testLogRebirth(t *testing.T, scheme string) {
	var (
		key1, _       = crypto.HexToECDSA("b71c71a67e1177ad4e901695e1b4b9ee17ae16c6668d313eac2f96dbcda3f291")
		addr1         = crypto.PubkeyToAddress(key1.PublicKey)
		gspec         = &Genesis{Config: params.TestChainConfig, Alloc: types.GenesisAlloc{addr1: {Balance: big.NewInt(10000000000000000)}}}
		signer        = types.LatestSigner(gspec.Config)
		engine        = ethash.NewFaker()
		blockchain, _ = NewBlockChain(rawdb.NewMemoryDatabase(), DefaultCacheConfigWithScheme(scheme), gspec, nil, engine, vm.Config{}, nil)
	)
	defer blockchain.Stop()

	// The event channels.
	newLogCh := make(chan []*types.Log, 10)
	rmLogsCh := make(chan RemovedLogsEvent, 10)
	blockchain.SubscribeLogsEvent(newLogCh)
	blockchain.SubscribeRemovedLogsEvent(rmLogsCh)

	// This chain contains 10 logs.
	genDb, chain, _ := GenerateChainWithGenesis(gspec, engine, 3, func(i int, gen *BlockGen) {
		if i < 2 {
			for ii := 0; ii < 5; ii++ {
				tx, err := types.SignNewTx(key1, signer, &types.LegacyTx{
					Nonce:    gen.TxNonce(addr1),
					GasPrice: gen.header.BaseFee,
					Gas:      uint64(1000001),
					Data:     logCode,
				})
				if err != nil {
					t.Fatalf("failed to create tx: %v", err)
				}
				gen.AddTx(tx)
			}
		}
	})
	if _, err := blockchain.InsertChain(chain); err != nil {
		t.Fatalf("failed to insert chain: %v", err)
	}
	checkLogEvents(t, newLogCh, rmLogsCh, 10, 0)

	// Generate long reorg chain containing more logs. Inserting the
	// chain removes one log and adds four.
	_, forkChain, _ := GenerateChainWithGenesis(gspec, engine, 3, func(i int, gen *BlockGen) {
		if i == 2 {
			// The last (head) block is not part of the reorg-chain, we can ignore it
			return
		}
		for ii := 0; ii < 5; ii++ {
			tx, err := types.SignNewTx(key1, signer, &types.LegacyTx{
				Nonce:    gen.TxNonce(addr1),
				GasPrice: gen.header.BaseFee,
				Gas:      uint64(1000000),
				Data:     logCode,
			})
			if err != nil {
				t.Fatalf("failed to create tx: %v", err)
			}
			gen.AddTx(tx)
		}
		gen.OffsetTime(-9) // higher block difficulty
	})
	if _, err := blockchain.InsertChain(forkChain); err != nil {
		t.Fatalf("failed to insert forked chain: %v", err)
	}
	checkLogEvents(t, newLogCh, rmLogsCh, 10, 10)

	// This chain segment is rooted in the original chain, but doesn't contain any logs.
	// When inserting it, the canonical chain switches away from forkChain and re-emits
	// the log event for the old chain, as well as a RemovedLogsEvent for forkChain.
	newBlocks, _ := GenerateChain(gspec.Config, chain[len(chain)-1], engine, genDb, 1, func(i int, gen *BlockGen) {})
	if _, err := blockchain.InsertChain(newBlocks); err != nil {
		t.Fatalf("failed to insert forked chain: %v", err)
	}
	checkLogEvents(t, newLogCh, rmLogsCh, 10, 10)
}

// This test is a variation of TestLogRebirth. It verifies that log events are emitted
// when a side chain containing log events overtakes the canonical chain.
func TestSideLogRebirth(t *testing.T) {
	testSideLogRebirth(t, rawdb.HashScheme)
	testSideLogRebirth(t, rawdb.PathScheme)
}

func testSideLogRebirth(t *testing.T, scheme string) {
	var (
		key1, _       = crypto.HexToECDSA("b71c71a67e1177ad4e901695e1b4b9ee17ae16c6668d313eac2f96dbcda3f291")
		addr1         = crypto.PubkeyToAddress(key1.PublicKey)
		gspec         = &Genesis{Config: params.TestChainConfig, Alloc: types.GenesisAlloc{addr1: {Balance: big.NewInt(10000000000000000)}}}
		signer        = types.LatestSigner(gspec.Config)
		blockchain, _ = NewBlockChain(rawdb.NewMemoryDatabase(), DefaultCacheConfigWithScheme(scheme), gspec, nil, ethash.NewFaker(), vm.Config{}, nil)
	)
	defer blockchain.Stop()

	newLogCh := make(chan []*types.Log, 10)
	rmLogsCh := make(chan RemovedLogsEvent, 10)
	blockchain.SubscribeLogsEvent(newLogCh)
	blockchain.SubscribeRemovedLogsEvent(rmLogsCh)

	_, chain, _ := GenerateChainWithGenesis(gspec, ethash.NewFaker(), 2, func(i int, gen *BlockGen) {
		if i == 1 {
			gen.OffsetTime(-9) // higher block difficulty
		}
	})
	if _, err := blockchain.InsertChain(chain); err != nil {
		t.Fatalf("failed to insert forked chain: %v", err)
	}
	checkLogEvents(t, newLogCh, rmLogsCh, 0, 0)

	// Generate side chain with lower difficulty, after the merge, the chain will be accepted even if it is lower difficulty
	genDb, sideChain, _ := GenerateChainWithGenesis(gspec, ethash.NewFaker(), 2, func(i int, gen *BlockGen) {
		if i == 1 {
			tx, err := types.SignTx(types.NewContractCreation(gen.TxNonce(addr1), new(big.Int), 1000000, gen.header.BaseFee, logCode), signer, key1)
			if err != nil {
				t.Fatalf("failed to create tx: %v", err)
			}
			gen.AddTx(tx)
		}
	})
	if _, err := blockchain.InsertChain(sideChain); err != nil {
		t.Fatalf("failed to insert forked chain: %v", err)
	}
	checkLogEvents(t, newLogCh, rmLogsCh, 1, 0)

	// Generate a new block based on side chain. Should not emit any events anymore.
	newBlocks, _ := GenerateChain(gspec.Config, sideChain[len(sideChain)-1], ethash.NewFaker(), genDb, 1, func(i int, gen *BlockGen) {})
	if _, err := blockchain.InsertChain(newBlocks); err != nil {
		t.Fatalf("failed to insert forked chain: %v", err)
	}
	checkLogEvents(t, newLogCh, rmLogsCh, 0, 0)
}

func checkLogEvents(t *testing.T, logsCh <-chan []*types.Log, rmLogsCh <-chan RemovedLogsEvent, wantNew, wantRemoved int) {
	t.Helper()
	var (
		countNew int
		countRm  int
		prev     int
	)
	// Drain events.
	for len(logsCh) > 0 {
		x := <-logsCh
		countNew += len(x)
		for _, log := range x {
			// We expect added logs to be in ascending order: 0:0, 0:1, 1:0 ...
			have := 100*int(log.BlockNumber) + int(log.TxIndex)
			if have < prev {
				t.Fatalf("Expected new logs to arrive in ascending order (%d < %d)", have, prev)
			}
			prev = have
		}
	}
	prev = 0
	for len(rmLogsCh) > 0 {
		x := <-rmLogsCh
		countRm += len(x.Logs)
		for _, log := range x.Logs {
			// We expect removed logs to be in ascending order: 0:0, 0:1, 1:0 ...
			have := 100*int(log.BlockNumber) + int(log.TxIndex)
			if have < prev {
				t.Fatalf("Expected removed logs to arrive in ascending order (%d < %d)", have, prev)
			}
			prev = have
		}
	}

	if countNew != wantNew {
		t.Fatalf("wrong number of log events: got %d, want %d", countNew, wantNew)
	}
	if countRm != wantRemoved {
		t.Fatalf("wrong number of removed log events: got %d, want %d", countRm, wantRemoved)
	}
}

func TestReorgSideEvent(t *testing.T) {
	testReorgSideEvent(t, rawdb.HashScheme)
	testReorgSideEvent(t, rawdb.PathScheme)
}

func testReorgSideEvent(t *testing.T, scheme string) {
	var (
		key1, _ = crypto.HexToECDSA("b71c71a67e1177ad4e901695e1b4b9ee17ae16c6668d313eac2f96dbcda3f291")
		addr1   = crypto.PubkeyToAddress(key1.PublicKey)
		gspec   = &Genesis{
			Config: params.TestChainConfig,
			Alloc:  types.GenesisAlloc{addr1: {Balance: big.NewInt(10000000000000000)}},
		}
		signer = types.LatestSigner(gspec.Config)
	)
	blockchain, _ := NewBlockChain(rawdb.NewMemoryDatabase(), DefaultCacheConfigWithScheme(scheme), gspec, nil, ethash.NewFaker(), vm.Config{}, nil)
	defer blockchain.Stop()

	_, chain, _ := GenerateChainWithGenesis(gspec, ethash.NewFaker(), 3, func(i int, gen *BlockGen) {})
	if _, err := blockchain.InsertChain(chain); err != nil {
		t.Fatalf("failed to insert chain: %v", err)
	}

	_, replacementBlocks, _ := GenerateChainWithGenesis(gspec, ethash.NewFaker(), 4, func(i int, gen *BlockGen) {
		tx, err := types.SignTx(types.NewContractCreation(gen.TxNonce(addr1), new(big.Int), 1000000, gen.header.BaseFee, nil), signer, key1)
		if i == 2 {
			gen.OffsetTime(-9)
		}
		if err != nil {
			t.Fatalf("failed to create tx: %v", err)
		}
		gen.AddTx(tx)
	})
	chainSideCh := make(chan ChainSideEvent, 64)
	blockchain.SubscribeChainSideEvent(chainSideCh)
	if _, err := blockchain.InsertChain(replacementBlocks); err != nil {
		t.Fatalf("failed to insert chain: %v", err)
	}

	expectedSideHashes := map[common.Hash]bool{
		chain[0].Hash(): true,
		chain[1].Hash(): true,
		chain[2].Hash(): true,
	}

	i := 0

	const timeoutDura = 10 * time.Second
	timeout := time.NewTimer(timeoutDura)
done:
	for {
		select {
		case ev := <-chainSideCh:
			block := ev.Block
			if _, ok := expectedSideHashes[block.Hash()]; !ok {
				t.Errorf("%d: didn't expect %x to be in side chain", i, block.Hash())
			}
			i++

			if i == len(expectedSideHashes) {
				timeout.Stop()

				break done
			}
			timeout.Reset(timeoutDura)

		case <-timeout.C:
			t.Fatalf("Timeout. Possibly not all blocks were triggered for sideevent: %v", i)
		}
	}

	// make sure no more events are fired
	select {
	case e := <-chainSideCh:
		t.Errorf("unexpected event fired: %v", e)
	case <-time.After(250 * time.Millisecond):
	}
}

// Tests if the canonical block can be fetched from the database during chain insertion.
func TestCanonicalBlockRetrieval(t *testing.T) {
	testCanonicalBlockRetrieval(t, rawdb.HashScheme)
	testCanonicalBlockRetrieval(t, rawdb.PathScheme)
}

func testCanonicalBlockRetrieval(t *testing.T, scheme string) {
	_, gspec, blockchain, err := newCanonical(ethash.NewFaker(), 0, true, scheme)
	if err != nil {
		t.Fatalf("failed to create pristine chain: %v", err)
	}
	defer blockchain.Stop()

	_, chain, _ := GenerateChainWithGenesis(gspec, ethash.NewFaker(), 10, func(i int, gen *BlockGen) {})

	var pend sync.WaitGroup
	pend.Add(len(chain))

	for i := range chain {
		go func(block *types.Block) {
			defer pend.Done()

			// try to retrieve a block by its canonical hash and see if the block data can be retrieved.
			for {
				ch := rawdb.ReadCanonicalHash(blockchain.db, block.NumberU64())
				if ch == (common.Hash{}) {
					continue // busy wait for canonical hash to be written
				}
				if ch != block.Hash() {
					t.Errorf("unknown canonical hash, want %s, got %s", block.Hash().Hex(), ch.Hex())
					return
				}
				fb := rawdb.ReadBlock(blockchain.db, ch, block.NumberU64())
				if fb == nil {
					t.Errorf("unable to retrieve block %d for canonical hash: %s", block.NumberU64(), ch.Hex())
					return
				}
				if fb.Hash() != block.Hash() {
					t.Errorf("invalid block hash for block %d, want %s, got %s", block.NumberU64(), block.Hash().Hex(), fb.Hash().Hex())
					return
				}
				return
			}
		}(chain[i])

		if _, err := blockchain.InsertChain(types.Blocks{chain[i]}); err != nil {
			t.Fatalf("failed to insert block %d: %v", i, err)
		}
	}
	pend.Wait()
}
func TestEIP155Transition(t *testing.T) {
	testEIP155Transition(t, rawdb.HashScheme)
	testEIP155Transition(t, rawdb.PathScheme)
}

func testEIP155Transition(t *testing.T, scheme string) {
	// Configure and generate a sample block chain
	var (
		key, _     = crypto.HexToECDSA("b71c71a67e1177ad4e901695e1b4b9ee17ae16c6668d313eac2f96dbcda3f291")
		address    = crypto.PubkeyToAddress(key.PublicKey)
		funds      = big.NewInt(1000000000)
		deleteAddr = common.Address{1}
		gspec      = &Genesis{
			Config: &params.ChainConfig{
				ChainID:        big.NewInt(1),
				EIP150Block:    big.NewInt(0),
				EIP155Block:    big.NewInt(2),
				HomesteadBlock: new(big.Int),
			},
			Alloc: types.GenesisAlloc{address: {Balance: funds}, deleteAddr: {Balance: new(big.Int)}},
		}
	)
	genDb, blocks, _ := GenerateChainWithGenesis(gspec, ethash.NewFaker(), 4, func(i int, block *BlockGen) {
		var (
			tx      *types.Transaction
			err     error
			basicTx = func(signer types.Signer) (*types.Transaction, error) {
				return types.SignTx(types.NewTransaction(block.TxNonce(address), common.Address{}, new(big.Int), 21000, new(big.Int), nil), signer, key)
			}
		)
		switch i {
		case 0:
			tx, err = basicTx(types.HomesteadSigner{})
			if err != nil {
				t.Fatal(err)
			}
			block.AddTx(tx)
		case 2:
			tx, err = basicTx(types.HomesteadSigner{})
			if err != nil {
				t.Fatal(err)
			}
			block.AddTx(tx)

			tx, err = basicTx(types.LatestSigner(gspec.Config))
			if err != nil {
				t.Fatal(err)
			}
			block.AddTx(tx)
		case 3:
			tx, err = basicTx(types.HomesteadSigner{})
			if err != nil {
				t.Fatal(err)
			}
			block.AddTx(tx)

			tx, err = basicTx(types.LatestSigner(gspec.Config))
			if err != nil {
				t.Fatal(err)
			}
			block.AddTx(tx)
		}
	})

	blockchain, _ := NewBlockChain(rawdb.NewMemoryDatabase(), DefaultCacheConfigWithScheme(scheme), gspec, nil, ethash.NewFaker(), vm.Config{}, nil)
	defer blockchain.Stop()

	if _, err := blockchain.InsertChain(blocks); err != nil {
		t.Fatal(err)
	}
	block := blockchain.GetBlockByNumber(1)
	if block.Transactions()[0].Protected() {
		t.Error("Expected block[0].txs[0] to not be replay protected")
	}

	block = blockchain.GetBlockByNumber(3)
	if block.Transactions()[0].Protected() {
		t.Error("Expected block[3].txs[0] to not be replay protected")
	}
	if !block.Transactions()[1].Protected() {
		t.Error("Expected block[3].txs[1] to be replay protected")
	}
	if _, err := blockchain.InsertChain(blocks[4:]); err != nil {
		t.Fatal(err)
	}

	// generate an invalid chain id transaction
	config := &params.ChainConfig{
		ChainID:        big.NewInt(2),
		EIP150Block:    big.NewInt(0),
		EIP155Block:    big.NewInt(2),
		HomesteadBlock: new(big.Int),
	}
	blocks, _ = GenerateChain(config, blocks[len(blocks)-1], ethash.NewFaker(), genDb, 4, func(i int, block *BlockGen) {
		var (
			tx      *types.Transaction
			err     error
			basicTx = func(signer types.Signer) (*types.Transaction, error) {
				return types.SignTx(types.NewTransaction(block.TxNonce(address), common.Address{}, new(big.Int), 21000, new(big.Int), nil), signer, key)
			}
		)
		if i == 0 {
			tx, err = basicTx(types.LatestSigner(config))
			if err != nil {
				t.Fatal(err)
			}
			block.AddTx(tx)
		}
	})
	_, err := blockchain.InsertChain(blocks)
	if have, want := err, types.ErrInvalidChainId; !errors.Is(have, want) {
		t.Errorf("have %v, want %v", have, want)
	}
}
func TestEIP161AccountRemoval(t *testing.T) {
	testEIP161AccountRemoval(t, rawdb.HashScheme)
	testEIP161AccountRemoval(t, rawdb.PathScheme)
}

func testEIP161AccountRemoval(t *testing.T, scheme string) {
	// Configure and generate a sample block chain
	var (
		key, _  = crypto.HexToECDSA("b71c71a67e1177ad4e901695e1b4b9ee17ae16c6668d313eac2f96dbcda3f291")
		address = crypto.PubkeyToAddress(key.PublicKey)
		funds   = big.NewInt(1000000000)
		theAddr = common.Address{1}
		gspec   = &Genesis{
			Config: &params.ChainConfig{
				ChainID:        big.NewInt(1),
				HomesteadBlock: new(big.Int),
				EIP155Block:    new(big.Int),
				EIP150Block:    new(big.Int),
				EIP158Block:    big.NewInt(2),
			},
			Alloc: types.GenesisAlloc{address: {Balance: funds}},
		}
	)
	_, blocks, _ := GenerateChainWithGenesis(gspec, ethash.NewFaker(), 3, func(i int, block *BlockGen) {
		var (
			tx     *types.Transaction
			err    error
			signer = types.LatestSigner(gspec.Config)
		)
		switch i {
		case 0:
			tx, err = types.SignTx(types.NewTransaction(block.TxNonce(address), theAddr, new(big.Int), 21000, new(big.Int), nil), signer, key)
		case 1:
			tx, err = types.SignTx(types.NewTransaction(block.TxNonce(address), theAddr, new(big.Int), 21000, new(big.Int), nil), signer, key)
		case 2:
			tx, err = types.SignTx(types.NewTransaction(block.TxNonce(address), theAddr, new(big.Int), 21000, new(big.Int), nil), signer, key)
		}
		if err != nil {
			t.Fatal(err)
		}
		block.AddTx(tx)
	})
	// account must exist pre eip 161
	blockchain, _ := NewBlockChain(rawdb.NewMemoryDatabase(), DefaultCacheConfigWithScheme(scheme), gspec, nil, ethash.NewFaker(), vm.Config{}, nil)
	defer blockchain.Stop()

	if _, err := blockchain.InsertChain(types.Blocks{blocks[0]}); err != nil {
		t.Fatal(err)
	}
	if st, _ := blockchain.State(); !st.Exist(theAddr) {
		t.Error("expected account to exist")
	}

	// account needs to be deleted post eip 161
	if _, err := blockchain.InsertChain(types.Blocks{blocks[1]}); err != nil {
		t.Fatal(err)
	}
	if st, _ := blockchain.State(); st.Exist(theAddr) {
		t.Error("account should not exist")
	}

	// account mustn't be created post eip 161
	if _, err := blockchain.InsertChain(types.Blocks{blocks[2]}); err != nil {
		t.Fatal(err)
	}
	if st, _ := blockchain.State(); st.Exist(theAddr) {
		t.Error("account should not exist")
	}
}

// This is a regression test (i.e. as weird as it is, don't delete it ever), which
// tests that under weird reorg conditions the blockchain and its internal header-
// chain return the same latest block/header.
//
// https://github.com/ethereum/go-ethereum/pull/15941
func TestBlockchainHeaderchainReorgConsistency(t *testing.T) {
	testBlockchainHeaderchainReorgConsistency(t, rawdb.HashScheme)
	testBlockchainHeaderchainReorgConsistency(t, rawdb.PathScheme)
}

func testBlockchainHeaderchainReorgConsistency(t *testing.T, scheme string) {
	// Generate a canonical chain to act as the main dataset
	engine := ethash.NewFaker()
	genesis := &Genesis{
		Config:  params.TestChainConfig,
		BaseFee: big.NewInt(params.InitialBaseFee),
	}
	genDb, blocks, _ := GenerateChainWithGenesis(genesis, engine, 64, func(i int, b *BlockGen) { b.SetCoinbase(common.Address{1}) })

	// Generate a bunch of fork blocks, each side forking from the canonical chain
	forks := make([]*types.Block, len(blocks))
	for i := 0; i < len(forks); i++ {
		parent := genesis.ToBlock()
		if i > 0 {
			parent = blocks[i-1]
		}
		fork, _ := GenerateChain(genesis.Config, parent, engine, genDb, 1, func(i int, b *BlockGen) { b.SetCoinbase(common.Address{2}) })
		forks[i] = fork[0]
	}
	// Import the canonical and fork chain side by side, verifying the current block
	// and current header consistency
	chain, err := NewBlockChain(rawdb.NewMemoryDatabase(), DefaultCacheConfigWithScheme(scheme), genesis, nil, engine, vm.Config{}, nil)
	if err != nil {
		t.Fatalf("failed to create tester chain: %v", err)
	}
	defer chain.Stop()

	for i := 0; i < len(blocks); i++ {
		if _, err := chain.InsertChain(blocks[i : i+1]); err != nil {
			t.Fatalf("block %d: failed to insert into chain: %v", i, err)
		}
		if chain.CurrentBlock().Hash() != chain.CurrentHeader().Hash() {
			t.Errorf("block %d: current block/header mismatch: block #%d [%x..], header #%d [%x..]", i, chain.CurrentBlock().Number, chain.CurrentBlock().Hash().Bytes()[:4], chain.CurrentHeader().Number, chain.CurrentHeader().Hash().Bytes()[:4])
		}
		if _, err := chain.InsertChain(forks[i : i+1]); err != nil {
			t.Fatalf(" fork %d: failed to insert into chain: %v", i, err)
		}
		if chain.CurrentBlock().Hash() != chain.CurrentHeader().Hash() {
			t.Errorf(" fork %d: current block/header mismatch: block #%d [%x..], header #%d [%x..]", i, chain.CurrentBlock().Number, chain.CurrentBlock().Hash().Bytes()[:4], chain.CurrentHeader().Number, chain.CurrentHeader().Hash().Bytes()[:4])
		}
	}
}

// Tests that importing small side forks doesn't leave junk in the trie database
// cache (which would eventually cause memory issues).
func TestTrieForkGC(t *testing.T) {
	// Generate a canonical chain to act as the main dataset
	engine := ethash.NewFaker()
	genesis := &Genesis{
		Config:  params.TestChainConfig,
		BaseFee: big.NewInt(params.InitialBaseFee),
	}
	genDb, blocks, _ := GenerateChainWithGenesis(genesis, engine, 2*state.TriesInMemory, func(i int, b *BlockGen) { b.SetCoinbase(common.Address{1}) })

	// Generate a bunch of fork blocks, each side forking from the canonical chain
	forks := make([]*types.Block, len(blocks))
	for i := 0; i < len(forks); i++ {
		parent := genesis.ToBlock()
		if i > 0 {
			parent = blocks[i-1]
		}
		fork, _ := GenerateChain(genesis.Config, parent, engine, genDb, 1, func(i int, b *BlockGen) { b.SetCoinbase(common.Address{2}) })
		forks[i] = fork[0]
	}
	// Import the canonical and fork chain side by side, forcing the trie cache to cache both
	chain, err := NewBlockChain(rawdb.NewMemoryDatabase(), nil, genesis, nil, engine, vm.Config{}, nil)
	if err != nil {
		t.Fatalf("failed to create tester chain: %v", err)
	}
	defer chain.Stop()

	for i := 0; i < len(blocks); i++ {
		if _, err := chain.InsertChain(blocks[i : i+1]); err != nil {
			t.Fatalf("block %d: failed to insert into chain: %v", i, err)
		}
		if _, err := chain.InsertChain(forks[i : i+1]); err != nil {
			t.Fatalf("fork %d: failed to insert into chain: %v", i, err)
		}
	}
	// Dereference all the recent tries and ensure no past trie is left in
	for i := 0; i < state.TriesInMemory; i++ {
		chain.TrieDB().Dereference(blocks[len(blocks)-1-i].Root())
		chain.TrieDB().Dereference(forks[len(blocks)-1-i].Root())
	}
	if _, nodes, _ := chain.TrieDB().Size(); nodes > 0 { // all memory is returned in the nodes return for hashdb
		t.Fatalf("stale tries still alive after garbase collection")
	}
}

// Tests that doing large reorgs works even if the state associated with the
// forking point is not available any more.
func TestLargeReorgTrieGC(t *testing.T) {
	testLargeReorgTrieGC(t, rawdb.HashScheme)
	testLargeReorgTrieGC(t, rawdb.PathScheme)
}

func testLargeReorgTrieGC(t *testing.T, scheme string) {
	// Generate the original common chain segment and the two competing forks
	engine := ethash.NewFaker()
	genesis := &Genesis{
		Config:  params.TestChainConfig,
		BaseFee: big.NewInt(params.InitialBaseFee),
	}
	genDb, shared, _ := GenerateChainWithGenesis(genesis, engine, 64, func(i int, b *BlockGen) { b.SetCoinbase(common.Address{1}) })
	original, _ := GenerateChain(genesis.Config, shared[len(shared)-1], engine, genDb, 2*state.TriesInMemory, func(i int, b *BlockGen) { b.SetCoinbase(common.Address{2}) })
	competitor, _ := GenerateChain(genesis.Config, shared[len(shared)-1], engine, genDb, 2*state.TriesInMemory+1, func(i int, b *BlockGen) { b.SetCoinbase(common.Address{3}) })

	// Import the shared chain and the original canonical one
	db, _ := rawdb.NewDatabaseWithFreezer(rawdb.NewMemoryDatabase(), "", "", false)
	defer db.Close()

	chain, err := NewBlockChain(db, DefaultCacheConfigWithScheme(scheme), genesis, nil, engine, vm.Config{}, nil)
	if err != nil {
		t.Fatalf("failed to create tester chain: %v", err)
	}
	defer chain.Stop()

	if _, err := chain.InsertChain(shared); err != nil {
		t.Fatalf("failed to insert shared chain: %v", err)
	}
	if _, err := chain.InsertChain(original); err != nil {
		t.Fatalf("failed to insert original chain: %v", err)
	}
	// Ensure that the state associated with the forking point is pruned away
	if chain.HasState(shared[len(shared)-1].Root()) {
		t.Fatalf("common-but-old ancestor still cache")
	}
	// Import the competitor chain without exceeding the canonical's TD.
	// Post-merge the side chain should be executed
	if _, err := chain.InsertChain(competitor[:len(competitor)-2]); err != nil {
		t.Fatalf("failed to insert competitor chain: %v", err)
	}
	if !chain.HasState(competitor[len(competitor)-3].Root()) {
		t.Fatalf("failed to insert low-TD chain")
	}
	// Import the head of the competitor chain.
	if _, err := chain.InsertChain(competitor[len(competitor)-2:]); err != nil {
		t.Fatalf("failed to finalize competitor chain: %v", err)
	}
	// In path-based trie database implementation, it will keep 128 diff + 1 disk
	// layers, totally 129 latest states available. In hash-based it's 128.
	states := state.TriesInMemory
	if scheme == rawdb.PathScheme {
		states = states + 1
	}
	for i, block := range competitor[:len(competitor)-states] {
		if chain.HasState(block.Root()) {
			t.Fatalf("competitor %d: unexpected competing chain state", i)
		}
	}
	for i, block := range competitor[len(competitor)-states:] {
		if !chain.HasState(block.Root()) {
			t.Fatalf("competitor %d: competing chain state missing", i)
		}
	}
}

func TestBlockchainRecovery(t *testing.T) {
	testBlockchainRecovery(t, rawdb.HashScheme)
	testBlockchainRecovery(t, rawdb.PathScheme)
}

func testBlockchainRecovery(t *testing.T, scheme string) {
	// Configure and generate a sample block chain
	var (
		key, _  = crypto.HexToECDSA("b71c71a67e1177ad4e901695e1b4b9ee17ae16c6668d313eac2f96dbcda3f291")
		address = crypto.PubkeyToAddress(key.PublicKey)
		funds   = big.NewInt(1000000000)
		gspec   = &Genesis{Config: params.TestChainConfig, Alloc: types.GenesisAlloc{address: {Balance: funds}}}
	)
	height := uint64(64)
	_, blocks, receipts := GenerateChainWithGenesis(gspec, ethash.NewFaker(), int(height), nil)

	// Import the chain as a ancient-first node and ensure all pointers are updated
	ancientDb, err := rawdb.NewDatabaseWithFreezer(rawdb.NewMemoryDatabase(), t.TempDir(), "", false)
	if err != nil {
		t.Fatalf("failed to create temp freezer db: %v", err)
	}
	defer ancientDb.Close()
	ancient, _ := NewBlockChain(ancientDb, DefaultCacheConfigWithScheme(scheme), gspec, nil, ethash.NewFaker(), vm.Config{}, nil)

	headers := make([]*types.Header, len(blocks))
	for i, block := range blocks {
		headers[i] = block.Header()
	}
	if n, err := ancient.InsertHeaderChain(headers); err != nil {
		t.Fatalf("failed to insert header %d: %v", n, err)
	}
	if n, err := ancient.InsertReceiptChain(blocks, receipts, uint64(3*len(blocks)/4)); err != nil {
		t.Fatalf("failed to insert receipt %d: %v", n, err)
	}
	rawdb.WriteLastPivotNumber(ancientDb, blocks[len(blocks)-1].NumberU64()) // Force fast sync behavior
	ancient.Stop()

	// Destroy head fast block manually
	midBlock := blocks[len(blocks)/2]
	rawdb.WriteHeadFastBlockHash(ancientDb, midBlock.Hash())

	// Reopen broken blockchain again
	ancient, _ = NewBlockChain(ancientDb, DefaultCacheConfigWithScheme(scheme), gspec, nil, ethash.NewFaker(), vm.Config{}, nil)
	defer ancient.Stop()
	if num := ancient.CurrentBlock().Number.Uint64(); num != 0 {
		t.Errorf("head block mismatch: have #%v, want #%v", num, 0)
	}
	if num := ancient.CurrentSnapBlock().Number.Uint64(); num != midBlock.NumberU64() {
		t.Errorf("head snap-block mismatch: have #%v, want #%v", num, midBlock.NumberU64())
	}
	if num := ancient.CurrentHeader().Number.Uint64(); num != midBlock.NumberU64() {
		t.Errorf("head header mismatch: have #%v, want #%v", num, midBlock.NumberU64())
	}
}

// This test checks that InsertReceiptChain will roll back correctly when attempting to insert a side chain.
func TestInsertReceiptChainRollback(t *testing.T) {
	testInsertReceiptChainRollback(t, rawdb.HashScheme)
	testInsertReceiptChainRollback(t, rawdb.PathScheme)
}

func testInsertReceiptChainRollback(t *testing.T, scheme string) {
	// Generate forked chain. The returned BlockChain object is used to process the side chain blocks.
	tmpChain, sideblocks, canonblocks, gspec, err := getLongAndShortChains(scheme)
	if err != nil {
		t.Fatal(err)
	}
	defer tmpChain.Stop()
	// Get the side chain receipts.
	if _, err := tmpChain.InsertChain(sideblocks); err != nil {
		t.Fatal("processing side chain failed:", err)
	}
	t.Log("sidechain head:", tmpChain.CurrentBlock().Number, tmpChain.CurrentBlock().Hash())
	sidechainReceipts := make([]types.Receipts, len(sideblocks))
	for i, block := range sideblocks {
		sidechainReceipts[i] = tmpChain.GetReceiptsByHash(block.Hash())
	}
	// Get the canon chain receipts.
	if _, err := tmpChain.InsertChain(canonblocks); err != nil {
		t.Fatal("processing canon chain failed:", err)
	}
	t.Log("canon head:", tmpChain.CurrentBlock().Number, tmpChain.CurrentBlock().Hash())
	canonReceipts := make([]types.Receipts, len(canonblocks))
	for i, block := range canonblocks {
		canonReceipts[i] = tmpChain.GetReceiptsByHash(block.Hash())
	}

	// Set up a BlockChain that uses the ancient store.
	ancientDb, err := rawdb.NewDatabaseWithFreezer(rawdb.NewMemoryDatabase(), "", "", false)
	if err != nil {
		t.Fatalf("failed to create temp freezer db: %v", err)
	}
	defer ancientDb.Close()

	ancientChain, _ := NewBlockChain(ancientDb, DefaultCacheConfigWithScheme(scheme), gspec, nil, ethash.NewFaker(), vm.Config{}, nil)
	defer ancientChain.Stop()

	// Import the canonical header chain.
	canonHeaders := make([]*types.Header, len(canonblocks))
	for i, block := range canonblocks {
		canonHeaders[i] = block.Header()
	}
	if _, err = ancientChain.InsertHeaderChain(canonHeaders); err != nil {
		t.Fatal("can't import canon headers:", err)
	}

	// Try to insert blocks/receipts of the side chain.
	_, err = ancientChain.InsertReceiptChain(sideblocks, sidechainReceipts, uint64(len(sideblocks)))
	if err == nil {
		t.Fatal("expected error from InsertReceiptChain.")
	}
	if ancientChain.CurrentSnapBlock().Number.Uint64() != 0 {
		t.Fatalf("failed to rollback ancient data, want %d, have %d", 0, ancientChain.CurrentSnapBlock().Number)
	}
	if frozen, err := ancientChain.db.Ancients(); err != nil || frozen != 1 {
		t.Fatalf("failed to truncate ancient data, frozen index is %d", frozen)
	}

	// Insert blocks/receipts of the canonical chain.
	_, err = ancientChain.InsertReceiptChain(canonblocks, canonReceipts, uint64(len(canonblocks)))
	if err != nil {
		t.Fatalf("can't import canon chain receipts: %v", err)
	}
	if ancientChain.CurrentSnapBlock().Number.Uint64() != canonblocks[len(canonblocks)-1].NumberU64() {
		t.Fatalf("failed to insert ancient recept chain after rollback")
	}
	if frozen, _ := ancientChain.db.Ancients(); frozen != uint64(len(canonblocks))+1 {
		t.Fatalf("wrong ancients count %d", frozen)
	}
}

// Tests that importing a very large side fork, which is larger than the canon chain,
// but where the difficulty per block is kept low: this means that it will not
// overtake the 'canon' chain until after it's passed canon by about 200 blocks.
//
// Details at:
//   - https://github.com/ethereum/go-ethereum/issues/18977
//   - https://github.com/ethereum/go-ethereum/pull/18988
func TestLowDiffLongChain(t *testing.T) {
	testLowDiffLongChain(t, rawdb.HashScheme)
	testLowDiffLongChain(t, rawdb.PathScheme)
}

func testLowDiffLongChain(t *testing.T, scheme string) {
	// Generate a canonical chain to act as the main dataset
	engine := ethash.NewFaker()
	genesis := &Genesis{
		Config:  params.TestChainConfig,
		BaseFee: big.NewInt(params.InitialBaseFee),
	}
	// We must use a pretty long chain to ensure that the fork doesn't overtake us
	// until after at least 128 blocks post tip
	genDb, blocks, _ := GenerateChainWithGenesis(genesis, engine, 6*state.TriesInMemory, func(i int, b *BlockGen) {
		b.SetCoinbase(common.Address{1})
		b.OffsetTime(-9)
	})

	// Import the canonical chain
	diskdb, _ := rawdb.NewDatabaseWithFreezer(rawdb.NewMemoryDatabase(), "", "", false)
	defer diskdb.Close()

	chain, err := NewBlockChain(diskdb, DefaultCacheConfigWithScheme(scheme), genesis, nil, engine, vm.Config{}, nil)
	if err != nil {
		t.Fatalf("failed to create tester chain: %v", err)
	}
	defer chain.Stop()

	if n, err := chain.InsertChain(blocks); err != nil {
		t.Fatalf("block %d: failed to insert into chain: %v", n, err)
	}
	// Generate fork chain, starting from an early block
	parent := blocks[10]
	fork, _ := GenerateChain(genesis.Config, parent, engine, genDb, 8*state.TriesInMemory, func(i int, b *BlockGen) {
		b.SetCoinbase(common.Address{2})
	})

	// And now import the fork
	if i, err := chain.InsertChain(fork); err != nil {
		t.Fatalf("block %d: failed to insert into chain: %v", i, err)
	}
	head := chain.CurrentBlock()
	if got := fork[len(fork)-1].Hash(); got != head.Hash() {
		t.Fatalf("head wrong, expected %x got %x", head.Hash(), got)
	}
	// Sanity check that all the canonical numbers are present
	header := chain.CurrentHeader()
	for number := head.Number.Uint64(); number > 0; number-- {
		if hash := chain.GetHeaderByNumber(number).Hash(); hash != header.Hash() {
			t.Fatalf("header %d: canonical hash mismatch: have %x, want %x", number, hash, header.Hash())
		}
		header = chain.GetHeader(header.ParentHash, number-1)
	}
}

// Tests that importing a sidechain (S), where
// - S is sidechain, containing blocks [Sn...Sm]
// - C is canon chain, containing blocks [G..Cn..Cm]
// - A common ancestor is placed at prune-point + blocksBetweenCommonAncestorAndPruneblock
// - The sidechain S is prepended with numCanonBlocksInSidechain blocks from the canon chain
//
// The mergePoint can be these values:
// -1: the transition won't happen
// 0:  the transition happens since genesis
// 1:  the transition happens after some chain segments
func testSideImport(t *testing.T, numCanonBlocksInSidechain, blocksBetweenCommonAncestorAndPruneblock int, mergePoint int) {
	// Generate a canonical chain to act as the main dataset
	chainConfig := *params.TestChainConfig
	var (
		engine = beacon.New(ethash.NewFaker())
		key, _ = crypto.HexToECDSA("b71c71a67e1177ad4e901695e1b4b9ee17ae16c6668d313eac2f96dbcda3f291")
		addr   = crypto.PubkeyToAddress(key.PublicKey)
		nonce  = uint64(0)

		gspec = &Genesis{
			Config:  &chainConfig,
			Alloc:   types.GenesisAlloc{addr: {Balance: big.NewInt(math.MaxInt64)}},
			BaseFee: big.NewInt(params.InitialBaseFee),
		}
		signer     = types.LatestSigner(gspec.Config)
		mergeBlock = math.MaxInt32
	)
	// Generate and import the canonical chain
	chain, err := NewBlockChain(rawdb.NewMemoryDatabase(), nil, gspec, nil, engine, vm.Config{}, nil)
	if err != nil {
		t.Fatalf("failed to create tester chain: %v", err)
	}
	defer chain.Stop()

	// Activate the transition since genesis if required
	if mergePoint == 0 {
		mergeBlock = 0

		// Set the terminal total difficulty in the config
		gspec.Config.TerminalTotalDifficulty = big.NewInt(0)
	}
	genDb, blocks, _ := GenerateChainWithGenesis(gspec, engine, 2*state.TriesInMemory, func(i int, gen *BlockGen) {
		tx, err := types.SignTx(types.NewTransaction(nonce, common.HexToAddress("deadbeef"), big.NewInt(100), 21000, big.NewInt(int64(i+1)*params.GWei), nil), signer, key)
		if err != nil {
			t.Fatalf("failed to create tx: %v", err)
		}
		gen.AddTx(tx)
		if int(gen.header.Number.Uint64()) >= mergeBlock {
			gen.SetPoS()
		}
		nonce++
	})
	if n, err := chain.InsertChain(blocks); err != nil {
		t.Fatalf("block %d: failed to insert into chain: %v", n, err)
	}

	lastPrunedIndex := len(blocks) - state.TriesInMemory - 1
	lastPrunedBlock := blocks[lastPrunedIndex]
	firstNonPrunedBlock := blocks[len(blocks)-state.TriesInMemory]

	// Verify pruning of lastPrunedBlock
	if chain.HasBlockAndState(lastPrunedBlock.Hash(), lastPrunedBlock.NumberU64()) {
		t.Errorf("Block %d not pruned", lastPrunedBlock.NumberU64())
	}
	// Verify firstNonPrunedBlock is not pruned
	if !chain.HasBlockAndState(firstNonPrunedBlock.Hash(), firstNonPrunedBlock.NumberU64()) {
		t.Errorf("Block %d pruned", firstNonPrunedBlock.NumberU64())
	}

	// Activate the transition in the middle of the chain
	if mergePoint == 1 {
		// Set the terminal total difficulty in the config
		ttd := big.NewInt(int64(len(blocks)))
		ttd.Mul(ttd, params.GenesisDifficulty)
		gspec.Config.TerminalTotalDifficulty = ttd
		mergeBlock = len(blocks)
	}

	// Generate the sidechain
	// First block should be a known block, block after should be a pruned block. So
	// canon(pruned), side, side...

	// Generate fork chain, make it longer than canon
	parentIndex := lastPrunedIndex + blocksBetweenCommonAncestorAndPruneblock
	parent := blocks[parentIndex]
	fork, _ := GenerateChain(gspec.Config, parent, engine, genDb, 2*state.TriesInMemory, func(i int, b *BlockGen) {
		b.SetCoinbase(common.Address{2})
		if int(b.header.Number.Uint64()) >= mergeBlock {
			b.SetPoS()
		}
	})
	// Prepend the parent(s)
	var sidechain []*types.Block
	for i := numCanonBlocksInSidechain; i > 0; i-- {
		sidechain = append(sidechain, blocks[parentIndex+1-i])
	}
	sidechain = append(sidechain, fork...)
	n, err := chain.InsertChain(sidechain)
	if err != nil {
		t.Errorf("Got error, %v number %d - %d", err, sidechain[n].NumberU64(), n)
	}
	head := chain.CurrentBlock()
	if got := fork[len(fork)-1].Hash(); got != head.Hash() {
		t.Fatalf("head wrong, expected %x got %x", head.Hash(), got)
	}
}

// Tests that importing a sidechain (S), where
//   - S is sidechain, containing blocks [Sn...Sm]
//   - C is canon chain, containing blocks [G..Cn..Cm]
//   - The common ancestor Cc is pruned
//   - The first block in S: Sn, is == Cn
//
// That is: the sidechain for import contains some blocks already present in canon chain.
// So the blocks are:
//
//	[ Cn, Cn+1, Cc, Sn+3 ... Sm]
//	^    ^    ^  pruned
func TestPrunedImportSide(t *testing.T) {
	//glogger := log.NewGlogHandler(log.StreamHandler(os.Stdout, log.TerminalFormat(false)))
	//glogger.Verbosity(3)
	//log.Root().SetHandler(log.Handler(glogger))
	testSideImport(t, 3, 3, -1)
	testSideImport(t, 3, -3, -1)
	testSideImport(t, 10, 0, -1)
	testSideImport(t, 1, 10, -1)
	testSideImport(t, 1, -10, -1)
}

func TestPrunedImportSideWithMerging(t *testing.T) {
	//glogger := log.NewGlogHandler(log.StreamHandler(os.Stdout, log.TerminalFormat(false)))
	//glogger.Verbosity(3)
	//log.Root().SetHandler(log.Handler(glogger))
	testSideImport(t, 3, 3, 0)
	testSideImport(t, 3, -3, 0)
	testSideImport(t, 10, 0, 0)
	testSideImport(t, 1, 10, 0)
	testSideImport(t, 1, -10, 0)

	testSideImport(t, 3, 3, 1)
	testSideImport(t, 3, -3, 1)
	testSideImport(t, 10, 0, 1)
	testSideImport(t, 1, 10, 1)
	testSideImport(t, 1, -10, 1)
}

func TestInsertKnownHeaders(t *testing.T) {
	testInsertKnownChainData(t, "headers", rawdb.HashScheme)
	testInsertKnownChainData(t, "headers", rawdb.PathScheme)
}
func TestInsertKnownReceiptChain(t *testing.T) {
	testInsertKnownChainData(t, "receipts", rawdb.HashScheme)
	testInsertKnownChainData(t, "receipts", rawdb.PathScheme)
}
func TestInsertKnownBlocks(t *testing.T) {
	testInsertKnownChainData(t, "blocks", rawdb.HashScheme)
	testInsertKnownChainData(t, "blocks", rawdb.PathScheme)
}

func testInsertKnownChainData(t *testing.T, typ string, scheme string) {
	engine := ethash.NewFaker()
	genesis := &Genesis{
		Config:  params.TestChainConfig,
		BaseFee: big.NewInt(params.InitialBaseFee),
	}
	genDb, blocks, receipts := GenerateChainWithGenesis(genesis, engine, 32, func(i int, b *BlockGen) { b.SetCoinbase(common.Address{1}) })

	// A longer chain but total difficulty is lower.
	blocks2, receipts2 := GenerateChain(genesis.Config, blocks[len(blocks)-1], engine, genDb, 65, func(i int, b *BlockGen) { b.SetCoinbase(common.Address{1}) })

	// A shorter chain but total difficulty is higher.
	blocks3, receipts3 := GenerateChain(genesis.Config, blocks[len(blocks)-1], engine, genDb, 64, func(i int, b *BlockGen) {
		b.SetCoinbase(common.Address{1})
		b.OffsetTime(-9) // A higher difficulty
	})
	// Import the shared chain and the original canonical one
	chaindb, err := rawdb.NewDatabaseWithFreezer(rawdb.NewMemoryDatabase(), "", "", false)
	if err != nil {
		t.Fatalf("failed to create temp freezer db: %v", err)
	}
	defer chaindb.Close()

	chain, err := NewBlockChain(chaindb, DefaultCacheConfigWithScheme(scheme), genesis, nil, engine, vm.Config{}, nil)
	if err != nil {
		t.Fatalf("failed to create tester chain: %v", err)
	}
	defer chain.Stop()

	var (
		inserter func(blocks []*types.Block, receipts []types.Receipts) error
		asserter func(t *testing.T, block *types.Block)
	)
	if typ == "headers" {
		inserter = func(blocks []*types.Block, receipts []types.Receipts) error {
			headers := make([]*types.Header, 0, len(blocks))
			for _, block := range blocks {
				headers = append(headers, block.Header())
			}
			_, err := chain.InsertHeaderChain(headers)
			return err
		}
		asserter = func(t *testing.T, block *types.Block) {
			if chain.CurrentHeader().Hash() != block.Hash() {
				t.Fatalf("current head header mismatch, have %v, want %v", chain.CurrentHeader().Hash().Hex(), block.Hash().Hex())
			}
		}
	} else if typ == "receipts" {
		inserter = func(blocks []*types.Block, receipts []types.Receipts) error {
			headers := make([]*types.Header, 0, len(blocks))
			for _, block := range blocks {
				headers = append(headers, block.Header())
			}
			_, err := chain.InsertHeaderChain(headers)
			if err != nil {
				return err
			}
			_, err = chain.InsertReceiptChain(blocks, receipts, 0)
			return err
		}
		asserter = func(t *testing.T, block *types.Block) {
			if chain.CurrentSnapBlock().Hash() != block.Hash() {
				t.Fatalf("current head fast block mismatch, have %v, want %v", chain.CurrentSnapBlock().Hash().Hex(), block.Hash().Hex())
			}
		}
	} else {
		inserter = func(blocks []*types.Block, receipts []types.Receipts) error {
			_, err := chain.InsertChain(blocks)
			return err
		}
		asserter = func(t *testing.T, block *types.Block) {
			if chain.CurrentBlock().Hash() != block.Hash() {
				t.Fatalf("current head block mismatch, have %v, want %v", chain.CurrentBlock().Hash().Hex(), block.Hash().Hex())
			}
		}
	}

	if err := inserter(blocks, receipts); err != nil {
		t.Fatalf("failed to insert chain data: %v", err)
	}

	// Reimport the chain data again. All the imported
	// chain data are regarded "known" data.
	if err := inserter(blocks, receipts); err != nil {
		t.Fatalf("failed to insert chain data: %v", err)
	}
	asserter(t, blocks[len(blocks)-1])

	// Import a long canonical chain with some known data as prefix.
	rollback := blocks[len(blocks)/2].NumberU64()

	chain.SetHead(rollback - 1)
	if err := inserter(append(blocks, blocks2...), append(receipts, receipts2...)); err != nil {
		t.Fatalf("failed to insert chain data: %v", err)
	}
	asserter(t, blocks2[len(blocks2)-1])

	// Import a heavier shorter but higher total difficulty chain with some known data as prefix.
	if err := inserter(append(blocks, blocks3...), append(receipts, receipts3...)); err != nil {
		t.Fatalf("failed to insert chain data: %v", err)
	}
	asserter(t, blocks3[len(blocks3)-1])

	// Import a longer but lower total difficulty chain with some known data as prefix.
	if err := inserter(append(blocks, blocks2...), append(receipts, receipts2...)); err != nil {
		t.Fatalf("failed to insert chain data: %v", err)
	}
	// Post-merge the chain should change even if td is lower.
	asserter(t, blocks2[len(blocks2)-1])

	// Rollback the heavier chain and re-insert the longer chain again.
	chain.SetHead(rollback - 1)
	if err := inserter(append(blocks, blocks2...), append(receipts, receipts2...)); err != nil {
		t.Fatalf("failed to insert chain data: %v", err)
	}
	asserter(t, blocks2[len(blocks2)-1])
}

func TestInsertKnownHeadersWithMerging(t *testing.T) {
	testInsertKnownChainDataWithMerging(t, "headers", 0)
}
func TestInsertKnownReceiptChainWithMerging(t *testing.T) {
	testInsertKnownChainDataWithMerging(t, "receipts", 0)
}
func TestInsertKnownBlocksWithMerging(t *testing.T) {
	testInsertKnownChainDataWithMerging(t, "blocks", 0)
}
func TestInsertKnownHeadersAfterMerging(t *testing.T) {
	testInsertKnownChainDataWithMerging(t, "headers", 1)
}
func TestInsertKnownReceiptChainAfterMerging(t *testing.T) {
	testInsertKnownChainDataWithMerging(t, "receipts", 1)
}
func TestInsertKnownBlocksAfterMerging(t *testing.T) {
	testInsertKnownChainDataWithMerging(t, "blocks", 1)
}

// mergeHeight can be assigned in these values:
// 0: means the merging is applied since genesis
// 1: means the merging is applied after the first segment
func testInsertKnownChainDataWithMerging(t *testing.T, typ string, mergeHeight int) {
	// Copy the TestChainConfig so we can modify it during tests
	chainConfig := *params.TestChainConfig
	var (
		genesis = &Genesis{
			BaseFee: big.NewInt(params.InitialBaseFee),
			Config:  &chainConfig,
		}
		engine     = beacon.New(ethash.NewFaker())
		mergeBlock = uint64(math.MaxUint64)
	)
	// Apply merging since genesis
	if mergeHeight == 0 {
		genesis.Config.TerminalTotalDifficulty = big.NewInt(0)
		mergeBlock = uint64(0)
	}

	genDb, blocks, receipts := GenerateChainWithGenesis(genesis, engine, 32,
		func(i int, b *BlockGen) {
			if b.header.Number.Uint64() >= mergeBlock {
				b.SetPoS()
			}
			b.SetCoinbase(common.Address{1})
		})

	// Apply merging after the first segment
	if mergeHeight == 1 {
		// TTD is genesis diff + blocks
		ttd := big.NewInt(1 + int64(len(blocks)))
		ttd.Mul(ttd, params.GenesisDifficulty)
		genesis.Config.TerminalTotalDifficulty = ttd
		mergeBlock = uint64(len(blocks))
	}
	// Longer chain and shorter chain
	blocks2, receipts2 := GenerateChain(genesis.Config, blocks[len(blocks)-1], engine, genDb, 65, func(i int, b *BlockGen) {
		b.SetCoinbase(common.Address{1})
		if b.header.Number.Uint64() >= mergeBlock {
			b.SetPoS()
		}
	})
	blocks3, receipts3 := GenerateChain(genesis.Config, blocks[len(blocks)-1], engine, genDb, 64, func(i int, b *BlockGen) {
		b.SetCoinbase(common.Address{1})
		b.OffsetTime(-9) // Time shifted, difficulty shouldn't be changed
		if b.header.Number.Uint64() >= mergeBlock {
			b.SetPoS()
		}
	})
	// Import the shared chain and the original canonical one
	chaindb, err := rawdb.NewDatabaseWithFreezer(rawdb.NewMemoryDatabase(), "", "", false)
	if err != nil {
		t.Fatalf("failed to create temp freezer db: %v", err)
	}
	defer chaindb.Close()

	chain, err := NewBlockChain(chaindb, nil, genesis, nil, engine, vm.Config{}, nil)
	if err != nil {
		t.Fatalf("failed to create tester chain: %v", err)
	}
	defer chain.Stop()

	var (
		inserter func(blocks []*types.Block, receipts []types.Receipts) error
		asserter func(t *testing.T, block *types.Block)
	)
	if typ == "headers" {
		inserter = func(blocks []*types.Block, receipts []types.Receipts) error {
			headers := make([]*types.Header, 0, len(blocks))
			for _, block := range blocks {
				headers = append(headers, block.Header())
			}
			i, err := chain.InsertHeaderChain(headers)
			if err != nil {
				return fmt.Errorf("index %d, number %d: %w", i, headers[i].Number, err)
			}
			return err
		}
		asserter = func(t *testing.T, block *types.Block) {
			if chain.CurrentHeader().Hash() != block.Hash() {
				t.Fatalf("current head header mismatch, have %v, want %v", chain.CurrentHeader().Hash().Hex(), block.Hash().Hex())
			}
		}
	} else if typ == "receipts" {
		inserter = func(blocks []*types.Block, receipts []types.Receipts) error {
			headers := make([]*types.Header, 0, len(blocks))
			for _, block := range blocks {
				headers = append(headers, block.Header())
			}
			i, err := chain.InsertHeaderChain(headers)
			if err != nil {
				return fmt.Errorf("index %d: %w", i, err)
			}
			_, err = chain.InsertReceiptChain(blocks, receipts, 0)
			return err
		}
		asserter = func(t *testing.T, block *types.Block) {
			if chain.CurrentSnapBlock().Hash() != block.Hash() {
				t.Fatalf("current head fast block mismatch, have %v, want %v", chain.CurrentSnapBlock().Hash().Hex(), block.Hash().Hex())
			}
		}
	} else {
		inserter = func(blocks []*types.Block, receipts []types.Receipts) error {
			i, err := chain.InsertChain(blocks)
			if err != nil {
				return fmt.Errorf("index %d: %w", i, err)
			}
			return nil
		}
		asserter = func(t *testing.T, block *types.Block) {
			if chain.CurrentBlock().Hash() != block.Hash() {
				t.Fatalf("current head block mismatch, have %v, want %v", chain.CurrentBlock().Hash().Hex(), block.Hash().Hex())
			}
		}
	}
	if err := inserter(blocks, receipts); err != nil {
		t.Fatalf("failed to insert chain data: %v", err)
	}

	// Reimport the chain data again. All the imported
	// chain data are regarded "known" data.
	if err := inserter(blocks, receipts); err != nil {
		t.Fatalf("failed to insert chain data: %v", err)
	}
	asserter(t, blocks[len(blocks)-1])

	// Import a long canonical chain with some known data as prefix.
	rollback := blocks[len(blocks)/2].NumberU64()
	chain.SetHead(rollback - 1)
	if err := inserter(blocks, receipts); err != nil {
		t.Fatalf("failed to insert chain data: %v", err)
	}
	asserter(t, blocks[len(blocks)-1])

	// Import a longer chain with some known data as prefix.
	if err := inserter(append(blocks, blocks2...), append(receipts, receipts2...)); err != nil {
		t.Fatalf("failed to insert chain data: %v", err)
	}
	asserter(t, blocks2[len(blocks2)-1])

	// Import a shorter chain with some known data as prefix.
	// The reorg is expected since the fork choice rule is
	// already changed.
	if err := inserter(append(blocks, blocks3...), append(receipts, receipts3...)); err != nil {
		t.Fatalf("failed to insert chain data: %v", err)
	}
	// The head shouldn't change.
	asserter(t, blocks3[len(blocks3)-1])

	// Reimport the longer chain again, the reorg is still expected
	chain.SetHead(rollback - 1)
	if err := inserter(append(blocks, blocks2...), append(receipts, receipts2...)); err != nil {
		t.Fatalf("failed to insert chain data: %v", err)
	}
	asserter(t, blocks2[len(blocks2)-1])
}

// getLongAndShortChains returns two chains: A is longer, B is heavier.
func getLongAndShortChains(scheme string) (*BlockChain, []*types.Block, []*types.Block, *Genesis, error) {
	// Generate a canonical chain to act as the main dataset
	engine := ethash.NewFaker()
	genesis := &Genesis{
		Config:  params.TestChainConfig,
		BaseFee: big.NewInt(params.InitialBaseFee),
	}
	// Generate and import the canonical chain,
	// Offset the time, to keep the difficulty low
	genDb, longChain, _ := GenerateChainWithGenesis(genesis, engine, 80, func(i int, b *BlockGen) {
		b.SetCoinbase(common.Address{1})
	})
	chain, err := NewBlockChain(rawdb.NewMemoryDatabase(), DefaultCacheConfigWithScheme(scheme), genesis, nil, engine, vm.Config{}, nil)
	if err != nil {
		return nil, nil, nil, nil, fmt.Errorf("failed to create tester chain: %v", err)
	}
	// Generate fork chain, make it shorter than canon, with common ancestor pretty early
	parentIndex := 3
	parent := longChain[parentIndex]
	heavyChainExt, _ := GenerateChain(genesis.Config, parent, engine, genDb, 75, func(i int, b *BlockGen) {
		b.SetCoinbase(common.Address{2})
		b.OffsetTime(-9)
	})
	var heavyChain []*types.Block
	heavyChain = append(heavyChain, longChain[:parentIndex+1]...)
	heavyChain = append(heavyChain, heavyChainExt...)

	// Verify that the test is sane
	var (
		longerTd  = new(big.Int)
		shorterTd = new(big.Int)
	)
	for index, b := range longChain {
		longerTd.Add(longerTd, b.Difficulty())
		if index <= parentIndex {
			shorterTd.Add(shorterTd, b.Difficulty())
		}
	}
	for _, b := range heavyChain {
		shorterTd.Add(shorterTd, b.Difficulty())
	}
	if shorterTd.Cmp(longerTd) <= 0 {
		return nil, nil, nil, nil, fmt.Errorf("test is moot, heavyChain td (%v) must be larger than canon td (%v)", shorterTd, longerTd)
	}
	longerNum := longChain[len(longChain)-1].NumberU64()
	shorterNum := heavyChain[len(heavyChain)-1].NumberU64()
	if shorterNum >= longerNum {
		return nil, nil, nil, nil, fmt.Errorf("test is moot, heavyChain num (%v) must be lower than canon num (%v)", shorterNum, longerNum)
	}
	return chain, longChain, heavyChain, genesis, nil
}

// TestReorgToShorterRemovesCanonMapping tests that if we
// 1. Have a chain [0 ... N .. X]
// 2. Reorg to shorter but heavier chain [0 ... N ... Y]
// 3. Then there should be no canon mapping for the block at height X
// 4. The forked block should still be retrievable by hash
func TestReorgToShorterRemovesCanonMapping(t *testing.T) {
	testReorgToShorterRemovesCanonMapping(t, rawdb.HashScheme)
	testReorgToShorterRemovesCanonMapping(t, rawdb.PathScheme)
}

func testReorgToShorterRemovesCanonMapping(t *testing.T, scheme string) {
	chain, canonblocks, sideblocks, _, err := getLongAndShortChains(scheme)
	if err != nil {
		t.Fatal(err)
	}
	defer chain.Stop()

	if n, err := chain.InsertChain(canonblocks); err != nil {
		t.Fatalf("block %d: failed to insert into chain: %v", n, err)
	}
	canonNum := chain.CurrentBlock().Number.Uint64()
	canonHash := chain.CurrentBlock().Hash()
	_, err = chain.InsertChain(sideblocks)
	if err != nil {
		t.Errorf("Got error, %v", err)
	}
	head := chain.CurrentBlock()
	if got := sideblocks[len(sideblocks)-1].Hash(); got != head.Hash() {
		t.Fatalf("head wrong, expected %x got %x", head.Hash(), got)
	}
	// We have now inserted a sidechain.
	if blockByNum := chain.GetBlockByNumber(canonNum); blockByNum != nil {
		t.Errorf("expected block to be gone: %v", blockByNum.NumberU64())
	}
	if headerByNum := chain.GetHeaderByNumber(canonNum); headerByNum != nil {
		t.Errorf("expected header to be gone: %v", headerByNum.Number)
	}
	if blockByHash := chain.GetBlockByHash(canonHash); blockByHash == nil {
		t.Errorf("expected block to be present: %x", blockByHash.Hash())
	}
	if headerByHash := chain.GetHeaderByHash(canonHash); headerByHash == nil {
		t.Errorf("expected header to be present: %x", headerByHash.Hash())
	}
}

// TestReorgToShorterRemovesCanonMappingHeaderChain is the same scenario
// as TestReorgToShorterRemovesCanonMapping, but applied on headerchain
// imports -- that is, for fast sync
func TestReorgToShorterRemovesCanonMappingHeaderChain(t *testing.T) {
	testReorgToShorterRemovesCanonMappingHeaderChain(t, rawdb.HashScheme)
	testReorgToShorterRemovesCanonMappingHeaderChain(t, rawdb.PathScheme)
}

func testReorgToShorterRemovesCanonMappingHeaderChain(t *testing.T, scheme string) {
	chain, canonblocks, sideblocks, _, err := getLongAndShortChains(scheme)
	if err != nil {
		t.Fatal(err)
	}
	defer chain.Stop()

	// Convert into headers
	canonHeaders := make([]*types.Header, len(canonblocks))
	for i, block := range canonblocks {
		canonHeaders[i] = block.Header()
	}
	if n, err := chain.InsertHeaderChain(canonHeaders); err != nil {
		t.Fatalf("header %d: failed to insert into chain: %v", n, err)
	}
	canonNum := chain.CurrentHeader().Number.Uint64()
	canonHash := chain.CurrentBlock().Hash()
	sideHeaders := make([]*types.Header, len(sideblocks))
	for i, block := range sideblocks {
		sideHeaders[i] = block.Header()
	}
	if n, err := chain.InsertHeaderChain(sideHeaders); err != nil {
		t.Fatalf("header %d: failed to insert into chain: %v", n, err)
	}
	head := chain.CurrentHeader()
	if got := sideblocks[len(sideblocks)-1].Hash(); got != head.Hash() {
		t.Fatalf("head wrong, expected %x got %x", head.Hash(), got)
	}
	// We have now inserted a sidechain.
	if blockByNum := chain.GetBlockByNumber(canonNum); blockByNum != nil {
		t.Errorf("expected block to be gone: %v", blockByNum.NumberU64())
	}
	if headerByNum := chain.GetHeaderByNumber(canonNum); headerByNum != nil {
		t.Errorf("expected header to be gone: %v", headerByNum.Number.Uint64())
	}
	if blockByHash := chain.GetBlockByHash(canonHash); blockByHash == nil {
		t.Errorf("expected block to be present: %x", blockByHash.Hash())
	}
	if headerByHash := chain.GetHeaderByHash(canonHash); headerByHash == nil {
		t.Errorf("expected header to be present: %x", headerByHash.Hash())
	}
}

// Benchmarks large blocks with value transfers to non-existing accounts
func benchmarkLargeNumberOfValueToNonexisting(b *testing.B, numTxs, numBlocks int, recipientFn func(uint64) common.Address, dataFn func(uint64) []byte) {
	var (
		signer          = types.HomesteadSigner{}
		testBankKey, _  = crypto.HexToECDSA("b71c71a67e1177ad4e901695e1b4b9ee17ae16c6668d313eac2f96dbcda3f291")
		testBankAddress = crypto.PubkeyToAddress(testBankKey.PublicKey)
		bankFunds       = big.NewInt(100000000000000000)
		gspec           = &Genesis{
			Config: params.TestChainConfig,
			Alloc: types.GenesisAlloc{
				testBankAddress: {Balance: bankFunds},
				common.HexToAddress("0xc0de"): {
					Code:    []byte{0x60, 0x01, 0x50},
					Balance: big.NewInt(0),
				}, // push 1, pop
			},
			GasLimit: 100e6, // 100 M
		}
	)
	// Generate the original common chain segment and the two competing forks
	engine := ethash.NewFaker()

	blockGenerator := func(i int, block *BlockGen) {
		block.SetCoinbase(common.Address{1})
		for txi := 0; txi < numTxs; txi++ {
			uniq := uint64(i*numTxs + txi)
			recipient := recipientFn(uniq)
			tx, err := types.SignTx(types.NewTransaction(uniq, recipient, big.NewInt(1), params.TxGas, block.header.BaseFee, nil), signer, testBankKey)
			if err != nil {
				b.Error(err)
			}
			block.AddTx(tx)
		}
	}

	_, shared, _ := GenerateChainWithGenesis(gspec, engine, numBlocks, blockGenerator)
	b.StopTimer()
	b.ResetTimer()
	for i := 0; i < b.N; i++ {
		// Import the shared chain and the original canonical one
		chain, err := NewBlockChain(rawdb.NewMemoryDatabase(), nil, gspec, nil, engine, vm.Config{}, nil)
		if err != nil {
			b.Fatalf("failed to create tester chain: %v", err)
		}
		b.StartTimer()
		if _, err := chain.InsertChain(shared); err != nil {
			b.Fatalf("failed to insert shared chain: %v", err)
		}
		b.StopTimer()
		block := chain.GetBlockByHash(chain.CurrentBlock().Hash())
		if got := block.Transactions().Len(); got != numTxs*numBlocks {
			b.Fatalf("Transactions were not included, expected %d, got %d", numTxs*numBlocks, got)
		}
	}
}

func BenchmarkBlockChain_1x1000ValueTransferToNonexisting(b *testing.B) {
	var (
		numTxs    = 1000
		numBlocks = 1
	)
	recipientFn := func(nonce uint64) common.Address {
		return common.BigToAddress(new(big.Int).SetUint64(1337 + nonce))
	}
	dataFn := func(nonce uint64) []byte {
		return nil
	}
	benchmarkLargeNumberOfValueToNonexisting(b, numTxs, numBlocks, recipientFn, dataFn)
}

func BenchmarkBlockChain_1x1000ValueTransferToExisting(b *testing.B) {
	var (
		numTxs    = 1000
		numBlocks = 1
	)
	b.StopTimer()
	b.ResetTimer()

	recipientFn := func(nonce uint64) common.Address {
		return common.BigToAddress(new(big.Int).SetUint64(1337))
	}
	dataFn := func(nonce uint64) []byte {
		return nil
	}
	benchmarkLargeNumberOfValueToNonexisting(b, numTxs, numBlocks, recipientFn, dataFn)
}

func BenchmarkBlockChain_1x1000Executions(b *testing.B) {
	var (
		numTxs    = 1000
		numBlocks = 1
	)
	b.StopTimer()
	b.ResetTimer()

	recipientFn := func(nonce uint64) common.Address {
		return common.BigToAddress(new(big.Int).SetUint64(0xc0de))
	}
	dataFn := func(nonce uint64) []byte {
		return nil
	}
	benchmarkLargeNumberOfValueToNonexisting(b, numTxs, numBlocks, recipientFn, dataFn)
}

// Tests that importing a some old blocks, where all blocks are before the
// pruning point.
// This internally leads to a sidechain import, since the blocks trigger an
// ErrPrunedAncestor error.
// This may e.g. happen if
//  1. Downloader rollbacks a batch of inserted blocks and exits
//  2. Downloader starts to sync again
//  3. The blocks fetched are all known and canonical blocks
func TestSideImportPrunedBlocks(t *testing.T) {
	testSideImportPrunedBlocks(t, rawdb.HashScheme)
	testSideImportPrunedBlocks(t, rawdb.PathScheme)
}

func testSideImportPrunedBlocks(t *testing.T, scheme string) {
	// Generate a canonical chain to act as the main dataset
	engine := ethash.NewFaker()
	genesis := &Genesis{
		Config:  params.TestChainConfig,
		BaseFee: big.NewInt(params.InitialBaseFee),
	}
	// Generate and import the canonical chain
	_, blocks, _ := GenerateChainWithGenesis(genesis, engine, 2*state.TriesInMemory, nil)
<<<<<<< HEAD
=======

	// Construct a database with freezer enabled
	datadir := t.TempDir()
	ancient := path.Join(datadir, "ancient")

	db, err := rawdb.Open(rawdb.OpenOptions{
		Directory:         datadir,
		AncientsDirectory: ancient,
		Ephemeral:         true,
	})
	if err != nil {
		t.Fatalf("Failed to create persistent database: %v", err)
	}
	defer db.Close()
>>>>>>> c350d3ac

	chain, err := NewBlockChain(db, DefaultCacheConfigWithScheme(scheme), genesis, nil, engine, vm.Config{}, nil)
	if err != nil {
		t.Fatalf("failed to create tester chain: %v", err)
	}
	defer chain.Stop()

	if n, err := chain.InsertChain(blocks); err != nil {
		t.Fatalf("block %d: failed to insert into chain: %v", n, err)
	}
	// In path-based trie database implementation, it will keep 128 diff + 1 disk
	// layers, totally 129 latest states available. In hash-based it's 128.
	states := state.TriesInMemory
	if scheme == rawdb.PathScheme {
		states = state.TriesInMemory + 1
	}
	lastPrunedIndex := len(blocks) - states - 1
	lastPrunedBlock := blocks[lastPrunedIndex]

	// Verify pruning of lastPrunedBlock
	if chain.HasBlockAndState(lastPrunedBlock.Hash(), lastPrunedBlock.NumberU64()) {
		t.Errorf("Block %d not pruned", lastPrunedBlock.NumberU64())
	}
	firstNonPrunedBlock := blocks[len(blocks)-states]
	// Verify firstNonPrunedBlock is not pruned
	if !chain.HasBlockAndState(firstNonPrunedBlock.Hash(), firstNonPrunedBlock.NumberU64()) {
		t.Errorf("Block %d pruned", firstNonPrunedBlock.NumberU64())
	}
	blockToReimport := blocks[5:8]
	_, err = chain.InsertChain(blockToReimport)
	if err != nil {
		t.Errorf("Got error, %v", err)
	}
}

// TestDeleteCreateRevert tests a weird state transition corner case that we hit
// while changing the internals of statedb. The workflow is that a contract is
// self destructed, then in a followup transaction (but same block) it's created
// again and the transaction reverted.
//
// The original statedb implementation flushed dirty objects to the tries after
// each transaction, so this works ok. The rework accumulated writes in memory
// first, but the journal wiped the entire state object on create-revert.
func TestDeleteCreateRevert(t *testing.T) {
	testDeleteCreateRevert(t, rawdb.HashScheme)
	testDeleteCreateRevert(t, rawdb.PathScheme)
}

func testDeleteCreateRevert(t *testing.T, scheme string) {
	var (
		aa     = common.HexToAddress("0x000000000000000000000000000000000000aaaa")
		bb     = common.HexToAddress("0x000000000000000000000000000000000000bbbb")
		engine = ethash.NewFaker()

		// A sender who makes transactions, has some funds
		key, _  = crypto.HexToECDSA("b71c71a67e1177ad4e901695e1b4b9ee17ae16c6668d313eac2f96dbcda3f291")
		address = crypto.PubkeyToAddress(key.PublicKey)
		funds   = big.NewInt(100000000000000000)
		gspec   = &Genesis{
			Config: params.TestChainConfig,
			Alloc: types.GenesisAlloc{
				address: {Balance: funds},
				// The address 0xAAAAA selfdestructs if called
				aa: {
					// Code needs to just selfdestruct
					Code:    []byte{byte(vm.PC), byte(vm.SELFDESTRUCT)},
					Nonce:   1,
					Balance: big.NewInt(0),
				},
				// The address 0xBBBB send 1 wei to 0xAAAA, then reverts
				bb: {
					Code: []byte{
						byte(vm.PC),          // [0]
						byte(vm.DUP1),        // [0,0]
						byte(vm.DUP1),        // [0,0,0]
						byte(vm.DUP1),        // [0,0,0,0]
						byte(vm.PUSH1), 0x01, // [0,0,0,0,1] (value)
						byte(vm.PUSH2), 0xaa, 0xaa, // [0,0,0,0,1, 0xaaaa]
						byte(vm.GAS),
						byte(vm.CALL),
						byte(vm.REVERT),
					},
					Balance: big.NewInt(1),
				},
			},
		}
	)

	_, blocks, _ := GenerateChainWithGenesis(gspec, engine, 1, func(i int, b *BlockGen) {
		b.SetCoinbase(common.Address{1})
		// One transaction to AAAA
		tx, _ := types.SignTx(types.NewTransaction(0, aa,
			big.NewInt(0), 50000, b.header.BaseFee, nil), types.HomesteadSigner{}, key)
		b.AddTx(tx)
		// One transaction to BBBB
		tx, _ = types.SignTx(types.NewTransaction(1, bb,
			big.NewInt(0), 100000, b.header.BaseFee, nil), types.HomesteadSigner{}, key)
		b.AddTx(tx)
	})
	// Import the canonical chain
	chain, err := NewBlockChain(rawdb.NewMemoryDatabase(), DefaultCacheConfigWithScheme(scheme), gspec, nil, engine, vm.Config{}, nil)
	if err != nil {
		t.Fatalf("failed to create tester chain: %v", err)
	}
	defer chain.Stop()

	if n, err := chain.InsertChain(blocks); err != nil {
		t.Fatalf("block %d: failed to insert into chain: %v", n, err)
	}
}

// TestDeleteRecreateSlots tests a state-transition that contains both deletion
// and recreation of contract state.
// Contract A exists, has slots 1 and 2 set
// Tx 1: Selfdestruct A
// Tx 2: Re-create A, set slots 3 and 4
// Expected outcome is that _all_ slots are cleared from A, due to the selfdestruct,
// and then the new slots exist
func TestDeleteRecreateSlots(t *testing.T) {
	testDeleteRecreateSlots(t, rawdb.HashScheme)
	testDeleteRecreateSlots(t, rawdb.PathScheme)
}

func testDeleteRecreateSlots(t *testing.T, scheme string) {
	var (
		engine = ethash.NewFaker()

		// A sender who makes transactions, has some funds
		key, _    = crypto.HexToECDSA("b71c71a67e1177ad4e901695e1b4b9ee17ae16c6668d313eac2f96dbcda3f291")
		address   = crypto.PubkeyToAddress(key.PublicKey)
		funds     = big.NewInt(1000000000000000)
		bb        = common.HexToAddress("0x000000000000000000000000000000000000bbbb")
		aaStorage = make(map[common.Hash]common.Hash)          // Initial storage in AA
		aaCode    = []byte{byte(vm.PC), byte(vm.SELFDESTRUCT)} // Code for AA (simple selfdestruct)
	)
	// Populate two slots
	aaStorage[common.HexToHash("01")] = common.HexToHash("01")
	aaStorage[common.HexToHash("02")] = common.HexToHash("02")

	// The bb-code needs to CREATE2 the aa contract. It consists of
	// both initcode and deployment code
	// initcode:
	// 1. Set slots 3=3, 4=4,
	// 2. Return aaCode

	initCode := []byte{
		byte(vm.PUSH1), 0x3, // value
		byte(vm.PUSH1), 0x3, // location
		byte(vm.SSTORE),     // Set slot[3] = 3
		byte(vm.PUSH1), 0x4, // value
		byte(vm.PUSH1), 0x4, // location
		byte(vm.SSTORE), // Set slot[4] = 4
		// Slots are set, now return the code
		byte(vm.PUSH2), byte(vm.PC), byte(vm.SELFDESTRUCT), // Push code on stack
		byte(vm.PUSH1), 0x0, // memory start on stack
		byte(vm.MSTORE),
		// Code is now in memory.
		byte(vm.PUSH1), 0x2, // size
		byte(vm.PUSH1), byte(32 - 2), // offset
		byte(vm.RETURN),
	}
	if l := len(initCode); l > 32 {
		t.Fatalf("init code is too long for a pushx, need a more elaborate deployer")
	}
	bbCode := []byte{
		// Push initcode onto stack
		byte(vm.PUSH1) + byte(len(initCode)-1)}
	bbCode = append(bbCode, initCode...)
	bbCode = append(bbCode, []byte{
		byte(vm.PUSH1), 0x0, // memory start on stack
		byte(vm.MSTORE),
		byte(vm.PUSH1), 0x00, // salt
		byte(vm.PUSH1), byte(len(initCode)), // size
		byte(vm.PUSH1), byte(32 - len(initCode)), // offset
		byte(vm.PUSH1), 0x00, // endowment
		byte(vm.CREATE2),
	}...)

	initHash := crypto.Keccak256Hash(initCode)
	aa := crypto.CreateAddress2(bb, [32]byte{}, initHash[:])
	t.Logf("Destination address: %x\n", aa)

	gspec := &Genesis{
		Config: params.TestChainConfig,
		Alloc: types.GenesisAlloc{
			address: {Balance: funds},
			// The address 0xAAAAA selfdestructs if called
			aa: {
				// Code needs to just selfdestruct
				Code:    aaCode,
				Nonce:   1,
				Balance: big.NewInt(0),
				Storage: aaStorage,
			},
			// The contract BB recreates AA
			bb: {
				Code:    bbCode,
				Balance: big.NewInt(1),
			},
		},
	}
	_, blocks, _ := GenerateChainWithGenesis(gspec, engine, 1, func(i int, b *BlockGen) {
		b.SetCoinbase(common.Address{1})
		// One transaction to AA, to kill it
		tx, _ := types.SignTx(types.NewTransaction(0, aa,
			big.NewInt(0), 50000, b.header.BaseFee, nil), types.HomesteadSigner{}, key)
		b.AddTx(tx)
		// One transaction to BB, to recreate AA
		tx, _ = types.SignTx(types.NewTransaction(1, bb,
			big.NewInt(0), 100000, b.header.BaseFee, nil), types.HomesteadSigner{}, key)
		b.AddTx(tx)
	})
	// Import the canonical chain
	chain, err := NewBlockChain(rawdb.NewMemoryDatabase(), DefaultCacheConfigWithScheme(scheme), gspec, nil, engine, vm.Config{
		Tracer: logger.NewJSONLogger(nil, os.Stdout),
	}, nil)
	if err != nil {
		t.Fatalf("failed to create tester chain: %v", err)
	}
	defer chain.Stop()

	if n, err := chain.InsertChain(blocks); err != nil {
		t.Fatalf("block %d: failed to insert into chain: %v", n, err)
	}
	statedb, _ := chain.State()

	// If all is correct, then slot 1 and 2 are zero
	if got, exp := statedb.GetState(aa, common.HexToHash("01")), (common.Hash{}); got != exp {
		t.Errorf("got %x exp %x", got, exp)
	}
	if got, exp := statedb.GetState(aa, common.HexToHash("02")), (common.Hash{}); got != exp {
		t.Errorf("got %x exp %x", got, exp)
	}
	// Also, 3 and 4 should be set
	if got, exp := statedb.GetState(aa, common.HexToHash("03")), common.HexToHash("03"); got != exp {
		t.Fatalf("got %x exp %x", got, exp)
	}
	if got, exp := statedb.GetState(aa, common.HexToHash("04")), common.HexToHash("04"); got != exp {
		t.Fatalf("got %x exp %x", got, exp)
	}
}

// TestDeleteRecreateAccount tests a state-transition that contains deletion of a
// contract with storage, and a recreate of the same contract via a
// regular value-transfer
// Expected outcome is that _all_ slots are cleared from A
func TestDeleteRecreateAccount(t *testing.T) {
	testDeleteRecreateAccount(t, rawdb.HashScheme)
	testDeleteRecreateAccount(t, rawdb.PathScheme)
}

func testDeleteRecreateAccount(t *testing.T, scheme string) {
	var (
		engine = ethash.NewFaker()

		// A sender who makes transactions, has some funds
		key, _  = crypto.HexToECDSA("b71c71a67e1177ad4e901695e1b4b9ee17ae16c6668d313eac2f96dbcda3f291")
		address = crypto.PubkeyToAddress(key.PublicKey)
		funds   = big.NewInt(1000000000000000)

		aa        = common.HexToAddress("0x7217d81b76bdd8707601e959454e3d776aee5f43")
		aaStorage = make(map[common.Hash]common.Hash)          // Initial storage in AA
		aaCode    = []byte{byte(vm.PC), byte(vm.SELFDESTRUCT)} // Code for AA (simple selfdestruct)
	)
	// Populate two slots
	aaStorage[common.HexToHash("01")] = common.HexToHash("01")
	aaStorage[common.HexToHash("02")] = common.HexToHash("02")

	gspec := &Genesis{
		Config: params.TestChainConfig,
		Alloc: types.GenesisAlloc{
			address: {Balance: funds},
			// The address 0xAAAAA selfdestructs if called
			aa: {
				// Code needs to just selfdestruct
				Code:    aaCode,
				Nonce:   1,
				Balance: big.NewInt(0),
				Storage: aaStorage,
			},
		},
	}

	_, blocks, _ := GenerateChainWithGenesis(gspec, engine, 1, func(i int, b *BlockGen) {
		b.SetCoinbase(common.Address{1})
		// One transaction to AA, to kill it
		tx, _ := types.SignTx(types.NewTransaction(0, aa,
			big.NewInt(0), 50000, b.header.BaseFee, nil), types.HomesteadSigner{}, key)
		b.AddTx(tx)
		// One transaction to AA, to recreate it (but without storage
		tx, _ = types.SignTx(types.NewTransaction(1, aa,
			big.NewInt(1), 100000, b.header.BaseFee, nil), types.HomesteadSigner{}, key)
		b.AddTx(tx)
	})
	// Import the canonical chain
	chain, err := NewBlockChain(rawdb.NewMemoryDatabase(), DefaultCacheConfigWithScheme(scheme), gspec, nil, engine, vm.Config{
		Tracer: logger.NewJSONLogger(nil, os.Stdout),
	}, nil)
	if err != nil {
		t.Fatalf("failed to create tester chain: %v", err)
	}
	defer chain.Stop()

	if n, err := chain.InsertChain(blocks); err != nil {
		t.Fatalf("block %d: failed to insert into chain: %v", n, err)
	}
	statedb, _ := chain.State()

	// If all is correct, then both slots are zero
	if got, exp := statedb.GetState(aa, common.HexToHash("01")), (common.Hash{}); got != exp {
		t.Errorf("got %x exp %x", got, exp)
	}
	if got, exp := statedb.GetState(aa, common.HexToHash("02")), (common.Hash{}); got != exp {
		t.Errorf("got %x exp %x", got, exp)
	}
}

// TestDeleteRecreateSlotsAcrossManyBlocks tests multiple state-transition that contains both deletion
// and recreation of contract state.
// Contract A exists, has slots 1 and 2 set
// Tx 1: Selfdestruct A
// Tx 2: Re-create A, set slots 3 and 4
// Expected outcome is that _all_ slots are cleared from A, due to the selfdestruct,
// and then the new slots exist
func TestDeleteRecreateSlotsAcrossManyBlocks(t *testing.T) {
	testDeleteRecreateSlotsAcrossManyBlocks(t, rawdb.HashScheme)
	testDeleteRecreateSlotsAcrossManyBlocks(t, rawdb.PathScheme)
}

func testDeleteRecreateSlotsAcrossManyBlocks(t *testing.T, scheme string) {
	var (
		engine = ethash.NewFaker()

		// A sender who makes transactions, has some funds
		key, _    = crypto.HexToECDSA("b71c71a67e1177ad4e901695e1b4b9ee17ae16c6668d313eac2f96dbcda3f291")
		address   = crypto.PubkeyToAddress(key.PublicKey)
		funds     = big.NewInt(1000000000000000)
		bb        = common.HexToAddress("0x000000000000000000000000000000000000bbbb")
		aaStorage = make(map[common.Hash]common.Hash)          // Initial storage in AA
		aaCode    = []byte{byte(vm.PC), byte(vm.SELFDESTRUCT)} // Code for AA (simple selfdestruct)
	)
	// Populate two slots
	aaStorage[common.HexToHash("01")] = common.HexToHash("01")
	aaStorage[common.HexToHash("02")] = common.HexToHash("02")

	// The bb-code needs to CREATE2 the aa contract. It consists of
	// both initcode and deployment code
	// initcode:
	// 1. Set slots 3=blocknum+1, 4=4,
	// 2. Return aaCode

	initCode := []byte{
		byte(vm.PUSH1), 0x1, //
		byte(vm.NUMBER),     // value = number + 1
		byte(vm.ADD),        //
		byte(vm.PUSH1), 0x3, // location
		byte(vm.SSTORE),     // Set slot[3] = number + 1
		byte(vm.PUSH1), 0x4, // value
		byte(vm.PUSH1), 0x4, // location
		byte(vm.SSTORE), // Set slot[4] = 4
		// Slots are set, now return the code
		byte(vm.PUSH2), byte(vm.PC), byte(vm.SELFDESTRUCT), // Push code on stack
		byte(vm.PUSH1), 0x0, // memory start on stack
		byte(vm.MSTORE),
		// Code is now in memory.
		byte(vm.PUSH1), 0x2, // size
		byte(vm.PUSH1), byte(32 - 2), // offset
		byte(vm.RETURN),
	}
	if l := len(initCode); l > 32 {
		t.Fatalf("init code is too long for a pushx, need a more elaborate deployer")
	}
	bbCode := []byte{
		// Push initcode onto stack
		byte(vm.PUSH1) + byte(len(initCode)-1)}
	bbCode = append(bbCode, initCode...)
	bbCode = append(bbCode, []byte{
		byte(vm.PUSH1), 0x0, // memory start on stack
		byte(vm.MSTORE),
		byte(vm.PUSH1), 0x00, // salt
		byte(vm.PUSH1), byte(len(initCode)), // size
		byte(vm.PUSH1), byte(32 - len(initCode)), // offset
		byte(vm.PUSH1), 0x00, // endowment
		byte(vm.CREATE2),
	}...)

	initHash := crypto.Keccak256Hash(initCode)
	aa := crypto.CreateAddress2(bb, [32]byte{}, initHash[:])
	t.Logf("Destination address: %x\n", aa)
	gspec := &Genesis{
		Config: params.TestChainConfig,
		Alloc: types.GenesisAlloc{
			address: {Balance: funds},
			// The address 0xAAAAA selfdestructs if called
			aa: {
				// Code needs to just selfdestruct
				Code:    aaCode,
				Nonce:   1,
				Balance: big.NewInt(0),
				Storage: aaStorage,
			},
			// The contract BB recreates AA
			bb: {
				Code:    bbCode,
				Balance: big.NewInt(1),
			},
		},
	}
	var nonce uint64

	type expectation struct {
		exist    bool
		blocknum int
		values   map[int]int
	}
	var current = &expectation{
		exist:    true, // exists in genesis
		blocknum: 0,
		values:   map[int]int{1: 1, 2: 2},
	}
	var expectations []*expectation
	var newDestruct = func(e *expectation, b *BlockGen) *types.Transaction {
		tx, _ := types.SignTx(types.NewTransaction(nonce, aa,
			big.NewInt(0), 50000, b.header.BaseFee, nil), types.HomesteadSigner{}, key)
		nonce++
		if e.exist {
			e.exist = false
			e.values = nil
		}
		//t.Logf("block %d; adding destruct\n", e.blocknum)
		return tx
	}
	var newResurrect = func(e *expectation, b *BlockGen) *types.Transaction {
		tx, _ := types.SignTx(types.NewTransaction(nonce, bb,
			big.NewInt(0), 100000, b.header.BaseFee, nil), types.HomesteadSigner{}, key)
		nonce++
		if !e.exist {
			e.exist = true
			e.values = map[int]int{3: e.blocknum + 1, 4: 4}
		}
		//t.Logf("block %d; adding resurrect\n", e.blocknum)
		return tx
	}

	_, blocks, _ := GenerateChainWithGenesis(gspec, engine, 150, func(i int, b *BlockGen) {
		var exp = new(expectation)
		exp.blocknum = i + 1
		exp.values = make(map[int]int)
		for k, v := range current.values {
			exp.values[k] = v
		}
		exp.exist = current.exist

		b.SetCoinbase(common.Address{1})
		if i%2 == 0 {
			b.AddTx(newDestruct(exp, b))
		}
		if i%3 == 0 {
			b.AddTx(newResurrect(exp, b))
		}
		if i%5 == 0 {
			b.AddTx(newDestruct(exp, b))
		}
		if i%7 == 0 {
			b.AddTx(newResurrect(exp, b))
		}
		expectations = append(expectations, exp)
		current = exp
	})
	// Import the canonical chain
	chain, err := NewBlockChain(rawdb.NewMemoryDatabase(), DefaultCacheConfigWithScheme(scheme), gspec, nil, engine, vm.Config{
		//Debug:  true,
		//Tracer: vm.NewJSONLogger(nil, os.Stdout),
	}, nil)
	if err != nil {
		t.Fatalf("failed to create tester chain: %v", err)
	}
	defer chain.Stop()

	var asHash = func(num int) common.Hash {
		return common.BytesToHash([]byte{byte(num)})
	}
	for i, block := range blocks {
		blockNum := i + 1
		if n, err := chain.InsertChain([]*types.Block{block}); err != nil {
			t.Fatalf("block %d: failed to insert into chain: %v", n, err)
		}
		statedb, _ := chain.State()
		// If all is correct, then slot 1 and 2 are zero
		if got, exp := statedb.GetState(aa, common.HexToHash("01")), (common.Hash{}); got != exp {
			t.Errorf("block %d, got %x exp %x", blockNum, got, exp)
		}
		if got, exp := statedb.GetState(aa, common.HexToHash("02")), (common.Hash{}); got != exp {
			t.Errorf("block %d, got %x exp %x", blockNum, got, exp)
		}
		exp := expectations[i]
		if exp.exist {
			if !statedb.Exist(aa) {
				t.Fatalf("block %d, expected %v to exist, it did not", blockNum, aa)
			}
			for slot, val := range exp.values {
				if gotValue, expValue := statedb.GetState(aa, asHash(slot)), asHash(val); gotValue != expValue {
					t.Fatalf("block %d, slot %d, got %x exp %x", blockNum, slot, gotValue, expValue)
				}
			}
		} else {
			if statedb.Exist(aa) {
				t.Fatalf("block %d, expected %v to not exist, it did", blockNum, aa)
			}
		}
	}
}

// TestInitThenFailCreateContract tests a pretty notorious case that happened
// on mainnet over blocks 7338108, 7338110 and 7338115.
//   - Block 7338108: address e771789f5cccac282f23bb7add5690e1f6ca467c is initiated
//     with 0.001 ether (thus created but no code)
//   - Block 7338110: a CREATE2 is attempted. The CREATE2 would deploy code on
//     the same address e771789f5cccac282f23bb7add5690e1f6ca467c. However, the
//     deployment fails due to OOG during initcode execution
//   - Block 7338115: another tx checks the balance of
//     e771789f5cccac282f23bb7add5690e1f6ca467c, and the snapshotter returned it as
//     zero.
//
// The problem being that the snapshotter maintains a destructset, and adds items
// to the destructset in case something is created "onto" an existing item.
// We need to either roll back the snapDestructs, or not place it into snapDestructs
// in the first place.
//

func TestInitThenFailCreateContract(t *testing.T) {
	testInitThenFailCreateContract(t, rawdb.HashScheme)
	testInitThenFailCreateContract(t, rawdb.PathScheme)
}

func testInitThenFailCreateContract(t *testing.T, scheme string) {
	var (
		engine = ethash.NewFaker()

		// A sender who makes transactions, has some funds
		key, _  = crypto.HexToECDSA("b71c71a67e1177ad4e901695e1b4b9ee17ae16c6668d313eac2f96dbcda3f291")
		address = crypto.PubkeyToAddress(key.PublicKey)
		funds   = big.NewInt(1000000000000000)
		bb      = common.HexToAddress("0x000000000000000000000000000000000000bbbb")
	)

	// The bb-code needs to CREATE2 the aa contract. It consists of
	// both initcode and deployment code
	// initcode:
	// 1. If blocknum < 1, error out (e.g invalid opcode)
	// 2. else, return a snippet of code
	initCode := []byte{
		byte(vm.PUSH1), 0x1, // y (2)
		byte(vm.NUMBER), // x (number)
		byte(vm.GT),     // x > y?
		byte(vm.PUSH1), byte(0x8),
		byte(vm.JUMPI), // jump to label if number > 2
		byte(0xFE),     // illegal opcode
		byte(vm.JUMPDEST),
		byte(vm.PUSH1), 0x2, // size
		byte(vm.PUSH1), 0x0, // offset
		byte(vm.RETURN), // return 2 bytes of zero-code
	}
	if l := len(initCode); l > 32 {
		t.Fatalf("init code is too long for a pushx, need a more elaborate deployer")
	}
	bbCode := []byte{
		// Push initcode onto stack
		byte(vm.PUSH1) + byte(len(initCode)-1)}
	bbCode = append(bbCode, initCode...)
	bbCode = append(bbCode, []byte{
		byte(vm.PUSH1), 0x0, // memory start on stack
		byte(vm.MSTORE),
		byte(vm.PUSH1), 0x00, // salt
		byte(vm.PUSH1), byte(len(initCode)), // size
		byte(vm.PUSH1), byte(32 - len(initCode)), // offset
		byte(vm.PUSH1), 0x00, // endowment
		byte(vm.CREATE2),
	}...)

	initHash := crypto.Keccak256Hash(initCode)
	aa := crypto.CreateAddress2(bb, [32]byte{}, initHash[:])
	t.Logf("Destination address: %x\n", aa)

	gspec := &Genesis{
		Config: params.TestChainConfig,
		Alloc: types.GenesisAlloc{
			address: {Balance: funds},
			// The address aa has some funds
			aa: {Balance: big.NewInt(100000)},
			// The contract BB tries to create code onto AA
			bb: {
				Code:    bbCode,
				Balance: big.NewInt(1),
			},
		},
	}
	nonce := uint64(0)
	_, blocks, _ := GenerateChainWithGenesis(gspec, engine, 4, func(i int, b *BlockGen) {
		b.SetCoinbase(common.Address{1})
		// One transaction to BB
		tx, _ := types.SignTx(types.NewTransaction(nonce, bb,
			big.NewInt(0), 100000, b.header.BaseFee, nil), types.HomesteadSigner{}, key)
		b.AddTx(tx)
		nonce++
	})

	// Import the canonical chain
	chain, err := NewBlockChain(rawdb.NewMemoryDatabase(), DefaultCacheConfigWithScheme(scheme), gspec, nil, engine, vm.Config{
		//Debug:  true,
		//Tracer: vm.NewJSONLogger(nil, os.Stdout),
	}, nil)
	if err != nil {
		t.Fatalf("failed to create tester chain: %v", err)
	}
	defer chain.Stop()

	statedb, _ := chain.State()
	if got, exp := statedb.GetBalance(aa), uint256.NewInt(100000); got.Cmp(exp) != 0 {
		t.Fatalf("Genesis err, got %v exp %v", got, exp)
	}
	// First block tries to create, but fails
	{
		block := blocks[0]
		if _, err := chain.InsertChain([]*types.Block{blocks[0]}); err != nil {
			t.Fatalf("block %d: failed to insert into chain: %v", block.NumberU64(), err)
		}
		statedb, _ = chain.State()
		if got, exp := statedb.GetBalance(aa), uint256.NewInt(100000); got.Cmp(exp) != 0 {
			t.Fatalf("block %d: got %v exp %v", block.NumberU64(), got, exp)
		}
	}
	// Import the rest of the blocks
	for _, block := range blocks[1:] {
		if _, err := chain.InsertChain([]*types.Block{block}); err != nil {
			t.Fatalf("block %d: failed to insert into chain: %v", block.NumberU64(), err)
		}
	}
}

// TestEIP2718Transition tests that an EIP-2718 transaction will be accepted
// after the fork block has passed. This is verified by sending an EIP-2930
// access list transaction, which specifies a single slot access, and then
// checking that the gas usage of a hot SLOAD and a cold SLOAD are calculated
// correctly.
func TestEIP2718Transition(t *testing.T) {
	testEIP2718Transition(t, rawdb.HashScheme)
	testEIP2718Transition(t, rawdb.PathScheme)
}

func testEIP2718Transition(t *testing.T, scheme string) {
	var (
		aa     = common.HexToAddress("0x000000000000000000000000000000000000aaaa")
		engine = ethash.NewFaker()

		// A sender who makes transactions, has some funds
		key, _  = crypto.HexToECDSA("b71c71a67e1177ad4e901695e1b4b9ee17ae16c6668d313eac2f96dbcda3f291")
		address = crypto.PubkeyToAddress(key.PublicKey)
		funds   = big.NewInt(1000000000000000)
		gspec   = &Genesis{
			Config: params.TestChainConfig,
			Alloc: types.GenesisAlloc{
				address: {Balance: funds},
				// The address 0xAAAA sloads 0x00 and 0x01
				aa: {
					Code: []byte{
						byte(vm.PC),
						byte(vm.PC),
						byte(vm.SLOAD),
						byte(vm.SLOAD),
					},
					Nonce:   0,
					Balance: big.NewInt(0),
				},
			},
		}
	)
	// Generate blocks
	_, blocks, _ := GenerateChainWithGenesis(gspec, engine, 1, func(i int, b *BlockGen) {
		b.SetCoinbase(common.Address{1})

		// One transaction to 0xAAAA
		signer := types.LatestSigner(gspec.Config)
		tx, _ := types.SignNewTx(key, signer, &types.AccessListTx{
			ChainID:  gspec.Config.ChainID,
			Nonce:    0,
			To:       &aa,
			Gas:      30000,
			GasPrice: b.header.BaseFee,
			AccessList: types.AccessList{{
				Address:     aa,
				StorageKeys: []common.Hash{{0}},
			}},
		})
		b.AddTx(tx)
	})

	// Import the canonical chain
	chain, err := NewBlockChain(rawdb.NewMemoryDatabase(), DefaultCacheConfigWithScheme(scheme), gspec, nil, engine, vm.Config{}, nil)
	if err != nil {
		t.Fatalf("failed to create tester chain: %v", err)
	}
	defer chain.Stop()

	if n, err := chain.InsertChain(blocks); err != nil {
		t.Fatalf("block %d: failed to insert into chain: %v", n, err)
	}

	block := chain.GetBlockByNumber(1)

	// Expected gas is intrinsic + 2 * pc + hot load + cold load, since only one load is in the access list
	expected := params.TxGas + params.TxAccessListAddressGas + params.TxAccessListStorageKeyGas +
		vm.GasQuickStep*2 + params.WarmStorageReadCostEIP2929 + params.ColdSloadCostEIP2929
	if block.GasUsed() != expected {
		t.Fatalf("incorrect amount of gas spent: expected %d, got %d", expected, block.GasUsed())
	}
}

// TestEIP1559Transition tests the following:
//
//  1. A transaction whose gasFeeCap is greater than the baseFee is valid.
//  2. Gas accounting for access lists on EIP-1559 transactions is correct.
//  3. Only the transaction's tip will be received by the coinbase.
//  4. The transaction sender pays for both the tip and baseFee.
//  5. The coinbase receives only the partially realized tip when
//     gasFeeCap - gasTipCap < baseFee.
//  6. Legacy transaction behave as expected (e.g. gasPrice = gasFeeCap = gasTipCap).
func TestEIP1559Transition(t *testing.T) {
	testEIP1559Transition(t, rawdb.HashScheme)
	testEIP1559Transition(t, rawdb.PathScheme)
}

func testEIP1559Transition(t *testing.T, scheme string) {
	var (
		aa     = common.HexToAddress("0x000000000000000000000000000000000000aaaa")
		engine = ethash.NewFaker()

		// A sender who makes transactions, has some funds
		key1, _ = crypto.HexToECDSA("b71c71a67e1177ad4e901695e1b4b9ee17ae16c6668d313eac2f96dbcda3f291")
		key2, _ = crypto.HexToECDSA("8a1f9a8f95be41cd7ccb6168179afb4504aefe388d1e14474d32c45c72ce7b7a")
		addr1   = crypto.PubkeyToAddress(key1.PublicKey)
		addr2   = crypto.PubkeyToAddress(key2.PublicKey)
		funds   = new(big.Int).Mul(common.Big1, big.NewInt(params.Ether))
		config  = *params.AllEthashProtocolChanges
		gspec   = &Genesis{
			Config: &config,
			Alloc: types.GenesisAlloc{
				addr1: {Balance: funds},
				addr2: {Balance: funds},
				// The address 0xAAAA sloads 0x00 and 0x01
				aa: {
					Code: []byte{
						byte(vm.PC),
						byte(vm.PC),
						byte(vm.SLOAD),
						byte(vm.SLOAD),
					},
					Nonce:   0,
					Balance: big.NewInt(0),
				},
			},
		}
	)

	gspec.Config.BerlinBlock = common.Big0
	gspec.Config.LondonBlock = common.Big0
	signer := types.LatestSigner(gspec.Config)

	genDb, blocks, _ := GenerateChainWithGenesis(gspec, engine, 1, func(i int, b *BlockGen) {
		b.SetCoinbase(common.Address{1})

		// One transaction to 0xAAAA
		accesses := types.AccessList{types.AccessTuple{
			Address:     aa,
			StorageKeys: []common.Hash{{0}},
		}}

		txdata := &types.DynamicFeeTx{
			ChainID:    gspec.Config.ChainID,
			Nonce:      0,
			To:         &aa,
			Gas:        30000,
			GasFeeCap:  newGwei(5),
			GasTipCap:  big.NewInt(2),
			AccessList: accesses,
			Data:       []byte{},
		}
		tx := types.NewTx(txdata)
		tx, _ = types.SignTx(tx, signer, key1)

		b.AddTx(tx)
	})
	chain, err := NewBlockChain(rawdb.NewMemoryDatabase(), DefaultCacheConfigWithScheme(scheme), gspec, nil, engine, vm.Config{}, nil)
	if err != nil {
		t.Fatalf("failed to create tester chain: %v", err)
	}
	defer chain.Stop()

	if n, err := chain.InsertChain(blocks); err != nil {
		t.Fatalf("block %d: failed to insert into chain: %v", n, err)
	}

	block := chain.GetBlockByNumber(1)

	// 1+2: Ensure EIP-1559 access lists are accounted for via gas usage.
	expectedGas := params.TxGas + params.TxAccessListAddressGas + params.TxAccessListStorageKeyGas +
		vm.GasQuickStep*2 + params.WarmStorageReadCostEIP2929 + params.ColdSloadCostEIP2929
	if block.GasUsed() != expectedGas {
		t.Fatalf("incorrect amount of gas spent: expected %d, got %d", expectedGas, block.GasUsed())
	}

	state, _ := chain.State()

	// 3: Ensure that miner received only the tx's tip.
<<<<<<< HEAD
	actual := state.GetBalance(block.Coinbase())
	totalBaseFee := new(big.Int).SetUint64(block.BaseFee().Uint64() * block.GasUsed())

=======
	actual := state.GetBalance(block.Coinbase()).ToBig()
>>>>>>> c350d3ac
	expected := new(big.Int).Add(
		new(big.Int).SetUint64(block.GasUsed()*block.Transactions()[0].GasTipCap().Uint64()),
		ethash.ConstantinopleBlockReward.ToBig(),
	)
	expected = expected.Add(expected, totalBaseFee)

	if actual.Cmp(uint256.MustFromBig(expected)) != 0 {
		t.Fatalf("miner balance incorrect: expected %d, got %d", expected, actual)
	}

	// 4: Ensure the tx sender paid for the gasUsed * (tip + block baseFee).
<<<<<<< HEAD
	actual = new(uint256.Int).Sub(uint256.MustFromBig(funds), state.GetBalance(addr1))
=======
	actual = new(big.Int).Sub(funds, state.GetBalance(addr1).ToBig())
>>>>>>> c350d3ac
	expected = new(big.Int).SetUint64(block.GasUsed() * (block.Transactions()[0].GasTipCap().Uint64() + block.BaseFee().Uint64()))
	if actual.Cmp(uint256.MustFromBig(expected)) != 0 {
		t.Fatalf("sender balance incorrect: expected %d, got %d", expected, actual)
	}

	blocks, _ = GenerateChain(gspec.Config, block, engine, genDb, 1, func(i int, b *BlockGen) {
		b.SetCoinbase(common.Address{2})

		txdata := &types.LegacyTx{
			Nonce:    0,
			To:       &aa,
			Gas:      30000,
			GasPrice: newGwei(5),
		}
		tx := types.NewTx(txdata)
		tx, _ = types.SignTx(tx, signer, key2)

		b.AddTx(tx)
	})

	if n, err := chain.InsertChain(blocks); err != nil {
		t.Fatalf("block %d: failed to insert into chain: %v", n, err)
	}

	block = chain.GetBlockByNumber(2)
	state, _ = chain.State()
	effectiveTip := block.Transactions()[0].GasTipCap().Uint64() - block.BaseFee().Uint64()

<<<<<<< HEAD
	// 6+5: Ensure that miner received only the tx's effective tip and the base fee.
	// astria-evm doesn't burn the base fee, but it is given to the miner.
	actual = state.GetBalance(block.Coinbase())
	totalBaseFee = new(big.Int).SetUint64(block.BaseFee().Uint64() * block.GasUsed())

=======
	// 6+5: Ensure that miner received only the tx's effective tip.
	actual = state.GetBalance(block.Coinbase()).ToBig()
>>>>>>> c350d3ac
	expected = new(big.Int).Add(
		new(big.Int).SetUint64(block.GasUsed()*effectiveTip),
		ethash.ConstantinopleBlockReward.ToBig(),
	)
	expected = expected.Add(expected, totalBaseFee)
	if actual.Cmp(uint256.MustFromBig(expected)) != 0 {
		t.Fatalf("miner balance incorrect: expected %d, got %d", expected, actual)
	}

	// 4: Ensure the tx sender paid for the gasUsed * (effectiveTip + block baseFee).
<<<<<<< HEAD
	actual = new(uint256.Int).Sub(uint256.MustFromBig(funds), state.GetBalance(addr2))
=======
	actual = new(big.Int).Sub(funds, state.GetBalance(addr2).ToBig())
>>>>>>> c350d3ac
	expected = new(big.Int).SetUint64(block.GasUsed() * (effectiveTip + block.BaseFee().Uint64()))
	if actual.Cmp(uint256.MustFromBig(expected)) != 0 {
		t.Fatalf("sender balance incorrect: expected %d, got %d", expected, actual)
	}
}

// Tests the scenario the chain is requested to another point with the missing state.
// It expects the state is recovered and all relevant chain markers are set correctly.
func TestSetCanonical(t *testing.T) {
	testSetCanonical(t, rawdb.HashScheme)
	testSetCanonical(t, rawdb.PathScheme)
}

func testSetCanonical(t *testing.T, scheme string) {
	//log.Root().SetHandler(log.LvlFilterHandler(log.LvlDebug, log.StreamHandler(os.Stderr, log.TerminalFormat(true))))

	var (
		key, _  = crypto.HexToECDSA("b71c71a67e1177ad4e901695e1b4b9ee17ae16c6668d313eac2f96dbcda3f291")
		address = crypto.PubkeyToAddress(key.PublicKey)
		funds   = big.NewInt(100000000000000000)
		gspec   = &Genesis{
			Config:  params.TestChainConfig,
			Alloc:   types.GenesisAlloc{address: {Balance: funds}},
			BaseFee: big.NewInt(params.InitialBaseFee),
		}
		signer      = types.LatestSigner(gspec.Config)
		engine      = ethash.NewFaker()
		chainLength = 10
	)
	// Generate and import the canonical chain
	_, canon, _ := GenerateChainWithGenesis(gspec, engine, chainLength, func(i int, gen *BlockGen) {
		tx, err := types.SignTx(types.NewTransaction(gen.TxNonce(address), common.Address{0x00}, big.NewInt(1000), params.TxGas, gen.header.BaseFee, nil), signer, key)
		if err != nil {
			panic(err)
		}
		gen.AddTx(tx)
	})
	diskdb, _ := rawdb.NewDatabaseWithFreezer(rawdb.NewMemoryDatabase(), "", "", false)
	defer diskdb.Close()

	chain, err := NewBlockChain(diskdb, DefaultCacheConfigWithScheme(scheme), gspec, nil, engine, vm.Config{}, nil)
	if err != nil {
		t.Fatalf("failed to create tester chain: %v", err)
	}
	defer chain.Stop()

	if n, err := chain.InsertChain(canon); err != nil {
		t.Fatalf("block %d: failed to insert into chain: %v", n, err)
	}

	// Generate the side chain and import them
	_, side, _ := GenerateChainWithGenesis(gspec, engine, chainLength, func(i int, gen *BlockGen) {
		tx, err := types.SignTx(types.NewTransaction(gen.TxNonce(address), common.Address{0x00}, big.NewInt(1), params.TxGas, gen.header.BaseFee, nil), signer, key)
		if err != nil {
			panic(err)
		}
		gen.AddTx(tx)
	})
	for _, block := range side {
		err := chain.InsertBlockWithoutSetHead(block)
		if err != nil {
			t.Fatalf("Failed to insert into chain: %v", err)
		}
	}
	for _, block := range side {
		got := chain.GetBlockByHash(block.Hash())
		if got == nil {
			t.Fatalf("Lost the inserted block")
		}
	}

	// Set the chain head to the side chain, ensure all the relevant markers are updated.
	verify := func(head *types.Block) {
		if chain.CurrentBlock().Hash() != head.Hash() {
			t.Fatalf("Unexpected block hash, want %x, got %x", head.Hash(), chain.CurrentBlock().Hash())
		}
		if chain.CurrentSnapBlock().Hash() != head.Hash() {
			t.Fatalf("Unexpected fast block hash, want %x, got %x", head.Hash(), chain.CurrentSnapBlock().Hash())
		}
		if chain.CurrentHeader().Hash() != head.Hash() {
			t.Fatalf("Unexpected head header, want %x, got %x", head.Hash(), chain.CurrentHeader().Hash())
		}
		if !chain.HasState(head.Root()) {
			t.Fatalf("Lost block state %v %x", head.Number(), head.Hash())
		}
	}
	chain.SetCanonical(side[len(side)-1])
	verify(side[len(side)-1])

	// Reset the chain head to original chain
	chain.SetCanonical(canon[chainLength-1])
	verify(canon[chainLength-1])
}

// TestCanonicalHashMarker tests all the canonical hash markers are updated/deleted
// correctly in case reorg is called.
func TestCanonicalHashMarker(t *testing.T) {
	testCanonicalHashMarker(t, rawdb.HashScheme)
	testCanonicalHashMarker(t, rawdb.PathScheme)
}

func testCanonicalHashMarker(t *testing.T, scheme string) {
	var cases = []struct {
		forkA int
		forkB int
	}{
		// ForkA: 10 blocks
		// ForkB: 1 blocks
		//
		// reorged:
		//      markers [2, 10] should be deleted
		//      markers [1] should be updated
		{10, 1},

		// ForkA: 10 blocks
		// ForkB: 2 blocks
		//
		// reorged:
		//      markers [3, 10] should be deleted
		//      markers [1, 2] should be updated
		{10, 2},

		// ForkA: 10 blocks
		// ForkB: 10 blocks
		//
		// reorged:
		//      markers [1, 10] should be updated
		{10, 10},

		// ForkA: 10 blocks
		// ForkB: 11 blocks
		//
		// reorged:
		//      markers [1, 11] should be updated
		{10, 11},
	}
	for _, c := range cases {
		var (
			gspec = &Genesis{
				Config:  params.TestChainConfig,
				Alloc:   types.GenesisAlloc{},
				BaseFee: big.NewInt(params.InitialBaseFee),
			}
			engine = ethash.NewFaker()
		)
		_, forkA, _ := GenerateChainWithGenesis(gspec, engine, c.forkA, func(i int, gen *BlockGen) {})
		_, forkB, _ := GenerateChainWithGenesis(gspec, engine, c.forkB, func(i int, gen *BlockGen) {})

		// Initialize test chain
		chain, err := NewBlockChain(rawdb.NewMemoryDatabase(), DefaultCacheConfigWithScheme(scheme), gspec, nil, engine, vm.Config{}, nil)
		if err != nil {
			t.Fatalf("failed to create tester chain: %v", err)
		}
		// Insert forkA and forkB, the canonical should on forkA still
		if n, err := chain.InsertChain(forkA); err != nil {
			t.Fatalf("block %d: failed to insert into chain: %v", n, err)
		}
		if n, err := chain.InsertChain(forkB); err != nil {
			t.Fatalf("block %d: failed to insert into chain: %v", n, err)
		}

		verify := func(head *types.Block) {
			if chain.CurrentBlock().Hash() != head.Hash() {
				t.Fatalf("Unexpected block hash, want %x, got %x", head.Hash(), chain.CurrentBlock().Hash())
			}
			if chain.CurrentSnapBlock().Hash() != head.Hash() {
				t.Fatalf("Unexpected fast block hash, want %x, got %x", head.Hash(), chain.CurrentSnapBlock().Hash())
			}
			if chain.CurrentHeader().Hash() != head.Hash() {
				t.Fatalf("Unexpected head header, want %x, got %x", head.Hash(), chain.CurrentHeader().Hash())
			}
			if !chain.HasState(head.Root()) {
				t.Fatalf("Lost block state %v %x", head.Number(), head.Hash())
			}
		}

		// Switch canonical chain to forkB if necessary
		if len(forkA) < len(forkB) {
			verify(forkB[len(forkB)-1])
		} else {
			verify(forkA[len(forkA)-1])
			chain.SetCanonical(forkB[len(forkB)-1])
			verify(forkB[len(forkB)-1])
		}

		// Ensure all hash markers are updated correctly
		for i := 0; i < len(forkB); i++ {
			block := forkB[i]
			hash := chain.GetCanonicalHash(block.NumberU64())
			if hash != block.Hash() {
				t.Fatalf("Unexpected canonical hash %d", block.NumberU64())
			}
		}
		if c.forkA > c.forkB {
			for i := uint64(c.forkB) + 1; i <= uint64(c.forkA); i++ {
				hash := chain.GetCanonicalHash(i)
				if hash != (common.Hash{}) {
					t.Fatalf("Unexpected canonical hash %d", i)
				}
			}
		}
		chain.Stop()
	}
}

func TestCreateThenDeletePreByzantium(t *testing.T) {
	// We use Ropsten chain config instead of Testchain config, this is
	// deliberate: we want to use pre-byz rules where we have intermediate state roots
	// between transactions.
	testCreateThenDelete(t, &params.ChainConfig{
		ChainID:        big.NewInt(3),
		HomesteadBlock: big.NewInt(0),
		EIP150Block:    big.NewInt(0),
		EIP155Block:    big.NewInt(10),
		EIP158Block:    big.NewInt(10),
		ByzantiumBlock: big.NewInt(1_700_000),
	})
}
func TestCreateThenDeletePostByzantium(t *testing.T) {
	testCreateThenDelete(t, params.TestChainConfig)
}

// testCreateThenDelete tests a creation and subsequent deletion of a contract, happening
// within the same block.
func testCreateThenDelete(t *testing.T, config *params.ChainConfig) {
	var (
		engine = ethash.NewFaker()
		// A sender who makes transactions, has some funds
		key, _      = crypto.HexToECDSA("b71c71a67e1177ad4e901695e1b4b9ee17ae16c6668d313eac2f96dbcda3f291")
		address     = crypto.PubkeyToAddress(key.PublicKey)
		destAddress = crypto.CreateAddress(address, 0)
		funds       = big.NewInt(1000000000000000)
	)

	// runtime code is 	0x60ffff : PUSH1 0xFF SELFDESTRUCT, a.k.a SELFDESTRUCT(0xFF)
	code := append([]byte{0x60, 0xff, 0xff}, make([]byte, 32-3)...)
	initCode := []byte{
		// SSTORE 1:1
		byte(vm.PUSH1), 0x1,
		byte(vm.PUSH1), 0x1,
		byte(vm.SSTORE),
		// Get the runtime-code on the stack
		byte(vm.PUSH32)}
	initCode = append(initCode, code...)
	initCode = append(initCode, []byte{
		byte(vm.PUSH1), 0x0, // offset
		byte(vm.MSTORE),
		byte(vm.PUSH1), 0x3, // size
		byte(vm.PUSH1), 0x0, // offset
		byte(vm.RETURN), // return 3 bytes of zero-code
	}...)
	gspec := &Genesis{
		Config: config,
		Alloc: types.GenesisAlloc{
			address: {Balance: funds},
		},
	}
	nonce := uint64(0)
	signer := types.HomesteadSigner{}
	_, blocks, _ := GenerateChainWithGenesis(gspec, engine, 2, func(i int, b *BlockGen) {
		fee := big.NewInt(1)
		if b.header.BaseFee != nil {
			fee = b.header.BaseFee
		}
		b.SetCoinbase(common.Address{1})
		tx, _ := types.SignNewTx(key, signer, &types.LegacyTx{
			Nonce:    nonce,
			GasPrice: new(big.Int).Set(fee),
			Gas:      100000,
			Data:     initCode,
		})
		nonce++
		b.AddTx(tx)
		tx, _ = types.SignNewTx(key, signer, &types.LegacyTx{
			Nonce:    nonce,
			GasPrice: new(big.Int).Set(fee),
			Gas:      100000,
			To:       &destAddress,
		})
		b.AddTx(tx)
		nonce++
	})
	// Import the canonical chain
	chain, err := NewBlockChain(rawdb.NewMemoryDatabase(), nil, gspec, nil, engine, vm.Config{
		//Debug:  true,
		//Tracer: logger.NewJSONLogger(nil, os.Stdout),
	}, nil)
	if err != nil {
		t.Fatalf("failed to create tester chain: %v", err)
	}
	defer chain.Stop()
	// Import the blocks
	for _, block := range blocks {
		if _, err := chain.InsertChain([]*types.Block{block}); err != nil {
			t.Fatalf("block %d: failed to insert into chain: %v", block.NumberU64(), err)
		}
	}
}

func TestDeleteThenCreate(t *testing.T) {
	var (
		engine      = ethash.NewFaker()
		key, _      = crypto.HexToECDSA("b71c71a67e1177ad4e901695e1b4b9ee17ae16c6668d313eac2f96dbcda3f291")
		address     = crypto.PubkeyToAddress(key.PublicKey)
		factoryAddr = crypto.CreateAddress(address, 0)
		funds       = big.NewInt(1000000000000000)
	)
	/*
		contract Factory {
		  function deploy(bytes memory code) public {
			address addr;
			assembly {
			  addr := create2(0, add(code, 0x20), mload(code), 0)
			  if iszero(extcodesize(addr)) {
				revert(0, 0)
			  }
			}
		  }
		}
	*/
	factoryBIN := common.Hex2Bytes("608060405234801561001057600080fd5b50610241806100206000396000f3fe608060405234801561001057600080fd5b506004361061002a5760003560e01c80627743601461002f575b600080fd5b610049600480360381019061004491906100d8565b61004b565b005b6000808251602084016000f59050803b61006457600080fd5b5050565b600061007b61007684610146565b610121565b905082815260208101848484011115610097576100966101eb565b5b6100a2848285610177565b509392505050565b600082601f8301126100bf576100be6101e6565b5b81356100cf848260208601610068565b91505092915050565b6000602082840312156100ee576100ed6101f5565b5b600082013567ffffffffffffffff81111561010c5761010b6101f0565b5b610118848285016100aa565b91505092915050565b600061012b61013c565b90506101378282610186565b919050565b6000604051905090565b600067ffffffffffffffff821115610161576101606101b7565b5b61016a826101fa565b9050602081019050919050565b82818337600083830152505050565b61018f826101fa565b810181811067ffffffffffffffff821117156101ae576101ad6101b7565b5b80604052505050565b7f4e487b7100000000000000000000000000000000000000000000000000000000600052604160045260246000fd5b600080fd5b600080fd5b600080fd5b600080fd5b6000601f19601f830116905091905056fea2646970667358221220ea8b35ed310d03b6b3deef166941140b4d9e90ea2c92f6b41eb441daf49a59c364736f6c63430008070033")

	/*
		contract C {
			uint256 value;
			constructor() {
				value = 100;
			}
			function destruct() public payable {
				selfdestruct(payable(msg.sender));
			}
			receive() payable external {}
		}
	*/
	contractABI := common.Hex2Bytes("6080604052348015600f57600080fd5b5060646000819055506081806100266000396000f3fe608060405260043610601f5760003560e01c80632b68b9c614602a576025565b36602557005b600080fd5b60306032565b005b3373ffffffffffffffffffffffffffffffffffffffff16fffea2646970667358221220ab749f5ed1fcb87bda03a74d476af3f074bba24d57cb5a355e8162062ad9a4e664736f6c63430008070033")
	contractAddr := crypto.CreateAddress2(factoryAddr, [32]byte{}, crypto.Keccak256(contractABI))

	gspec := &Genesis{
		Config: params.TestChainConfig,
		Alloc: types.GenesisAlloc{
			address: {Balance: funds},
		},
	}
	nonce := uint64(0)
	signer := types.HomesteadSigner{}
	_, blocks, _ := GenerateChainWithGenesis(gspec, engine, 2, func(i int, b *BlockGen) {
		fee := big.NewInt(1)
		if b.header.BaseFee != nil {
			fee = b.header.BaseFee
		}
		b.SetCoinbase(common.Address{1})

		// Block 1
		if i == 0 {
			tx, _ := types.SignNewTx(key, signer, &types.LegacyTx{
				Nonce:    nonce,
				GasPrice: new(big.Int).Set(fee),
				Gas:      500000,
				Data:     factoryBIN,
			})
			nonce++
			b.AddTx(tx)

			data := common.Hex2Bytes("00774360000000000000000000000000000000000000000000000000000000000000002000000000000000000000000000000000000000000000000000000000000000a76080604052348015600f57600080fd5b5060646000819055506081806100266000396000f3fe608060405260043610601f5760003560e01c80632b68b9c614602a576025565b36602557005b600080fd5b60306032565b005b3373ffffffffffffffffffffffffffffffffffffffff16fffea2646970667358221220ab749f5ed1fcb87bda03a74d476af3f074bba24d57cb5a355e8162062ad9a4e664736f6c6343000807003300000000000000000000000000000000000000000000000000")
			tx, _ = types.SignNewTx(key, signer, &types.LegacyTx{
				Nonce:    nonce,
				GasPrice: new(big.Int).Set(fee),
				Gas:      500000,
				To:       &factoryAddr,
				Data:     data,
			})
			b.AddTx(tx)
			nonce++
		} else {
			// Block 2
			tx, _ := types.SignNewTx(key, signer, &types.LegacyTx{
				Nonce:    nonce,
				GasPrice: new(big.Int).Set(fee),
				Gas:      500000,
				To:       &contractAddr,
				Data:     common.Hex2Bytes("2b68b9c6"), // destruct
			})
			nonce++
			b.AddTx(tx)

			data := common.Hex2Bytes("00774360000000000000000000000000000000000000000000000000000000000000002000000000000000000000000000000000000000000000000000000000000000a76080604052348015600f57600080fd5b5060646000819055506081806100266000396000f3fe608060405260043610601f5760003560e01c80632b68b9c614602a576025565b36602557005b600080fd5b60306032565b005b3373ffffffffffffffffffffffffffffffffffffffff16fffea2646970667358221220ab749f5ed1fcb87bda03a74d476af3f074bba24d57cb5a355e8162062ad9a4e664736f6c6343000807003300000000000000000000000000000000000000000000000000")
			tx, _ = types.SignNewTx(key, signer, &types.LegacyTx{
				Nonce:    nonce,
				GasPrice: new(big.Int).Set(fee),
				Gas:      500000,
				To:       &factoryAddr, // re-creation
				Data:     data,
			})
			b.AddTx(tx)
			nonce++
		}
	})
	// Import the canonical chain
	chain, err := NewBlockChain(rawdb.NewMemoryDatabase(), nil, gspec, nil, engine, vm.Config{}, nil)
	if err != nil {
		t.Fatalf("failed to create tester chain: %v", err)
	}
	for _, block := range blocks {
		if _, err := chain.InsertChain([]*types.Block{block}); err != nil {
			t.Fatalf("block %d: failed to insert into chain: %v", block.NumberU64(), err)
		}
	}
}

// TestTransientStorageReset ensures the transient storage is wiped correctly
// between transactions.
func TestTransientStorageReset(t *testing.T) {
	var (
		engine      = ethash.NewFaker()
		key, _      = crypto.HexToECDSA("b71c71a67e1177ad4e901695e1b4b9ee17ae16c6668d313eac2f96dbcda3f291")
		address     = crypto.PubkeyToAddress(key.PublicKey)
		destAddress = crypto.CreateAddress(address, 0)
		funds       = big.NewInt(1000000000000000)
		vmConfig    = vm.Config{
			ExtraEips: []int{1153}, // Enable transient storage EIP
		}
	)
	code := append([]byte{
		// TLoad value with location 1
		byte(vm.PUSH1), 0x1,
		byte(vm.TLOAD),

		// PUSH location
		byte(vm.PUSH1), 0x1,

		// SStore location:value
		byte(vm.SSTORE),
	}, make([]byte, 32-6)...)
	initCode := []byte{
		// TSTORE 1:1
		byte(vm.PUSH1), 0x1,
		byte(vm.PUSH1), 0x1,
		byte(vm.TSTORE),

		// Get the runtime-code on the stack
		byte(vm.PUSH32)}
	initCode = append(initCode, code...)
	initCode = append(initCode, []byte{
		byte(vm.PUSH1), 0x0, // offset
		byte(vm.MSTORE),
		byte(vm.PUSH1), 0x6, // size
		byte(vm.PUSH1), 0x0, // offset
		byte(vm.RETURN), // return 6 bytes of zero-code
	}...)
	gspec := &Genesis{
		Config: params.TestChainConfig,
		Alloc: types.GenesisAlloc{
			address: {Balance: funds},
		},
	}
	nonce := uint64(0)
	signer := types.HomesteadSigner{}
	_, blocks, _ := GenerateChainWithGenesis(gspec, engine, 1, func(i int, b *BlockGen) {
		fee := big.NewInt(1)
		if b.header.BaseFee != nil {
			fee = b.header.BaseFee
		}
		b.SetCoinbase(common.Address{1})
		tx, _ := types.SignNewTx(key, signer, &types.LegacyTx{
			Nonce:    nonce,
			GasPrice: new(big.Int).Set(fee),
			Gas:      100000,
			Data:     initCode,
		})
		nonce++
		b.AddTxWithVMConfig(tx, vmConfig)

		tx, _ = types.SignNewTx(key, signer, &types.LegacyTx{
			Nonce:    nonce,
			GasPrice: new(big.Int).Set(fee),
			Gas:      100000,
			To:       &destAddress,
		})
		b.AddTxWithVMConfig(tx, vmConfig)
		nonce++
	})

	// Initialize the blockchain with 1153 enabled.
	chain, err := NewBlockChain(rawdb.NewMemoryDatabase(), nil, gspec, nil, engine, vmConfig, nil)
	if err != nil {
		t.Fatalf("failed to create tester chain: %v", err)
	}
	defer chain.Stop()
	// Import the blocks
	if _, err := chain.InsertChain(blocks); err != nil {
		t.Fatalf("failed to insert into chain: %v", err)
	}
	// Check the storage
	state, err := chain.StateAt(chain.CurrentHeader().Root)
	if err != nil {
		t.Fatalf("Failed to load state %v", err)
	}
	loc := common.BytesToHash([]byte{1})
	slot := state.GetState(destAddress, loc)
	if slot != (common.Hash{}) {
		t.Fatalf("Unexpected dirty storage slot")
	}
}

func TestEIP3651(t *testing.T) {
	var (
		aa     = common.HexToAddress("0x000000000000000000000000000000000000aaaa")
		bb     = common.HexToAddress("0x000000000000000000000000000000000000bbbb")
		engine = beacon.NewFaker()

		// A sender who makes transactions, has some funds
		key1, _ = crypto.HexToECDSA("b71c71a67e1177ad4e901695e1b4b9ee17ae16c6668d313eac2f96dbcda3f291")
		key2, _ = crypto.HexToECDSA("8a1f9a8f95be41cd7ccb6168179afb4504aefe388d1e14474d32c45c72ce7b7a")
		addr1   = crypto.PubkeyToAddress(key1.PublicKey)
		addr2   = crypto.PubkeyToAddress(key2.PublicKey)
		funds   = new(big.Int).Mul(common.Big1, big.NewInt(params.Ether))
		config  = *params.AllEthashProtocolChanges
		gspec   = &Genesis{
			Config: &config,
			Alloc: types.GenesisAlloc{
				addr1: {Balance: funds},
				addr2: {Balance: funds},
				// The address 0xAAAA sloads 0x00 and 0x01
				aa: {
					Code: []byte{
						byte(vm.PC),
						byte(vm.PC),
						byte(vm.SLOAD),
						byte(vm.SLOAD),
					},
					Nonce:   0,
					Balance: big.NewInt(0),
				},
				// The address 0xBBBB calls 0xAAAA
				bb: {
					Code: []byte{
						byte(vm.PUSH1), 0, // out size
						byte(vm.DUP1),  // out offset
						byte(vm.DUP1),  // out insize
						byte(vm.DUP1),  // in offset
						byte(vm.PUSH2), // address
						byte(0xaa),
						byte(0xaa),
						byte(vm.GAS), // gas
						byte(vm.DELEGATECALL),
					},
					Nonce:   0,
					Balance: big.NewInt(0),
				},
			},
		}
	)

	gspec.Config.BerlinBlock = common.Big0
	gspec.Config.LondonBlock = common.Big0
	gspec.Config.TerminalTotalDifficulty = common.Big0
	gspec.Config.TerminalTotalDifficultyPassed = true
	gspec.Config.ShanghaiTime = u64(0)
	signer := types.LatestSigner(gspec.Config)

	_, blocks, _ := GenerateChainWithGenesis(gspec, engine, 1, func(i int, b *BlockGen) {
		b.SetCoinbase(aa)
		// One transaction to Coinbase
		txdata := &types.DynamicFeeTx{
			ChainID:    gspec.Config.ChainID,
			Nonce:      0,
			To:         &bb,
			Gas:        500000,
			GasFeeCap:  newGwei(5),
			GasTipCap:  big.NewInt(2),
			AccessList: nil,
			Data:       []byte{},
		}
		tx := types.NewTx(txdata)
		tx, _ = types.SignTx(tx, signer, key1)

		b.AddTx(tx)
	})
<<<<<<< HEAD
	chain, err := NewBlockChain(rawdb.NewMemoryDatabase(), nil, gspec, nil, engine, vm.Config{Tracer: logger.NewMarkdownLogger(&logger.Config{}, os.Stderr).Hooks()}, nil, nil)
=======
	chain, err := NewBlockChain(rawdb.NewMemoryDatabase(), nil, gspec, nil, engine, vm.Config{Tracer: logger.NewMarkdownLogger(&logger.Config{}, os.Stderr).Hooks()}, nil)
>>>>>>> c350d3ac
	if err != nil {
		t.Fatalf("failed to create tester chain: %v", err)
	}
	defer chain.Stop()
	if n, err := chain.InsertChain(blocks); err != nil {
		t.Fatalf("block %d: failed to insert into chain: %v", n, err)
	}

	block := chain.GetBlockByNumber(1)

	// 1+2: Ensure EIP-1559 access lists are accounted for via gas usage.
	innerGas := vm.GasQuickStep*2 + params.ColdSloadCostEIP2929*2
	expectedGas := params.TxGas + 5*vm.GasFastestStep + vm.GasQuickStep + 100 + innerGas // 100 because 0xaaaa is in access list
	if block.GasUsed() != expectedGas {
		t.Fatalf("incorrect amount of gas spent: expected %d, got %d", expectedGas, block.GasUsed())
	}

	state, _ := chain.State()

<<<<<<< HEAD
	// 3: Ensure that miner receives tx's tip and the base fee.
	// in the astria-evm, the base fee is not burned but transferred to the miner.
	actual := state.GetBalance(block.Coinbase())

	totalBaseFee := new(big.Int).SetUint64(block.GasUsed() * block.BaseFee().Uint64())
=======
	// 3: Ensure that miner received only the tx's tip.
	actual := state.GetBalance(block.Coinbase()).ToBig()
>>>>>>> c350d3ac
	expected := new(big.Int).SetUint64(block.GasUsed() * block.Transactions()[0].GasTipCap().Uint64())
	expected = expected.Add(expected, totalBaseFee)
	if actual.Cmp(uint256.MustFromBig(expected)) != 0 {
		t.Fatalf("miner balance incorrect: expected %d, got %d", expected, actual)
	}

	// 4: Ensure the tx sender paid for the gasUsed * (tip + block baseFee).
<<<<<<< HEAD
	actual = new(uint256.Int).Sub(uint256.MustFromBig(funds), state.GetBalance(addr1))
=======
	actual = new(big.Int).Sub(funds, state.GetBalance(addr1).ToBig())
>>>>>>> c350d3ac
	expected = new(big.Int).SetUint64(block.GasUsed() * (block.Transactions()[0].GasTipCap().Uint64() + block.BaseFee().Uint64()))
	if actual.Cmp(uint256.MustFromBig(expected)) != 0 {
		t.Fatalf("sender balance incorrect: expected %d, got %d", expected, actual)
	}
}

func TestEIP6110(t *testing.T) {
	var (
		engine = beacon.NewFaker()

		// A sender who makes transactions, has some funds
		key, _ = crypto.HexToECDSA("b71c71a67e1177ad4e901695e1b4b9ee17ae16c6668d313eac2f96dbcda3f291")
		addr   = crypto.PubkeyToAddress(key.PublicKey)
		funds  = new(big.Int).Mul(common.Big1, big.NewInt(params.Ether))
		config = *params.AllEthashProtocolChanges
		gspec  = &Genesis{
			Config: &config,
			Alloc: types.GenesisAlloc{
				addr: {Balance: funds},
				config.DepositContractAddress: {
					// Simple deposit generator, source: https://gist.github.com/lightclient/54abb2af2465d6969fa6d1920b9ad9d7
					Code:    common.Hex2Bytes("6080604052366103aa575f603067ffffffffffffffff811115610025576100246103ae565b5b6040519080825280601f01601f1916602001820160405280156100575781602001600182028036833780820191505090505b5090505f8054906101000a900460ff1660f81b815f8151811061007d5761007c6103db565b5b60200101907effffffffffffffffffffffffffffffffffffffffffffffffffffffffffffff191690815f1a9053505f602067ffffffffffffffff8111156100c7576100c66103ae565b5b6040519080825280601f01601f1916602001820160405280156100f95781602001600182028036833780820191505090505b5090505f8054906101000a900460ff1660f81b815f8151811061011f5761011e6103db565b5b60200101907effffffffffffffffffffffffffffffffffffffffffffffffffffffffffffff191690815f1a9053505f600867ffffffffffffffff811115610169576101686103ae565b5b6040519080825280601f01601f19166020018201604052801561019b5781602001600182028036833780820191505090505b5090505f8054906101000a900460ff1660f81b815f815181106101c1576101c06103db565b5b60200101907effffffffffffffffffffffffffffffffffffffffffffffffffffffffffffff191690815f1a9053505f606067ffffffffffffffff81111561020b5761020a6103ae565b5b6040519080825280601f01601f19166020018201604052801561023d5781602001600182028036833780820191505090505b5090505f8054906101000a900460ff1660f81b815f81518110610263576102626103db565b5b60200101907effffffffffffffffffffffffffffffffffffffffffffffffffffffffffffff191690815f1a9053505f600867ffffffffffffffff8111156102ad576102ac6103ae565b5b6040519080825280601f01601f1916602001820160405280156102df5781602001600182028036833780820191505090505b5090505f8054906101000a900460ff1660f81b815f81518110610305576103046103db565b5b60200101907effffffffffffffffffffffffffffffffffffffffffffffffffffffffffffff191690815f1a9053505f8081819054906101000a900460ff168092919061035090610441565b91906101000a81548160ff021916908360ff160217905550507f649bbc62d0e31342afea4e5cd82d4049e7e1ee912fc0889aa790803be39038c585858585856040516103a09594939291906104d9565b60405180910390a1005b5f80fd5b7f4e487b71000000000000000000000000000000000000000000000000000000005f52604160045260245ffd5b7f4e487b71000000000000000000000000000000000000000000000000000000005f52603260045260245ffd5b7f4e487b71000000000000000000000000000000000000000000000000000000005f52601160045260245ffd5b5f60ff82169050919050565b5f61044b82610435565b915060ff820361045e5761045d610408565b5b600182019050919050565b5f81519050919050565b5f82825260208201905092915050565b8281835e5f83830152505050565b5f601f19601f8301169050919050565b5f6104ab82610469565b6104b58185610473565b93506104c5818560208601610483565b6104ce81610491565b840191505092915050565b5f60a0820190508181035f8301526104f181886104a1565b9050818103602083015261050581876104a1565b9050818103604083015261051981866104a1565b9050818103606083015261052d81856104a1565b9050818103608083015261054181846104a1565b9050969550505050505056fea26469706673582212208569967e58690162d7d6fe3513d07b393b4c15e70f41505cbbfd08f53eba739364736f6c63430008190033"),
					Nonce:   0,
					Balance: big.NewInt(0),
				},
			},
		}
	)

	gspec.Config.BerlinBlock = common.Big0
	gspec.Config.LondonBlock = common.Big0
	gspec.Config.TerminalTotalDifficulty = common.Big0
	gspec.Config.TerminalTotalDifficultyPassed = true
	gspec.Config.ShanghaiTime = u64(0)
	gspec.Config.CancunTime = u64(0)
	gspec.Config.PragueTime = u64(0)
	signer := types.LatestSigner(gspec.Config)

	_, blocks, _ := GenerateChainWithGenesis(gspec, engine, 1, func(i int, b *BlockGen) {
		for i := 0; i < 5; i++ {
			txdata := &types.DynamicFeeTx{
				ChainID:    gspec.Config.ChainID,
				Nonce:      uint64(i),
				To:         &config.DepositContractAddress,
				Gas:        500000,
				GasFeeCap:  newGwei(5),
				GasTipCap:  big.NewInt(2),
				AccessList: nil,
				Data:       []byte{},
			}
			tx := types.NewTx(txdata)
			tx, _ = types.SignTx(tx, signer, key)
			b.AddTx(tx)
		}
	})
	chain, err := NewBlockChain(rawdb.NewMemoryDatabase(), nil, gspec, nil, engine, vm.Config{Tracer: logger.NewMarkdownLogger(&logger.Config{DisableStack: true}, os.Stderr).Hooks()}, nil)
	if err != nil {
		t.Fatalf("failed to create tester chain: %v", err)
	}
	defer chain.Stop()
	if n, err := chain.InsertChain(blocks); err != nil {
		t.Fatalf("block %d: failed to insert into chain: %v", n, err)
	}

	block := chain.GetBlockByNumber(1)
	if len(block.Requests()) != 5 {
		t.Fatalf("failed to retrieve deposits: have %d, want %d", len(block.Requests()), 5)
	}

	// Verify each index is correct.
	for want, req := range block.Requests() {
		d, ok := req.Inner().(*types.Deposit)
		if !ok {
			t.Fatalf("expected deposit object")
		}
		if got := int(d.PublicKey[0]); got != want {
			t.Fatalf("invalid pubkey: have %d, want %d", got, want)
		}
		if got := int(d.WithdrawalCredentials[0]); got != want {
			t.Fatalf("invalid withdrawal credentials: have %d, want %d", got, want)
		}
		if d.Amount != uint64(want) {
			t.Fatalf("invalid amounbt: have %d, want %d", d.Amount, want)
		}
		if got := int(d.Signature[0]); got != want {
			t.Fatalf("invalid signature: have %d, want %d", got, want)
		}
		if d.Index != uint64(want) {
			t.Fatalf("invalid index: have %d, want %d", d.Index, want)
		}
	}
}<|MERGE_RESOLUTION|>--- conflicted
+++ resolved
@@ -2736,8 +2736,6 @@
 	}
 	// Generate and import the canonical chain
 	_, blocks, _ := GenerateChainWithGenesis(genesis, engine, 2*state.TriesInMemory, nil)
-<<<<<<< HEAD
-=======
 
 	// Construct a database with freezer enabled
 	datadir := t.TempDir()
@@ -2752,7 +2750,6 @@
 		t.Fatalf("Failed to create persistent database: %v", err)
 	}
 	defer db.Close()
->>>>>>> c350d3ac
 
 	chain, err := NewBlockChain(db, DefaultCacheConfigWithScheme(scheme), genesis, nil, engine, vm.Config{}, nil)
 	if err != nil {
@@ -3567,13 +3564,9 @@
 	state, _ := chain.State()
 
 	// 3: Ensure that miner received only the tx's tip.
-<<<<<<< HEAD
-	actual := state.GetBalance(block.Coinbase())
+	actual := state.GetBalance(block.Coinbase()).ToBig()
 	totalBaseFee := new(big.Int).SetUint64(block.BaseFee().Uint64() * block.GasUsed())
 
-=======
-	actual := state.GetBalance(block.Coinbase()).ToBig()
->>>>>>> c350d3ac
 	expected := new(big.Int).Add(
 		new(big.Int).SetUint64(block.GasUsed()*block.Transactions()[0].GasTipCap().Uint64()),
 		ethash.ConstantinopleBlockReward.ToBig(),
@@ -3585,13 +3578,9 @@
 	}
 
 	// 4: Ensure the tx sender paid for the gasUsed * (tip + block baseFee).
-<<<<<<< HEAD
-	actual = new(uint256.Int).Sub(uint256.MustFromBig(funds), state.GetBalance(addr1))
-=======
 	actual = new(big.Int).Sub(funds, state.GetBalance(addr1).ToBig())
->>>>>>> c350d3ac
 	expected = new(big.Int).SetUint64(block.GasUsed() * (block.Transactions()[0].GasTipCap().Uint64() + block.BaseFee().Uint64()))
-	if actual.Cmp(uint256.MustFromBig(expected)) != 0 {
+	if actual.Cmp(expected) != 0 {
 		t.Fatalf("sender balance incorrect: expected %d, got %d", expected, actual)
 	}
 
@@ -3618,33 +3607,22 @@
 	state, _ = chain.State()
 	effectiveTip := block.Transactions()[0].GasTipCap().Uint64() - block.BaseFee().Uint64()
 
-<<<<<<< HEAD
-	// 6+5: Ensure that miner received only the tx's effective tip and the base fee.
-	// astria-evm doesn't burn the base fee, but it is given to the miner.
-	actual = state.GetBalance(block.Coinbase())
-	totalBaseFee = new(big.Int).SetUint64(block.BaseFee().Uint64() * block.GasUsed())
-
-=======
 	// 6+5: Ensure that miner received only the tx's effective tip.
 	actual = state.GetBalance(block.Coinbase()).ToBig()
->>>>>>> c350d3ac
+	totalBaseFee = new(big.Int).SetUint64(block.BaseFee().Uint64() * block.GasUsed())
 	expected = new(big.Int).Add(
 		new(big.Int).SetUint64(block.GasUsed()*effectiveTip),
 		ethash.ConstantinopleBlockReward.ToBig(),
 	)
 	expected = expected.Add(expected, totalBaseFee)
-	if actual.Cmp(uint256.MustFromBig(expected)) != 0 {
+	if actual.Cmp(expected) != 0 {
 		t.Fatalf("miner balance incorrect: expected %d, got %d", expected, actual)
 	}
 
 	// 4: Ensure the tx sender paid for the gasUsed * (effectiveTip + block baseFee).
-<<<<<<< HEAD
-	actual = new(uint256.Int).Sub(uint256.MustFromBig(funds), state.GetBalance(addr2))
-=======
 	actual = new(big.Int).Sub(funds, state.GetBalance(addr2).ToBig())
->>>>>>> c350d3ac
 	expected = new(big.Int).SetUint64(block.GasUsed() * (effectiveTip + block.BaseFee().Uint64()))
-	if actual.Cmp(uint256.MustFromBig(expected)) != 0 {
+	if actual.Cmp(expected) != 0 {
 		t.Fatalf("sender balance incorrect: expected %d, got %d", expected, actual)
 	}
 }
@@ -4221,11 +4199,7 @@
 
 		b.AddTx(tx)
 	})
-<<<<<<< HEAD
-	chain, err := NewBlockChain(rawdb.NewMemoryDatabase(), nil, gspec, nil, engine, vm.Config{Tracer: logger.NewMarkdownLogger(&logger.Config{}, os.Stderr).Hooks()}, nil, nil)
-=======
 	chain, err := NewBlockChain(rawdb.NewMemoryDatabase(), nil, gspec, nil, engine, vm.Config{Tracer: logger.NewMarkdownLogger(&logger.Config{}, os.Stderr).Hooks()}, nil)
->>>>>>> c350d3ac
 	if err != nil {
 		t.Fatalf("failed to create tester chain: %v", err)
 	}
@@ -4245,30 +4219,19 @@
 
 	state, _ := chain.State()
 
-<<<<<<< HEAD
-	// 3: Ensure that miner receives tx's tip and the base fee.
-	// in the astria-evm, the base fee is not burned but transferred to the miner.
-	actual := state.GetBalance(block.Coinbase())
-
-	totalBaseFee := new(big.Int).SetUint64(block.GasUsed() * block.BaseFee().Uint64())
-=======
 	// 3: Ensure that miner received only the tx's tip.
 	actual := state.GetBalance(block.Coinbase()).ToBig()
->>>>>>> c350d3ac
+	totalBaseFee := new(big.Int).SetUint64(block.GasUsed() * block.BaseFee().Uint64())
 	expected := new(big.Int).SetUint64(block.GasUsed() * block.Transactions()[0].GasTipCap().Uint64())
 	expected = expected.Add(expected, totalBaseFee)
-	if actual.Cmp(uint256.MustFromBig(expected)) != 0 {
+	if actual.Cmp(expected) != 0 {
 		t.Fatalf("miner balance incorrect: expected %d, got %d", expected, actual)
 	}
 
 	// 4: Ensure the tx sender paid for the gasUsed * (tip + block baseFee).
-<<<<<<< HEAD
-	actual = new(uint256.Int).Sub(uint256.MustFromBig(funds), state.GetBalance(addr1))
-=======
 	actual = new(big.Int).Sub(funds, state.GetBalance(addr1).ToBig())
->>>>>>> c350d3ac
 	expected = new(big.Int).SetUint64(block.GasUsed() * (block.Transactions()[0].GasTipCap().Uint64() + block.BaseFee().Uint64()))
-	if actual.Cmp(uint256.MustFromBig(expected)) != 0 {
+	if actual.Cmp(expected) != 0 {
 		t.Fatalf("sender balance incorrect: expected %d, got %d", expected, actual)
 	}
 }
