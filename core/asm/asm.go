--- conflicted
+++ resolved
@@ -72,11 +72,6 @@
 		return false
 	}
 	it.op = vm.OpCode(it.code[it.pc])
-<<<<<<< HEAD
-	if it.op.IsPush() {
-		a := uint64(it.op) - uint64(vm.PUSH0)
-		u := it.pc + 1 + a
-=======
 	var a int
 	if !it.eofEnabled { // Legacy code
 		if it.op.IsPush() {
@@ -94,7 +89,6 @@
 	}
 	if a > 0 {
 		u := it.pc + 1 + uint64(a)
->>>>>>> eb00f169
 		if uint64(len(it.code)) <= it.pc || uint64(len(it.code)) < u {
 			it.error = fmt.Errorf("incomplete instruction at %v", it.pc)
 			return false
