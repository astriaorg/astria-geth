--- conflicted
+++ resolved
@@ -486,22 +486,14 @@
 	}
 
 	meta := newBlobTxMeta(id, size, tx)
-<<<<<<< HEAD
-	if _, exists := p.lookup[meta.hash]; exists {
-=======
 	if p.lookup.exists(meta.hash) {
->>>>>>> eb00f169
 		// This path is only possible after a crash, where deleted items are not
 		// removed via the normal shutdown-startup procedure and thus may get
 		// partially resurrected.
 		log.Error("Rejecting duplicate blob pool entry", "id", id, "hash", tx.Hash())
 		return errors.New("duplicate blob entry")
 	}
-<<<<<<< HEAD
-	sender, err := p.signer.Sender(tx)
-=======
 	sender, err := types.Sender(p.signer, tx)
->>>>>>> eb00f169
 	if err != nil {
 		// This path is impossible unless the signature validity changes across
 		// restarts. For that ever improbable case, recover gracefully by ignoring
@@ -643,22 +635,14 @@
 		// crash would result in previously deleted entities being resurrected.
 		// That could potentially cause a duplicate nonce to appear.
 		if txs[i].nonce == txs[i-1].nonce {
-<<<<<<< HEAD
-			id := p.lookup[txs[i].hash]
-=======
 			id, _ := p.lookup.storeidOfTx(txs[i].hash)
->>>>>>> eb00f169
 
 			log.Error("Dropping repeat nonce blob transaction", "from", addr, "nonce", txs[i].nonce, "id", id)
 			dropRepeatedMeter.Mark(1)
 
 			p.spent[addr] = new(uint256.Int).Sub(p.spent[addr], txs[i].costCap)
 			p.stored -= uint64(txs[i].size)
-<<<<<<< HEAD
-			delete(p.lookup, txs[i].hash)
-=======
 			p.lookup.untrack(txs[i])
->>>>>>> eb00f169
 
 			if err := p.store.Delete(id); err != nil {
 				log.Error("Failed to delete blob transaction", "from", addr, "id", id, "err", err)
