// Copyright 2023 The go-ethereum Authors
// This file is part of the go-ethereum library.
//
// The go-ethereum library is free software: you can redistribute it and/or modify
// it under the terms of the GNU Lesser General Public License as published by
// the Free Software Foundation, either version 3 of the License, or
// (at your option) any later version.
//
// The go-ethereum library is distributed in the hope that it will be useful,
// but WITHOUT ANY WARRANTY; without even the implied warranty of
// MERCHANTABILITY or FITNESS FOR A PARTICULAR PURPOSE. See the
// GNU Lesser General Public License for more details.
//
// You should have received a copy of the GNU Lesser General Public License
// along with the go-ethereum library. If not, see <http://www.gnu.org/licenses/>.

package txpool

import (
	"math/big"
	"time"

	"github.com/ethereum/go-ethereum/common"
	"github.com/ethereum/go-ethereum/core"
	"github.com/ethereum/go-ethereum/core/types"
	"github.com/ethereum/go-ethereum/crypto/kzg4844"
	"github.com/ethereum/go-ethereum/event"
	"github.com/holiman/uint256"
)

// LazyTransaction contains a small subset of the transaction properties that is
// enough for the miner and other APIs to handle large batches of transactions;
// and supports pulling up the entire transaction when really needed.
type LazyTransaction struct {
	Pool LazyResolver       // Transaction resolver to pull the real transaction up
	Hash common.Hash        // Transaction hash to pull up if needed
	Tx   *types.Transaction // Transaction if already resolved

	Time      time.Time    // Time when the transaction was first seen
	GasFeeCap *uint256.Int // Maximum fee per gas the transaction may consume
	GasTipCap *uint256.Int // Maximum miner tip per gas the transaction can pay

	Gas     uint64 // Amount of gas required by the transaction
	BlobGas uint64 // Amount of blob gas required by the transaction
}

// Resolve retrieves the full transaction belonging to a lazy handle if it is still
// maintained by the transaction pool.
//
// Note, the method will *not* cache the retrieved transaction if the original
// pool has not cached it. The idea being, that if the tx was too big to insert
// originally, silently saving it will cause more trouble down the line (and
// indeed seems to have caused a memory bloat in the original implementation
// which did just that).
func (ltx *LazyTransaction) Resolve() *types.Transaction {
	if ltx.Tx != nil {
		return ltx.Tx
	}
	return ltx.Pool.Get(ltx.Hash)
}

// LazyResolver is a minimal interface needed for a transaction pool to satisfy
// resolving lazy transactions. It's mostly a helper to avoid the entire sub-
// pool being injected into the lazy transaction.
type LazyResolver interface {
	// Get returns a transaction if it is contained in the pool, or nil otherwise.
	Get(hash common.Hash) *types.Transaction
}

// AddressReserver is passed by the main transaction pool to subpools, so they
// may request (and relinquish) exclusive access to certain addresses.
type AddressReserver func(addr common.Address, reserve bool) error

// PendingFilter is a collection of filter rules to allow retrieving a subset
// of transactions for announcement or mining.
//
// Note, the entries here are not arbitrary useful filters, rather each one has
// a very specific call site in mind and each one can be evaluated very cheaply
// by the pool implementations. Only add new ones that satisfy those constraints.
type PendingFilter struct {
	MinTip  *uint256.Int // Minimum miner tip required to include a transaction
	BaseFee *uint256.Int // Minimum 1559 basefee needed to include a transaction
	BlobFee *uint256.Int // Minimum 4844 blobfee needed to include a blob transaction

	OnlyPlainTxs bool // Return only plain EVM transactions (peer-join announces, block space filling)
	OnlyBlobTxs  bool // Return only blob transactions (block blob-space filling)
}

// SubPool represents a specialized transaction pool that lives on its own (e.g.
// blob pool). Since independent of how many specialized pools we have, they do
// need to be updated in lockstep and assemble into one coherent view for block
// production, this interface defines the common methods that allow the primary
// transaction pool to manage the subpools.
type SubPool interface {
	// Filter is a selector used to decide whether a transaction would be added
	// to this particular subpool.
	Filter(tx *types.Transaction) bool

	// Init sets the base parameters of the subpool, allowing it to load any saved
	// transactions from disk and also permitting internal maintenance routines to
	// start up.
	//
	// These should not be passed as a constructor argument - nor should the pools
	// start by themselves - in order to keep multiple subpools in lockstep with
	// one another.
	Init(gasTip uint64, head *types.Header, reserve AddressReserver) error

	// Close terminates any background processing threads and releases any held
	// resources.
	Close() error

	// Reset retrieves the current state of the blockchain and ensures the content
	// of the transaction pool is valid with regard to the chain state.
	Reset(oldHead, newHead *types.Header)

	// SetGasTip updates the minimum price required by the subpool for a new
	// transaction, and drops all transactions below this threshold.
	SetGasTip(tip *big.Int)

	// Has returns an indicator whether subpool has a transaction cached with the
	// given hash.
	Has(hash common.Hash) bool

	// Get returns a transaction if it is contained in the pool, or nil otherwise.
	Get(hash common.Hash) *types.Transaction

	// GetBlobs returns a number of blobs are proofs for the given versioned hashes.
	// This is a utility method for the engine API, enabling consensus clients to
	// retrieve blobs from the pools directly instead of the network.
	GetBlobs(vhashes []common.Hash) ([]*kzg4844.Blob, []*kzg4844.Proof)

	// Add enqueues a batch of transactions into the pool if they are valid. Due
	// to the large transaction churn, add may postpone fully integrating the tx
	// to a later point to batch multiple ones together.
	Add(txs []*types.Transaction, local bool, sync bool) []error

	// Pending retrieves all currently processable transactions, grouped by origin
	// account and sorted by nonce.
	//
	// The transactions can also be pre-filtered by the dynamic fee components to
	// reduce allocations and load on downstream subsystems.
	Pending(filter PendingFilter) map[common.Address][]*LazyTransaction

	// SubscribeTransactions subscribes to new transaction events. The subscriber
	// can decide whether to receive notifications only for newly seen transactions
	// or also for reorged out ones.
	SubscribeTransactions(ch chan<- core.NewTxsEvent, reorgs bool) event.Subscription

	// Nonce returns the next nonce of an account, with all transactions executable
	// by the pool already applied on top.
	Nonce(addr common.Address) uint64

	// Stats retrieves the current pool stats, namely the number of pending and the
	// number of queued (non-executable) transactions.
	Stats() (int, int)

	// Content retrieves the data content of the transaction pool, returning all the
	// pending as well as queued transactions, grouped by account and sorted by nonce.
	Content() (map[common.Address][]*types.Transaction, map[common.Address][]*types.Transaction)

	// ContentFrom retrieves the data content of the transaction pool, returning the
	// pending as well as queued transactions of this address, grouped by nonce.
	ContentFrom(addr common.Address) ([]*types.Transaction, []*types.Transaction)

	// Locals retrieves the accounts currently considered local by the pool.
	Locals() []common.Address

	// Status returns the known status (unknown/pending/queued) of a transaction
	// identified by their hashes.
	Status(hash common.Hash) TxStatus

<<<<<<< HEAD
	SetAstriaOrdered(types.Transactions)
	ClearAstriaOrdered()
	AddToAstriaExcludedFromBlock(tx *types.Transaction)
	AstriaExcludedFromBlock() *types.Transactions
	AstriaOrdered() *types.Transactions
=======
	// Clear removes all tracked transactions from the pool
	Clear()
>>>>>>> eb00f169
}<|MERGE_RESOLUTION|>--- conflicted
+++ resolved
@@ -169,14 +169,12 @@
 	// identified by their hashes.
 	Status(hash common.Hash) TxStatus
 
-<<<<<<< HEAD
 	SetAstriaOrdered(types.Transactions)
 	ClearAstriaOrdered()
 	AddToAstriaExcludedFromBlock(tx *types.Transaction)
 	AstriaExcludedFromBlock() *types.Transactions
 	AstriaOrdered() *types.Transactions
-=======
+
 	// Clear removes all tracked transactions from the pool
 	Clear()
->>>>>>> eb00f169
 }