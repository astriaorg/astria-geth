--- conflicted
+++ resolved
@@ -306,7 +306,6 @@
 	return nil
 }
 
-<<<<<<< HEAD
 // Get returns a transaction if it is contained in the pool, or nil otherwise.
 func (p *TxPool) SetAstriaOrdered(txs types.Transactions) {
 	for _, subpool := range p.subpools {
@@ -346,7 +345,8 @@
 	}
 
 	return &txs
-=======
+}
+
 // GetBlobs returns a number of blobs are proofs for the given versioned hashes.
 // This is a utility method for the engine API, enabling consensus clients to
 // retrieve blobs from the pools directly instead of the network.
@@ -361,7 +361,6 @@
 		}
 	}
 	return nil, nil
->>>>>>> eb00f169
 }
 
 // Add enqueues a batch of transactions into the pool if they are valid. Due
@@ -538,8 +537,6 @@
 	case <-p.term:
 		return errors.New("pool already terminated")
 	}
-<<<<<<< HEAD
-=======
 }
 
 // Clear removes all tracked txs from the subpools.
@@ -547,5 +544,4 @@
 	for _, subpool := range p.subpools {
 		subpool.Clear()
 	}
->>>>>>> eb00f169
 }