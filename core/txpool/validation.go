--- conflicted
+++ resolved
@@ -97,7 +97,6 @@
 	if tx.GasFeeCapIntCmp(tx.GasTipCap()) < 0 {
 		return core.ErrTipAboveFeeCap
 	}
-<<<<<<< HEAD
 	if tx.Type() != types.DepositTxType {
 		// Make sure the transaction is signed properly
 		if _, err := types.Sender(signer, tx); err != nil {
@@ -117,14 +116,11 @@
 		if tx.GasTipCapIntCmp(opts.MinTip) < 0 {
 			return fmt.Errorf("%w: tip needed %v, tip permitted %v", ErrUnderpriced, opts.MinTip, tx.GasTipCap())
 		}
-=======
-	// Make sure the transaction is signed properly
-	if _, err := types.Sender(signer, tx); err != nil {
-		return ErrInvalidSender
-	}
+	}
+
 	// Ensure the transaction has more gas than the bare minimum needed to cover
 	// the transaction metadata
-	intrGas, err := core.IntrinsicGas(tx.Data(), tx.AccessList(), tx.To() == nil, true, opts.Config.IsIstanbul(head.Number), opts.Config.IsShanghai(head.Number, head.Time))
+	intrGas, err := core.IntrinsicGas(tx.Data(), tx.AccessList(), tx.To() == nil, true, opts.Config.IsIstanbul(head.Number), opts.Config.IsShanghai(head.Number, head.Time), false)
 	if err != nil {
 		return err
 	}
@@ -134,7 +130,6 @@
 	// Ensure the gasprice is high enough to cover the requirement of the calling pool
 	if tx.GasTipCapIntCmp(opts.MinTip) < 0 {
 		return fmt.Errorf("%w: gas tip cap %v, minimum needed %v", ErrUnderpriced, tx.GasTipCap(), opts.MinTip)
->>>>>>> 0dd173a7
 	}
 	if tx.Type() == types.BlobTxType {
 		// Ensure the blob fee cap satisfies the minimum blob gas price
