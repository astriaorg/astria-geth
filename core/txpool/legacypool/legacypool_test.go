// Copyright 2015 The go-ethereum Authors
// This file is part of the go-ethereum library.
//
// The go-ethereum library is free software: you can redistribute it and/or modify
// it under the terms of the GNU Lesser General Public License as published by
// the Free Software Foundation, either version 3 of the License, or
// (at your option) any later version.
//
// The go-ethereum library is distributed in the hope that it will be useful,
// but WITHOUT ANY WARRANTY; without even the implied warranty of
// MERCHANTABILITY or FITNESS FOR A PARTICULAR PURPOSE. See the
// GNU Lesser General Public License for more details.
//
// You should have received a copy of the GNU Lesser General Public License
// along with the go-ethereum library. If not, see <http://www.gnu.org/licenses/>.

package legacypool

import (
	"crypto/ecdsa"
	crand "crypto/rand"
	"errors"
	"fmt"
	"math/big"
	"math/rand"
	"os"
	"sync"
	"sync/atomic"
	"testing"
	"time"

	"github.com/ethereum/go-ethereum/common"
	"github.com/ethereum/go-ethereum/core"
	"github.com/ethereum/go-ethereum/core/state"
	"github.com/ethereum/go-ethereum/core/tracing"
	"github.com/ethereum/go-ethereum/core/txpool"
	"github.com/ethereum/go-ethereum/core/types"
	"github.com/ethereum/go-ethereum/crypto"
	"github.com/ethereum/go-ethereum/event"
	"github.com/ethereum/go-ethereum/params"
	"github.com/ethereum/go-ethereum/trie"
	"github.com/holiman/uint256"
)

var (
	// testTxPoolConfig is a transaction pool configuration without stateful disk
	// sideeffects used during testing.
	testTxPoolConfig Config

	// eip1559Config is a chain config with EIP-1559 enabled at block 0.
	eip1559Config *params.ChainConfig
)

func init() {
	testTxPoolConfig = DefaultConfig
	testTxPoolConfig.Journal = ""

	cpy := *params.TestChainConfig
	eip1559Config = &cpy
	eip1559Config.BerlinBlock = common.Big0
	eip1559Config.LondonBlock = common.Big0
}

type testBlockChain struct {
	config        *params.ChainConfig
	gasLimit      atomic.Uint64
	statedb       *state.StateDB
	chainHeadFeed *event.Feed
}

func newTestBlockChain(config *params.ChainConfig, gasLimit uint64, statedb *state.StateDB, chainHeadFeed *event.Feed) *testBlockChain {
	bc := testBlockChain{config: config, statedb: statedb, chainHeadFeed: new(event.Feed)}
	bc.gasLimit.Store(gasLimit)
	return &bc
}

func (bc *testBlockChain) Config() *params.ChainConfig {
	return bc.config
}

func (bc *testBlockChain) CurrentBlock() *types.Header {
	return &types.Header{
		Number:   new(big.Int),
		GasLimit: bc.gasLimit.Load(),
	}
}

func (bc *testBlockChain) GetBlock(hash common.Hash, number uint64) *types.Block {
	return types.NewBlock(bc.CurrentBlock(), nil, nil, trie.NewStackTrie(nil))
}

func (bc *testBlockChain) StateAt(common.Hash) (*state.StateDB, error) {
	return bc.statedb, nil
}

func (bc *testBlockChain) SubscribeChainHeadEvent(ch chan<- core.ChainHeadEvent) event.Subscription {
	return bc.chainHeadFeed.Subscribe(ch)
}

func transaction(nonce uint64, gaslimit uint64, key *ecdsa.PrivateKey) *types.Transaction {
	return pricedTransaction(nonce, gaslimit, big.NewInt(1), key)
}

func pricedTransaction(nonce uint64, gaslimit uint64, gasprice *big.Int, key *ecdsa.PrivateKey) *types.Transaction {
	tx, _ := types.SignTx(types.NewTransaction(nonce, common.Address{}, big.NewInt(100), gaslimit, gasprice, nil), types.HomesteadSigner{}, key)
	return tx
}

func pricedDataTransaction(nonce uint64, gaslimit uint64, gasprice *big.Int, key *ecdsa.PrivateKey, bytes uint64) *types.Transaction {
	data := make([]byte, bytes)
	crand.Read(data)

	tx, _ := types.SignTx(types.NewTransaction(nonce, common.Address{}, big.NewInt(0), gaslimit, gasprice, data), types.HomesteadSigner{}, key)
	return tx
}

func dynamicFeeTx(nonce uint64, gaslimit uint64, gasFee *big.Int, tip *big.Int, key *ecdsa.PrivateKey) *types.Transaction {
	tx, _ := types.SignNewTx(key, types.LatestSignerForChainID(params.TestChainConfig.ChainID), &types.DynamicFeeTx{
		ChainID:    params.TestChainConfig.ChainID,
		Nonce:      nonce,
		GasTipCap:  tip,
		GasFeeCap:  gasFee,
		Gas:        gaslimit,
		To:         &common.Address{},
		Value:      big.NewInt(100),
		Data:       nil,
		AccessList: nil,
	})
	return tx
}

func makeAddressReserver() txpool.AddressReserver {
	var (
		reserved = make(map[common.Address]struct{})
		lock     sync.Mutex
	)
	return func(addr common.Address, reserve bool) error {
		lock.Lock()
		defer lock.Unlock()

		_, exists := reserved[addr]
		if reserve {
			if exists {
				panic("already reserved")
			}
			reserved[addr] = struct{}{}
			return nil
		}
		if !exists {
			panic("not reserved")
		}
		delete(reserved, addr)
		return nil
	}
}

func setupPool() (*LegacyPool, *ecdsa.PrivateKey) {
	return setupPoolWithConfig(params.TestChainConfig)
}

func setupPoolWithConfig(config *params.ChainConfig) (*LegacyPool, *ecdsa.PrivateKey) {
	statedb, _ := state.New(types.EmptyRootHash, state.NewDatabaseForTesting())
	blockchain := newTestBlockChain(config, 10000000, statedb, new(event.Feed))

	key, _ := crypto.GenerateKey()
	pool := New(testTxPoolConfig, blockchain)
	if err := pool.Init(testTxPoolConfig.PriceLimit, blockchain.CurrentBlock(), makeAddressReserver()); err != nil {
		panic(err)
	}
	// wait for the pool to initialize
	<-pool.initDoneCh
	return pool, key
}

// validatePoolInternals checks various consistency invariants within the pool.
func validatePoolInternals(pool *LegacyPool) error {
	pool.mu.RLock()
	defer pool.mu.RUnlock()

	// Ensure the total transaction set is consistent with pending + queued
	pending, queued := pool.stats()
	if total := pool.all.Count(); total != pending+queued {
		return fmt.Errorf("total transaction count %d != %d pending + %d queued", total, pending, queued)
	}
	pool.priced.Reheap()
	priced, remote := pool.priced.urgent.Len()+pool.priced.floating.Len(), pool.all.RemoteCount()
	if priced != remote {
		return fmt.Errorf("total priced transaction count %d != %d", priced, remote)
	}
	// Ensure the next nonce to assign is the correct one
	for addr, txs := range pool.pending {
		// Find the last transaction
		var last uint64
		for nonce := range txs.txs.items {
			if last < nonce {
				last = nonce
			}
		}
		if nonce := pool.pendingNonces.get(addr); nonce != last+1 {
			return fmt.Errorf("pending nonce mismatch: have %v, want %v", nonce, last+1)
		}
	}
	return nil
}

// validateEvents checks that the correct number of transaction addition events
// were fired on the pool's event feed.
func validateEvents(events chan core.NewTxsEvent, count int) error {
	var received []*types.Transaction

	for len(received) < count {
		select {
		case ev := <-events:
			received = append(received, ev.Txs...)
		case <-time.After(time.Second):
			return fmt.Errorf("event #%d not fired", len(received))
		}
	}
	if len(received) > count {
		return fmt.Errorf("more than %d events fired: %v", count, received[count:])
	}
	select {
	case ev := <-events:
		return fmt.Errorf("more than %d events fired: %v", count, ev.Txs)

	case <-time.After(50 * time.Millisecond):
		// This branch should be "default", but it's a data race between goroutines,
		// reading the event channel and pushing into it, so better wait a bit ensuring
		// really nothing gets injected.
	}
	return nil
}

func deriveSender(tx *types.Transaction) (common.Address, error) {
	return types.Sender(types.HomesteadSigner{}, tx)
}

type testChain struct {
	*testBlockChain
	address common.Address
	trigger *bool
}

// testChain.State() is used multiple times to reset the pending state.
// when simulate is true it will create a state that indicates
// that tx0 and tx1 are included in the chain.
func (c *testChain) State() (*state.StateDB, error) {
	// delay "state change" by one. The tx pool fetches the
	// state multiple times and by delaying it a bit we simulate
	// a state change between those fetches.
	stdb := c.statedb
	if *c.trigger {
		c.statedb, _ = state.New(types.EmptyRootHash, state.NewDatabaseForTesting())
		// simulate that the new head block included tx0 and tx1
		c.statedb.SetNonce(c.address, 2)
		c.statedb.SetBalance(c.address, new(uint256.Int).SetUint64(params.Ether), tracing.BalanceChangeUnspecified)
		*c.trigger = false
	}
	return stdb, nil
}

// This test simulates a scenario where a new block is imported during a
// state reset and tests whether the pending state is in sync with the
// block head event that initiated the resetState().
func TestStateChangeDuringReset(t *testing.T) {
	t.Parallel()

	var (
		key, _     = crypto.GenerateKey()
		address    = crypto.PubkeyToAddress(key.PublicKey)
		statedb, _ = state.New(types.EmptyRootHash, state.NewDatabaseForTesting())
		trigger    = false
	)

	// setup pool with 2 transaction in it
	statedb.SetBalance(address, new(uint256.Int).SetUint64(params.Ether), tracing.BalanceChangeUnspecified)
	blockchain := &testChain{newTestBlockChain(params.TestChainConfig, 1000000000, statedb, new(event.Feed)), address, &trigger}

	tx0 := transaction(0, 100000, key)
	tx1 := transaction(1, 100000, key)

	pool := New(testTxPoolConfig, blockchain)
	pool.Init(testTxPoolConfig.PriceLimit, blockchain.CurrentBlock(), makeAddressReserver())
	defer pool.Close()

	nonce := pool.Nonce(address)
	if nonce != 0 {
		t.Fatalf("Invalid nonce, want 0, got %d", nonce)
	}

	pool.addRemotesSync([]*types.Transaction{tx0, tx1})

	nonce = pool.Nonce(address)
	if nonce != 2 {
		t.Fatalf("Invalid nonce, want 2, got %d", nonce)
	}

	// trigger state change in the background
	trigger = true
	<-pool.requestReset(nil, nil)

	nonce = pool.Nonce(address)
	if nonce != 2 {
		t.Fatalf("Invalid nonce, want 2, got %d", nonce)
	}
}

func testAddBalance(pool *LegacyPool, addr common.Address, amount *big.Int) {
	pool.mu.Lock()
	pool.currentState.AddBalance(addr, uint256.MustFromBig(amount), tracing.BalanceChangeUnspecified)
	pool.mu.Unlock()
}

func testSetNonce(pool *LegacyPool, addr common.Address, nonce uint64) {
	pool.mu.Lock()
	pool.currentState.SetNonce(addr, nonce)
	pool.mu.Unlock()
}

func TestInvalidTransactions(t *testing.T) {
	t.Parallel()

	pool, key := setupPool()
	defer pool.Close()

	tx := transaction(0, 100, key)
	from, _ := deriveSender(tx)

	// Intrinsic gas too low
	testAddBalance(pool, from, big.NewInt(1))
	if err, want := pool.addRemote(tx), core.ErrIntrinsicGas; !errors.Is(err, want) {
		t.Errorf("want %v have %v", want, err)
	}

	// Insufficient funds
	tx = transaction(0, 100000, key)
	if err, want := pool.addRemote(tx), core.ErrInsufficientFunds; !errors.Is(err, want) {
		t.Errorf("want %v have %v", want, err)
	}

	testSetNonce(pool, from, 1)
	testAddBalance(pool, from, big.NewInt(0xffffffffffffff))
	tx = transaction(0, 100000, key)
	if err, want := pool.addRemote(tx), core.ErrNonceTooLow; !errors.Is(err, want) {
		t.Errorf("want %v have %v", want, err)
	}

	tx = transaction(1, 100000, key)
	pool.gasTip.Store(uint256.NewInt(1000))
	if err, want := pool.addRemote(tx), txpool.ErrUnderpriced; !errors.Is(err, want) {
		t.Errorf("want %v have %v", want, err)
	}
	if err := pool.addLocal(tx); err != nil {
		t.Error("expected", nil, "got", err)
	}
}

func TestQueue(t *testing.T) {
	t.Parallel()

	pool, key := setupPool()
	defer pool.Close()

	tx := transaction(0, 100, key)
	from, _ := deriveSender(tx)
	testAddBalance(pool, from, big.NewInt(1000))
	<-pool.requestReset(nil, nil)

	pool.enqueueTx(tx.Hash(), tx, false, true)
	<-pool.requestPromoteExecutables(newAccountSet(pool.signer, from))
	if len(pool.pending) != 1 {
		t.Error("expected valid txs to be 1 is", len(pool.pending))
	}

	tx = transaction(1, 100, key)
	from, _ = deriveSender(tx)
	testSetNonce(pool, from, 2)
	pool.enqueueTx(tx.Hash(), tx, false, true)

	<-pool.requestPromoteExecutables(newAccountSet(pool.signer, from))
	if _, ok := pool.pending[from].txs.items[tx.Nonce()]; ok {
		t.Error("expected transaction to be in tx pool")
	}
	if len(pool.queue) > 0 {
		t.Error("expected transaction queue to be empty. is", len(pool.queue))
	}
}

func TestQueue2(t *testing.T) {
	t.Parallel()

	pool, key := setupPool()
	defer pool.Close()

	tx1 := transaction(0, 100, key)
	tx2 := transaction(10, 100, key)
	tx3 := transaction(11, 100, key)
	from, _ := deriveSender(tx1)
	testAddBalance(pool, from, big.NewInt(1000))
	pool.reset(nil, nil)

	pool.enqueueTx(tx1.Hash(), tx1, false, true)
	pool.enqueueTx(tx2.Hash(), tx2, false, true)
	pool.enqueueTx(tx3.Hash(), tx3, false, true)

	pool.promoteExecutables([]common.Address{from})
	if len(pool.pending) != 1 {
		t.Error("expected pending length to be 1, got", len(pool.pending))
	}
	if pool.queue[from].Len() != 2 {
		t.Error("expected len(queue) == 2, got", pool.queue[from].Len())
	}
}

func TestNegativeValue(t *testing.T) {
	t.Parallel()

	pool, key := setupPool()
	defer pool.Close()

	tx, _ := types.SignTx(types.NewTransaction(0, common.Address{}, big.NewInt(-1), 100, big.NewInt(1), nil), types.HomesteadSigner{}, key)
	from, _ := deriveSender(tx)
	testAddBalance(pool, from, big.NewInt(1))
	if err := pool.addRemote(tx); err != txpool.ErrNegativeValue {
		t.Error("expected", txpool.ErrNegativeValue, "got", err)
	}
}

func TestTipAboveFeeCap(t *testing.T) {
	t.Parallel()

	pool, key := setupPoolWithConfig(eip1559Config)
	defer pool.Close()

	tx := dynamicFeeTx(0, 100, big.NewInt(1), big.NewInt(2), key)

	if err := pool.addRemote(tx); err != core.ErrTipAboveFeeCap {
		t.Error("expected", core.ErrTipAboveFeeCap, "got", err)
	}
}

func TestVeryHighValues(t *testing.T) {
	t.Parallel()

	pool, key := setupPoolWithConfig(eip1559Config)
	defer pool.Close()

	veryBigNumber := big.NewInt(1)
	veryBigNumber.Lsh(veryBigNumber, 300)

	tx := dynamicFeeTx(0, 100, big.NewInt(1), veryBigNumber, key)
	if err := pool.addRemote(tx); err != core.ErrTipVeryHigh {
		t.Error("expected", core.ErrTipVeryHigh, "got", err)
	}

	tx2 := dynamicFeeTx(0, 100, veryBigNumber, big.NewInt(1), key)
	if err := pool.addRemote(tx2); err != core.ErrFeeCapVeryHigh {
		t.Error("expected", core.ErrFeeCapVeryHigh, "got", err)
	}
}

func TestChainFork(t *testing.T) {
	t.Parallel()

	pool, key := setupPool()
	defer pool.Close()

	addr := crypto.PubkeyToAddress(key.PublicKey)
	resetState := func() {
<<<<<<< HEAD
		statedb, _ := state.New(types.EmptyRootHash, state.NewDatabase(rawdb.NewMemoryDatabase()), nil)
=======
		statedb, _ := state.New(types.EmptyRootHash, state.NewDatabaseForTesting())
>>>>>>> eb00f169
		statedb.AddBalance(addr, uint256.NewInt(100000000000000), tracing.BalanceChangeUnspecified)

		pool.chain = newTestBlockChain(pool.chainconfig, 1000000, statedb, new(event.Feed))
		<-pool.requestReset(nil, nil)
	}
	resetState()

	tx := transaction(0, 100000, key)
	if _, err := pool.add(tx, false); err != nil {
		t.Error("didn't expect error", err)
	}
	pool.removeTx(tx.Hash(), true, true)

	// reset the pool's internal state
	resetState()
	if _, err := pool.add(tx, false); err != nil {
		t.Error("didn't expect error", err)
	}
}

func TestRemoveTxSanity(t *testing.T) {
	t.Parallel()

	pool, key := setupPool()
	defer pool.Close()

	addr := crypto.PubkeyToAddress(key.PublicKey)
	resetState := func() {
		statedb, _ := state.New(types.EmptyRootHash, state.NewDatabase(rawdb.NewMemoryDatabase()), nil)
		statedb.AddBalance(addr, uint256.NewInt(100000000000000), tracing.BalanceChangeUnspecified)

		pool.chain = newTestBlockChain(pool.chainconfig, 1000000, statedb, new(event.Feed))
		<-pool.requestReset(nil, nil)
	}
	resetState()

	tx1 := transaction(0, 100000, key)
	tx2 := transaction(1, 100000, key)
	tx3 := transaction(2, 100000, key)

	if err := pool.addLocal(tx1); err != nil {
		t.Error("didn't expect error", err)
	}
	if err := pool.addLocal(tx2); err != nil {
		t.Error("didn't expect error", err)
	}
	if err := pool.addLocal(tx3); err != nil {
		t.Error("didn't expect error", err)
	}

	pendingTxs := pool.pending[addr]
	if pendingTxs.Len() != 3 {
		t.Error("expected 3 pending transactions, got", pendingTxs.Len())
	}

	if err := validatePoolInternals(pool); err != nil {
		t.Errorf("pool internals validation failed: %v", err)
	}

	n := pool.removeTx(tx1.Hash(), false, true)
	if n != 3 {
		t.Error("expected 3 transactions to be removed, got", n)
	}
	n = pool.removeTx(tx2.Hash(), false, true)
	if n != 0 {
		t.Error("expected 0 transactions to be removed, got", n)
	}
	n = pool.removeTx(tx3.Hash(), false, true)
	if n != 0 {
		t.Error("expected 0 transactions to be removed, got", n)
	}

	if len(pool.pending) != 0 {
		t.Error("expected 0 pending transactions, got", pendingTxs.Len())
	}

	if err := validatePoolInternals(pool); err != nil {
		t.Errorf("pool internals validation failed: %v", err)
	}
}

func TestDoubleNonce(t *testing.T) {
	t.Parallel()

	pool, key := setupPool()
	defer pool.Close()

	addr := crypto.PubkeyToAddress(key.PublicKey)
	resetState := func() {
<<<<<<< HEAD
		statedb, _ := state.New(types.EmptyRootHash, state.NewDatabase(rawdb.NewMemoryDatabase()), nil)
=======
		statedb, _ := state.New(types.EmptyRootHash, state.NewDatabaseForTesting())
>>>>>>> eb00f169
		statedb.AddBalance(addr, uint256.NewInt(100000000000000), tracing.BalanceChangeUnspecified)

		pool.chain = newTestBlockChain(pool.chainconfig, 1000000, statedb, new(event.Feed))
		<-pool.requestReset(nil, nil)
	}
	resetState()

	signer := types.HomesteadSigner{}
	tx1, _ := types.SignTx(types.NewTransaction(0, common.Address{}, big.NewInt(100), 100000, big.NewInt(1), nil), signer, key)
	tx2, _ := types.SignTx(types.NewTransaction(0, common.Address{}, big.NewInt(100), 1000000, big.NewInt(2), nil), signer, key)
	tx3, _ := types.SignTx(types.NewTransaction(0, common.Address{}, big.NewInt(100), 1000000, big.NewInt(1), nil), signer, key)

	// Add the first two transaction, ensure higher priced stays only
	if replace, err := pool.add(tx1, false); err != nil || replace {
		t.Errorf("first transaction insert failed (%v) or reported replacement (%v)", err, replace)
	}
	if replace, err := pool.add(tx2, false); err != nil || !replace {
		t.Errorf("second transaction insert failed (%v) or not reported replacement (%v)", err, replace)
	}
	<-pool.requestPromoteExecutables(newAccountSet(signer, addr))
	if pool.pending[addr].Len() != 1 {
		t.Error("expected 1 pending transactions, got", pool.pending[addr].Len())
	}
	if tx := pool.pending[addr].txs.items[0]; tx.Hash() != tx2.Hash() {
		t.Errorf("transaction mismatch: have %x, want %x", tx.Hash(), tx2.Hash())
	}

	// Add the third transaction and ensure it's not saved (smaller price)
	pool.add(tx3, false)
	<-pool.requestPromoteExecutables(newAccountSet(signer, addr))
	if pool.pending[addr].Len() != 1 {
		t.Error("expected 1 pending transactions, got", pool.pending[addr].Len())
	}
	if tx := pool.pending[addr].txs.items[0]; tx.Hash() != tx2.Hash() {
		t.Errorf("transaction mismatch: have %x, want %x", tx.Hash(), tx2.Hash())
	}
	// Ensure the total transaction count is correct
	if pool.all.Count() != 1 {
		t.Error("expected 1 total transactions, got", pool.all.Count())
	}
}

func TestMissingNonce(t *testing.T) {
	t.Parallel()

	pool, key := setupPool()
	defer pool.Close()

	addr := crypto.PubkeyToAddress(key.PublicKey)
	testAddBalance(pool, addr, big.NewInt(100000000000000))
	tx := transaction(1, 100000, key)
	if _, err := pool.add(tx, false); err != nil {
		t.Error("didn't expect error", err)
	}
	if len(pool.pending) != 0 {
		t.Error("expected 0 pending transactions, got", len(pool.pending))
	}
	if pool.queue[addr].Len() != 1 {
		t.Error("expected 1 queued transaction, got", pool.queue[addr].Len())
	}
	if pool.all.Count() != 1 {
		t.Error("expected 1 total transactions, got", pool.all.Count())
	}
}

func TestNonceRecovery(t *testing.T) {
	t.Parallel()

	const n = 10
	pool, key := setupPool()
	defer pool.Close()

	addr := crypto.PubkeyToAddress(key.PublicKey)
	testSetNonce(pool, addr, n)
	testAddBalance(pool, addr, big.NewInt(100000000000000))
	<-pool.requestReset(nil, nil)

	tx := transaction(n, 100000, key)
	if err := pool.addRemote(tx); err != nil {
		t.Error(err)
	}
	// simulate some weird re-order of transactions and missing nonce(s)
	testSetNonce(pool, addr, n-1)
	<-pool.requestReset(nil, nil)
	if fn := pool.Nonce(addr); fn != n-1 {
		t.Errorf("expected nonce to be %d, got %d", n-1, fn)
	}
}

// Tests that if an account runs out of funds, any pending and queued transactions
// are dropped.
func TestDropping(t *testing.T) {
	t.Parallel()

	// Create a test account and fund it
	pool, key := setupPool()
	defer pool.Close()

	account := crypto.PubkeyToAddress(key.PublicKey)
	testAddBalance(pool, account, big.NewInt(1000))

	// Add some pending and some queued transactions
	var (
		tx0  = transaction(0, 100, key)
		tx1  = transaction(1, 200, key)
		tx2  = transaction(2, 300, key)
		tx10 = transaction(10, 100, key)
		tx11 = transaction(11, 200, key)
		tx12 = transaction(12, 300, key)
	)
	pool.all.Add(tx0, false)
	pool.priced.Put(tx0, false)
	pool.promoteTx(account, tx0.Hash(), tx0)

	pool.all.Add(tx1, false)
	pool.priced.Put(tx1, false)
	pool.promoteTx(account, tx1.Hash(), tx1)

	pool.all.Add(tx2, false)
	pool.priced.Put(tx2, false)
	pool.promoteTx(account, tx2.Hash(), tx2)

	pool.enqueueTx(tx10.Hash(), tx10, false, true)
	pool.enqueueTx(tx11.Hash(), tx11, false, true)
	pool.enqueueTx(tx12.Hash(), tx12, false, true)

	// Check that pre and post validations leave the pool as is
	if pool.pending[account].Len() != 3 {
		t.Errorf("pending transaction mismatch: have %d, want %d", pool.pending[account].Len(), 3)
	}
	if pool.queue[account].Len() != 3 {
		t.Errorf("queued transaction mismatch: have %d, want %d", pool.queue[account].Len(), 3)
	}
	if pool.all.Count() != 6 {
		t.Errorf("total transaction mismatch: have %d, want %d", pool.all.Count(), 6)
	}
	<-pool.requestReset(nil, nil)
	if pool.pending[account].Len() != 3 {
		t.Errorf("pending transaction mismatch: have %d, want %d", pool.pending[account].Len(), 3)
	}
	if pool.queue[account].Len() != 3 {
		t.Errorf("queued transaction mismatch: have %d, want %d", pool.queue[account].Len(), 3)
	}
	if pool.all.Count() != 6 {
		t.Errorf("total transaction mismatch: have %d, want %d", pool.all.Count(), 6)
	}
	// Reduce the balance of the account, and check that invalidated transactions are dropped
	testAddBalance(pool, account, big.NewInt(-650))
	<-pool.requestReset(nil, nil)

	if _, ok := pool.pending[account].txs.items[tx0.Nonce()]; !ok {
		t.Errorf("funded pending transaction missing: %v", tx0)
	}
	if _, ok := pool.pending[account].txs.items[tx1.Nonce()]; !ok {
		t.Errorf("funded pending transaction missing: %v", tx0)
	}
	if _, ok := pool.pending[account].txs.items[tx2.Nonce()]; ok {
		t.Errorf("out-of-fund pending transaction present: %v", tx1)
	}
	if _, ok := pool.queue[account].txs.items[tx10.Nonce()]; !ok {
		t.Errorf("funded queued transaction missing: %v", tx10)
	}
	if _, ok := pool.queue[account].txs.items[tx11.Nonce()]; !ok {
		t.Errorf("funded queued transaction missing: %v", tx10)
	}
	if _, ok := pool.queue[account].txs.items[tx12.Nonce()]; ok {
		t.Errorf("out-of-fund queued transaction present: %v", tx11)
	}
	if pool.all.Count() != 4 {
		t.Errorf("total transaction mismatch: have %d, want %d", pool.all.Count(), 4)
	}
	// Reduce the block gas limit, check that invalidated transactions are dropped
	pool.chain.(*testBlockChain).gasLimit.Store(100)
	<-pool.requestReset(nil, nil)

	if _, ok := pool.pending[account].txs.items[tx0.Nonce()]; !ok {
		t.Errorf("funded pending transaction missing: %v", tx0)
	}
	if _, ok := pool.pending[account].txs.items[tx1.Nonce()]; ok {
		t.Errorf("over-gased pending transaction present: %v", tx1)
	}
	if _, ok := pool.queue[account].txs.items[tx10.Nonce()]; !ok {
		t.Errorf("funded queued transaction missing: %v", tx10)
	}
	if _, ok := pool.queue[account].txs.items[tx11.Nonce()]; ok {
		t.Errorf("over-gased queued transaction present: %v", tx11)
	}
	if pool.all.Count() != 2 {
		t.Errorf("total transaction mismatch: have %d, want %d", pool.all.Count(), 2)
	}
}

// Tests that if a transaction is dropped from the current pending pool (e.g. out
// of fund), all consecutive (still valid, but not executable) transactions are
// postponed back into the future queue to prevent broadcasting them.
func TestPostponing(t *testing.T) {
	t.Parallel()

	// Create the pool to test the postponing with
	statedb, _ := state.New(types.EmptyRootHash, state.NewDatabaseForTesting())
	blockchain := newTestBlockChain(params.TestChainConfig, 1000000, statedb, new(event.Feed))

	pool := New(testTxPoolConfig, blockchain)
	pool.Init(testTxPoolConfig.PriceLimit, blockchain.CurrentBlock(), makeAddressReserver())
	defer pool.Close()

	// Create two test accounts to produce different gap profiles with
	keys := make([]*ecdsa.PrivateKey, 2)
	accs := make([]common.Address, len(keys))

	for i := 0; i < len(keys); i++ {
		keys[i], _ = crypto.GenerateKey()
		accs[i] = crypto.PubkeyToAddress(keys[i].PublicKey)

		testAddBalance(pool, crypto.PubkeyToAddress(keys[i].PublicKey), big.NewInt(50100))
	}
	// Add a batch consecutive pending transactions for validation
	txs := []*types.Transaction{}
	for i, key := range keys {
		for j := 0; j < 100; j++ {
			var tx *types.Transaction
			if (i+j)%2 == 0 {
				tx = transaction(uint64(j), 25000, key)
			} else {
				tx = transaction(uint64(j), 50000, key)
			}
			txs = append(txs, tx)
		}
	}
	for i, err := range pool.addRemotesSync(txs) {
		if err != nil {
			t.Fatalf("tx %d: failed to add transactions: %v", i, err)
		}
	}
	// Check that pre and post validations leave the pool as is
	if pending := pool.pending[accs[0]].Len() + pool.pending[accs[1]].Len(); pending != len(txs) {
		t.Errorf("pending transaction mismatch: have %d, want %d", pending, len(txs))
	}
	if len(pool.queue) != 0 {
		t.Errorf("queued accounts mismatch: have %d, want %d", len(pool.queue), 0)
	}
	if pool.all.Count() != len(txs) {
		t.Errorf("total transaction mismatch: have %d, want %d", pool.all.Count(), len(txs))
	}
	<-pool.requestReset(nil, nil)
	if pending := pool.pending[accs[0]].Len() + pool.pending[accs[1]].Len(); pending != len(txs) {
		t.Errorf("pending transaction mismatch: have %d, want %d", pending, len(txs))
	}
	if len(pool.queue) != 0 {
		t.Errorf("queued accounts mismatch: have %d, want %d", len(pool.queue), 0)
	}
	if pool.all.Count() != len(txs) {
		t.Errorf("total transaction mismatch: have %d, want %d", pool.all.Count(), len(txs))
	}
	// Reduce the balance of the account, and check that transactions are reorganised
	for _, addr := range accs {
		testAddBalance(pool, addr, big.NewInt(-1))
	}
	<-pool.requestReset(nil, nil)

	// The first account's first transaction remains valid, check that subsequent
	// ones are either filtered out, or queued up for later.
	if _, ok := pool.pending[accs[0]].txs.items[txs[0].Nonce()]; !ok {
		t.Errorf("tx %d: valid and funded transaction missing from pending pool: %v", 0, txs[0])
	}
	if _, ok := pool.queue[accs[0]].txs.items[txs[0].Nonce()]; ok {
		t.Errorf("tx %d: valid and funded transaction present in future queue: %v", 0, txs[0])
	}
	for i, tx := range txs[1:100] {
		if i%2 == 1 {
			if _, ok := pool.pending[accs[0]].txs.items[tx.Nonce()]; ok {
				t.Errorf("tx %d: valid but future transaction present in pending pool: %v", i+1, tx)
			}
			if _, ok := pool.queue[accs[0]].txs.items[tx.Nonce()]; !ok {
				t.Errorf("tx %d: valid but future transaction missing from future queue: %v", i+1, tx)
			}
		} else {
			if _, ok := pool.pending[accs[0]].txs.items[tx.Nonce()]; ok {
				t.Errorf("tx %d: out-of-fund transaction present in pending pool: %v", i+1, tx)
			}
			if _, ok := pool.queue[accs[0]].txs.items[tx.Nonce()]; ok {
				t.Errorf("tx %d: out-of-fund transaction present in future queue: %v", i+1, tx)
			}
		}
	}
	// The second account's first transaction got invalid, check that all transactions
	// are either filtered out, or queued up for later.
	if pool.pending[accs[1]] != nil {
		t.Errorf("invalidated account still has pending transactions")
	}
	for i, tx := range txs[100:] {
		if i%2 == 1 {
			if _, ok := pool.queue[accs[1]].txs.items[tx.Nonce()]; !ok {
				t.Errorf("tx %d: valid but future transaction missing from future queue: %v", 100+i, tx)
			}
		} else {
			if _, ok := pool.queue[accs[1]].txs.items[tx.Nonce()]; ok {
				t.Errorf("tx %d: out-of-fund transaction present in future queue: %v", 100+i, tx)
			}
		}
	}
	if pool.all.Count() != len(txs)/2 {
		t.Errorf("total transaction mismatch: have %d, want %d", pool.all.Count(), len(txs)/2)
	}
}

// Tests that if the transaction pool has both executable and non-executable
// transactions from an origin account, filling the nonce gap moves all queued
// ones into the pending pool.
func TestGapFilling(t *testing.T) {
	t.Parallel()

	// Create a test account and fund it
	pool, key := setupPool()
	defer pool.Close()

	account := crypto.PubkeyToAddress(key.PublicKey)
	testAddBalance(pool, account, big.NewInt(1000000))

	// Keep track of transaction events to ensure all executables get announced
	events := make(chan core.NewTxsEvent, testTxPoolConfig.AccountQueue+5)
	sub := pool.txFeed.Subscribe(events)
	defer sub.Unsubscribe()

	// Create a pending and a queued transaction with a nonce-gap in between
	pool.addRemotesSync([]*types.Transaction{
		transaction(0, 100000, key),
		transaction(2, 100000, key),
	})
	pending, queued := pool.Stats()
	if pending != 1 {
		t.Fatalf("pending transactions mismatched: have %d, want %d", pending, 1)
	}
	if queued != 1 {
		t.Fatalf("queued transactions mismatched: have %d, want %d", queued, 1)
	}
	if err := validateEvents(events, 1); err != nil {
		t.Fatalf("original event firing failed: %v", err)
	}
	if err := validatePoolInternals(pool); err != nil {
		t.Fatalf("pool internal state corrupted: %v", err)
	}
	// Fill the nonce gap and ensure all transactions become pending
	if err := pool.addRemoteSync(transaction(1, 100000, key)); err != nil {
		t.Fatalf("failed to add gapped transaction: %v", err)
	}
	pending, queued = pool.Stats()
	if pending != 3 {
		t.Fatalf("pending transactions mismatched: have %d, want %d", pending, 3)
	}
	if queued != 0 {
		t.Fatalf("queued transactions mismatched: have %d, want %d", queued, 0)
	}
	if err := validateEvents(events, 2); err != nil {
		t.Fatalf("gap-filling event firing failed: %v", err)
	}
	if err := validatePoolInternals(pool); err != nil {
		t.Fatalf("pool internal state corrupted: %v", err)
	}
}

// Tests that if the transaction count belonging to a single account goes above
// some threshold, the higher transactions are dropped to prevent DOS attacks.
func TestQueueAccountLimiting(t *testing.T) {
	t.Parallel()

	// Create a test account and fund it
	pool, key := setupPool()
	defer pool.Close()

	account := crypto.PubkeyToAddress(key.PublicKey)
	testAddBalance(pool, account, big.NewInt(1000000))

	// Keep queuing up transactions and make sure all above a limit are dropped
	for i := uint64(1); i <= testTxPoolConfig.AccountQueue+5; i++ {
		if err := pool.addRemoteSync(transaction(i, 100000, key)); err != nil {
			t.Fatalf("tx %d: failed to add transaction: %v", i, err)
		}
		if len(pool.pending) != 0 {
			t.Errorf("tx %d: pending pool size mismatch: have %d, want %d", i, len(pool.pending), 0)
		}
		if i <= testTxPoolConfig.AccountQueue {
			if pool.queue[account].Len() != int(i) {
				t.Errorf("tx %d: queue size mismatch: have %d, want %d", i, pool.queue[account].Len(), i)
			}
		} else {
			if pool.queue[account].Len() != int(testTxPoolConfig.AccountQueue) {
				t.Errorf("tx %d: queue limit mismatch: have %d, want %d", i, pool.queue[account].Len(), testTxPoolConfig.AccountQueue)
			}
		}
	}
	if pool.all.Count() != int(testTxPoolConfig.AccountQueue) {
		t.Errorf("total transaction mismatch: have %d, want %d", pool.all.Count(), testTxPoolConfig.AccountQueue)
	}
}

// Tests that if the transaction count belonging to multiple accounts go above
// some threshold, the higher transactions are dropped to prevent DOS attacks.
//
// This logic should not hold for local transactions, unless the local tracking
// mechanism is disabled.
func TestQueueGlobalLimiting(t *testing.T) {
	testQueueGlobalLimiting(t, false)
}
func TestQueueGlobalLimitingNoLocals(t *testing.T) {
	testQueueGlobalLimiting(t, true)
}

func testQueueGlobalLimiting(t *testing.T, nolocals bool) {
	t.Parallel()

	// Create the pool to test the limit enforcement with
	statedb, _ := state.New(types.EmptyRootHash, state.NewDatabaseForTesting())
	blockchain := newTestBlockChain(params.TestChainConfig, 1000000, statedb, new(event.Feed))

	config := testTxPoolConfig
	config.NoLocals = nolocals
	config.GlobalQueue = config.AccountQueue*3 - 1 // reduce the queue limits to shorten test time (-1 to make it non divisible)

	pool := New(config, blockchain)
	pool.Init(testTxPoolConfig.PriceLimit, blockchain.CurrentBlock(), makeAddressReserver())
	defer pool.Close()

	// Create a number of test accounts and fund them (last one will be the local)
	keys := make([]*ecdsa.PrivateKey, 5)
	for i := 0; i < len(keys); i++ {
		keys[i], _ = crypto.GenerateKey()
		testAddBalance(pool, crypto.PubkeyToAddress(keys[i].PublicKey), big.NewInt(1000000))
	}
	local := keys[len(keys)-1]

	// Generate and queue a batch of transactions
	nonces := make(map[common.Address]uint64)

	txs := make(types.Transactions, 0, 3*config.GlobalQueue)
	for len(txs) < cap(txs) {
		key := keys[rand.Intn(len(keys)-1)] // skip adding transactions with the local account
		addr := crypto.PubkeyToAddress(key.PublicKey)

		txs = append(txs, transaction(nonces[addr]+1, 100000, key))
		nonces[addr]++
	}
	// Import the batch and verify that limits have been enforced
	pool.addRemotesSync(txs)

	queued := 0
	for addr, list := range pool.queue {
		if list.Len() > int(config.AccountQueue) {
			t.Errorf("addr %x: queued accounts overflown allowance: %d > %d", addr, list.Len(), config.AccountQueue)
		}
		queued += list.Len()
	}
	if queued > int(config.GlobalQueue) {
		t.Fatalf("total transactions overflow allowance: %d > %d", queued, config.GlobalQueue)
	}
	// Generate a batch of transactions from the local account and import them
	txs = txs[:0]
	for i := uint64(0); i < 3*config.GlobalQueue; i++ {
		txs = append(txs, transaction(i+1, 100000, local))
	}
	pool.addLocals(txs)

	// If locals are disabled, the previous eviction algorithm should apply here too
	if nolocals {
		queued := 0
		for addr, list := range pool.queue {
			if list.Len() > int(config.AccountQueue) {
				t.Errorf("addr %x: queued accounts overflown allowance: %d > %d", addr, list.Len(), config.AccountQueue)
			}
			queued += list.Len()
		}
		if queued > int(config.GlobalQueue) {
			t.Fatalf("total transactions overflow allowance: %d > %d", queued, config.GlobalQueue)
		}
	} else {
		// Local exemptions are enabled, make sure the local account owned the queue
		if len(pool.queue) != 1 {
			t.Errorf("multiple accounts in queue: have %v, want %v", len(pool.queue), 1)
		}
		// Also ensure no local transactions are ever dropped, even if above global limits
		if queued := pool.queue[crypto.PubkeyToAddress(local.PublicKey)].Len(); uint64(queued) != 3*config.GlobalQueue {
			t.Fatalf("local account queued transaction count mismatch: have %v, want %v", queued, 3*config.GlobalQueue)
		}
	}
}

// Tests that if an account remains idle for a prolonged amount of time, any
// non-executable transactions queued up are dropped to prevent wasting resources
// on shuffling them around.
//
// This logic should not hold for local transactions, unless the local tracking
// mechanism is disabled.
func TestQueueTimeLimiting(t *testing.T) {
	testQueueTimeLimiting(t, false)
}
func TestQueueTimeLimitingNoLocals(t *testing.T) {
	testQueueTimeLimiting(t, true)
}

func testQueueTimeLimiting(t *testing.T, nolocals bool) {
	// Reduce the eviction interval to a testable amount
	defer func(old time.Duration) { evictionInterval = old }(evictionInterval)
	evictionInterval = time.Millisecond * 100

	// Create the pool to test the non-expiration enforcement
	statedb, _ := state.New(types.EmptyRootHash, state.NewDatabaseForTesting())
	blockchain := newTestBlockChain(params.TestChainConfig, 1000000, statedb, new(event.Feed))

	config := testTxPoolConfig
	config.Lifetime = time.Second
	config.NoLocals = nolocals

	pool := New(config, blockchain)
	pool.Init(config.PriceLimit, blockchain.CurrentBlock(), makeAddressReserver())
	defer pool.Close()

	// Create two test accounts to ensure remotes expire but locals do not
	local, _ := crypto.GenerateKey()
	remote, _ := crypto.GenerateKey()

	testAddBalance(pool, crypto.PubkeyToAddress(local.PublicKey), big.NewInt(1000000000))
	testAddBalance(pool, crypto.PubkeyToAddress(remote.PublicKey), big.NewInt(1000000000))

	// Add the two transactions and ensure they both are queued up
	if err := pool.addLocal(pricedTransaction(1, 100000, big.NewInt(1), local)); err != nil {
		t.Fatalf("failed to add local transaction: %v", err)
	}
	if err := pool.addRemote(pricedTransaction(1, 100000, big.NewInt(1), remote)); err != nil {
		t.Fatalf("failed to add remote transaction: %v", err)
	}
	pending, queued := pool.Stats()
	if pending != 0 {
		t.Fatalf("pending transactions mismatched: have %d, want %d", pending, 0)
	}
	if queued != 2 {
		t.Fatalf("queued transactions mismatched: have %d, want %d", queued, 2)
	}
	if err := validatePoolInternals(pool); err != nil {
		t.Fatalf("pool internal state corrupted: %v", err)
	}

	// Allow the eviction interval to run
	time.Sleep(2 * evictionInterval)

	// Transactions should not be evicted from the queue yet since lifetime duration has not passed
	pending, queued = pool.Stats()
	if pending != 0 {
		t.Fatalf("pending transactions mismatched: have %d, want %d", pending, 0)
	}
	if queued != 2 {
		t.Fatalf("queued transactions mismatched: have %d, want %d", queued, 2)
	}
	if err := validatePoolInternals(pool); err != nil {
		t.Fatalf("pool internal state corrupted: %v", err)
	}

	// Wait a bit for eviction to run and clean up any leftovers, and ensure only the local remains
	time.Sleep(2 * config.Lifetime)

	pending, queued = pool.Stats()
	if pending != 0 {
		t.Fatalf("pending transactions mismatched: have %d, want %d", pending, 0)
	}
	if nolocals {
		if queued != 0 {
			t.Fatalf("queued transactions mismatched: have %d, want %d", queued, 0)
		}
	} else {
		if queued != 1 {
			t.Fatalf("queued transactions mismatched: have %d, want %d", queued, 1)
		}
	}
	if err := validatePoolInternals(pool); err != nil {
		t.Fatalf("pool internal state corrupted: %v", err)
	}

	// remove current transactions and increase nonce to prepare for a reset and cleanup
	statedb.SetNonce(crypto.PubkeyToAddress(remote.PublicKey), 2)
	statedb.SetNonce(crypto.PubkeyToAddress(local.PublicKey), 2)
	<-pool.requestReset(nil, nil)

	// make sure queue, pending are cleared
	pending, queued = pool.Stats()
	if pending != 0 {
		t.Fatalf("pending transactions mismatched: have %d, want %d", pending, 0)
	}
	if queued != 0 {
		t.Fatalf("queued transactions mismatched: have %d, want %d", queued, 0)
	}
	if err := validatePoolInternals(pool); err != nil {
		t.Fatalf("pool internal state corrupted: %v", err)
	}

	// Queue gapped transactions
	if err := pool.addLocal(pricedTransaction(4, 100000, big.NewInt(1), local)); err != nil {
		t.Fatalf("failed to add remote transaction: %v", err)
	}
	if err := pool.addRemoteSync(pricedTransaction(4, 100000, big.NewInt(1), remote)); err != nil {
		t.Fatalf("failed to add remote transaction: %v", err)
	}
	time.Sleep(5 * evictionInterval) // A half lifetime pass

	// Queue executable transactions, the life cycle should be restarted.
	if err := pool.addLocal(pricedTransaction(2, 100000, big.NewInt(1), local)); err != nil {
		t.Fatalf("failed to add remote transaction: %v", err)
	}
	if err := pool.addRemoteSync(pricedTransaction(2, 100000, big.NewInt(1), remote)); err != nil {
		t.Fatalf("failed to add remote transaction: %v", err)
	}
	time.Sleep(6 * evictionInterval)

	// All gapped transactions shouldn't be kicked out
	pending, queued = pool.Stats()
	if pending != 2 {
		t.Fatalf("pending transactions mismatched: have %d, want %d", pending, 2)
	}
	if queued != 2 {
		t.Fatalf("queued transactions mismatched: have %d, want %d", queued, 2)
	}
	if err := validatePoolInternals(pool); err != nil {
		t.Fatalf("pool internal state corrupted: %v", err)
	}

	// The whole life time pass after last promotion, kick out stale transactions
	time.Sleep(2 * config.Lifetime)
	pending, queued = pool.Stats()
	if pending != 2 {
		t.Fatalf("pending transactions mismatched: have %d, want %d", pending, 2)
	}
	if nolocals {
		if queued != 0 {
			t.Fatalf("queued transactions mismatched: have %d, want %d", queued, 0)
		}
	} else {
		if queued != 1 {
			t.Fatalf("queued transactions mismatched: have %d, want %d", queued, 1)
		}
	}
	if err := validatePoolInternals(pool); err != nil {
		t.Fatalf("pool internal state corrupted: %v", err)
	}
}

// Tests that even if the transaction count belonging to a single account goes
// above some threshold, as long as the transactions are executable, they are
// accepted.
func TestPendingLimiting(t *testing.T) {
	t.Parallel()

	// Create a test account and fund it
	pool, key := setupPool()
	defer pool.Close()

	account := crypto.PubkeyToAddress(key.PublicKey)
	testAddBalance(pool, account, big.NewInt(1000000000000))

	// Keep track of transaction events to ensure all executables get announced
	events := make(chan core.NewTxsEvent, testTxPoolConfig.AccountQueue+5)
	sub := pool.txFeed.Subscribe(events)
	defer sub.Unsubscribe()

	// Keep queuing up transactions and make sure all above a limit are dropped
	for i := uint64(0); i < testTxPoolConfig.AccountQueue+5; i++ {
		if err := pool.addRemoteSync(transaction(i, 100000, key)); err != nil {
			t.Fatalf("tx %d: failed to add transaction: %v", i, err)
		}
		if pool.pending[account].Len() != int(i)+1 {
			t.Errorf("tx %d: pending pool size mismatch: have %d, want %d", i, pool.pending[account].Len(), i+1)
		}
		if len(pool.queue) != 0 {
			t.Errorf("tx %d: queue size mismatch: have %d, want %d", i, pool.queue[account].Len(), 0)
		}
	}
	if pool.all.Count() != int(testTxPoolConfig.AccountQueue+5) {
		t.Errorf("total transaction mismatch: have %d, want %d", pool.all.Count(), testTxPoolConfig.AccountQueue+5)
	}
	if err := validateEvents(events, int(testTxPoolConfig.AccountQueue+5)); err != nil {
		t.Fatalf("event firing failed: %v", err)
	}
	if err := validatePoolInternals(pool); err != nil {
		t.Fatalf("pool internal state corrupted: %v", err)
	}
}

// Tests that if the transaction count belonging to multiple accounts go above
// some hard threshold, the higher transactions are dropped to prevent DOS
// attacks.
func TestPendingGlobalLimiting(t *testing.T) {
	t.Parallel()

	// Create the pool to test the limit enforcement with
	statedb, _ := state.New(types.EmptyRootHash, state.NewDatabaseForTesting())
	blockchain := newTestBlockChain(params.TestChainConfig, 1000000, statedb, new(event.Feed))

	config := testTxPoolConfig
	config.GlobalSlots = config.AccountSlots * 10

	pool := New(config, blockchain)
	pool.Init(config.PriceLimit, blockchain.CurrentBlock(), makeAddressReserver())
	defer pool.Close()

	// Create a number of test accounts and fund them
	keys := make([]*ecdsa.PrivateKey, 5)
	for i := 0; i < len(keys); i++ {
		keys[i], _ = crypto.GenerateKey()
		testAddBalance(pool, crypto.PubkeyToAddress(keys[i].PublicKey), big.NewInt(1000000))
	}
	// Generate and queue a batch of transactions
	nonces := make(map[common.Address]uint64)

	txs := types.Transactions{}
	for _, key := range keys {
		addr := crypto.PubkeyToAddress(key.PublicKey)
		for j := 0; j < int(config.GlobalSlots)/len(keys)*2; j++ {
			txs = append(txs, transaction(nonces[addr], 100000, key))
			nonces[addr]++
		}
	}
	// Import the batch and verify that limits have been enforced
	pool.addRemotesSync(txs)

	pending := 0
	for _, list := range pool.pending {
		pending += list.Len()
	}
	if pending > int(config.GlobalSlots) {
		t.Fatalf("total pending transactions overflow allowance: %d > %d", pending, config.GlobalSlots)
	}
	if err := validatePoolInternals(pool); err != nil {
		t.Fatalf("pool internal state corrupted: %v", err)
	}
}

// Test the limit on transaction size is enforced correctly.
// This test verifies every transaction having allowed size
// is added to the pool, and longer transactions are rejected.
func TestAllowedTxSize(t *testing.T) {
	t.Parallel()

	// Create a test account and fund it
	pool, key := setupPool()
	defer pool.Close()

	account := crypto.PubkeyToAddress(key.PublicKey)
	testAddBalance(pool, account, big.NewInt(1000000000))

	// Compute maximal data size for transactions (lower bound).
	//
	// It is assumed the fields in the transaction (except of the data) are:
	//   - nonce     <= 32 bytes
	//   - gasTip  <= 32 bytes
	//   - gasLimit  <= 32 bytes
	//   - recipient == 20 bytes
	//   - value     <= 32 bytes
	//   - signature == 65 bytes
	// All those fields are summed up to at most 213 bytes.
	baseSize := uint64(213)
	dataSize := txMaxSize - baseSize
	// Try adding a transaction with maximal allowed size
	tx := pricedDataTransaction(0, pool.currentHead.Load().GasLimit, big.NewInt(1), key, dataSize)
	if err := pool.addRemoteSync(tx); err != nil {
		t.Fatalf("failed to add transaction of size %d, close to maximal: %v", int(tx.Size()), err)
	}
	// Try adding a transaction with random allowed size
	if err := pool.addRemoteSync(pricedDataTransaction(1, pool.currentHead.Load().GasLimit, big.NewInt(1), key, uint64(rand.Intn(int(dataSize))))); err != nil {
		t.Fatalf("failed to add transaction of random allowed size: %v", err)
	}
	// Try adding a transaction of minimal not allowed size
	if err := pool.addRemoteSync(pricedDataTransaction(2, pool.currentHead.Load().GasLimit, big.NewInt(1), key, txMaxSize)); err == nil {
		t.Fatalf("expected rejection on slightly oversize transaction")
	}
	// Try adding a transaction of random not allowed size
	if err := pool.addRemoteSync(pricedDataTransaction(2, pool.currentHead.Load().GasLimit, big.NewInt(1), key, dataSize+1+uint64(rand.Intn(10*txMaxSize)))); err == nil {
		t.Fatalf("expected rejection on oversize transaction")
	}
	// Run some sanity checks on the pool internals
	pending, queued := pool.Stats()
	if pending != 2 {
		t.Fatalf("pending transactions mismatched: have %d, want %d", pending, 2)
	}
	if queued != 0 {
		t.Fatalf("queued transactions mismatched: have %d, want %d", queued, 0)
	}
	if err := validatePoolInternals(pool); err != nil {
		t.Fatalf("pool internal state corrupted: %v", err)
	}
}

// Tests that if transactions start being capped, transactions are also removed from 'all'
func TestCapClearsFromAll(t *testing.T) {
	t.Parallel()

	// Create the pool to test the limit enforcement with
	statedb, _ := state.New(types.EmptyRootHash, state.NewDatabaseForTesting())
	blockchain := newTestBlockChain(params.TestChainConfig, 1000000, statedb, new(event.Feed))

	config := testTxPoolConfig
	config.AccountSlots = 2
	config.AccountQueue = 2
	config.GlobalSlots = 8

	pool := New(config, blockchain)
	pool.Init(config.PriceLimit, blockchain.CurrentBlock(), makeAddressReserver())
	defer pool.Close()

	// Create a number of test accounts and fund them
	key, _ := crypto.GenerateKey()
	addr := crypto.PubkeyToAddress(key.PublicKey)
	testAddBalance(pool, addr, big.NewInt(1000000))

	txs := types.Transactions{}
	for j := 0; j < int(config.GlobalSlots)*2; j++ {
		txs = append(txs, transaction(uint64(j), 100000, key))
	}
	// Import the batch and verify that limits have been enforced
	pool.addRemotes(txs)
	if err := validatePoolInternals(pool); err != nil {
		t.Fatalf("pool internal state corrupted: %v", err)
	}
}

// Tests that if the transaction count belonging to multiple accounts go above
// some hard threshold, if they are under the minimum guaranteed slot count then
// the transactions are still kept.
func TestPendingMinimumAllowance(t *testing.T) {
	t.Parallel()

	// Create the pool to test the limit enforcement with
	statedb, _ := state.New(types.EmptyRootHash, state.NewDatabaseForTesting())
	blockchain := newTestBlockChain(params.TestChainConfig, 1000000, statedb, new(event.Feed))

	config := testTxPoolConfig
	config.GlobalSlots = 1

	pool := New(config, blockchain)
	pool.Init(config.PriceLimit, blockchain.CurrentBlock(), makeAddressReserver())
	defer pool.Close()

	// Create a number of test accounts and fund them
	keys := make([]*ecdsa.PrivateKey, 5)
	for i := 0; i < len(keys); i++ {
		keys[i], _ = crypto.GenerateKey()
		testAddBalance(pool, crypto.PubkeyToAddress(keys[i].PublicKey), big.NewInt(1000000))
	}
	// Generate and queue a batch of transactions
	nonces := make(map[common.Address]uint64)

	txs := types.Transactions{}
	for _, key := range keys {
		addr := crypto.PubkeyToAddress(key.PublicKey)
		for j := 0; j < int(config.AccountSlots)*2; j++ {
			txs = append(txs, transaction(nonces[addr], 100000, key))
			nonces[addr]++
		}
	}
	// Import the batch and verify that limits have been enforced
	pool.addRemotesSync(txs)

	for addr, list := range pool.pending {
		if list.Len() != int(config.AccountSlots) {
			t.Errorf("addr %x: total pending transactions mismatch: have %d, want %d", addr, list.Len(), config.AccountSlots)
		}
	}
	if err := validatePoolInternals(pool); err != nil {
		t.Fatalf("pool internal state corrupted: %v", err)
	}
}

// Tests that setting the transaction pool gas price to a higher value correctly
// discards everything cheaper than that and moves any gapped transactions back
// from the pending pool to the queue.
//
// Note, local transactions are never allowed to be dropped.
func TestRepricing(t *testing.T) {
	t.Parallel()

	// Create the pool to test the pricing enforcement with
	statedb, _ := state.New(types.EmptyRootHash, state.NewDatabaseForTesting())
	blockchain := newTestBlockChain(params.TestChainConfig, 1000000, statedb, new(event.Feed))

	pool := New(testTxPoolConfig, blockchain)
	pool.Init(testTxPoolConfig.PriceLimit, blockchain.CurrentBlock(), makeAddressReserver())
	defer pool.Close()

	// Keep track of transaction events to ensure all executables get announced
	events := make(chan core.NewTxsEvent, 32)
	sub := pool.txFeed.Subscribe(events)
	defer sub.Unsubscribe()

	// Create a number of test accounts and fund them
	keys := make([]*ecdsa.PrivateKey, 4)
	for i := 0; i < len(keys); i++ {
		keys[i], _ = crypto.GenerateKey()
		testAddBalance(pool, crypto.PubkeyToAddress(keys[i].PublicKey), big.NewInt(1000000))
	}
	// Generate and queue a batch of transactions, both pending and queued
	txs := types.Transactions{}

	txs = append(txs, pricedTransaction(0, 100000, big.NewInt(2), keys[0]))
	txs = append(txs, pricedTransaction(1, 100000, big.NewInt(1), keys[0]))
	txs = append(txs, pricedTransaction(2, 100000, big.NewInt(2), keys[0]))

	txs = append(txs, pricedTransaction(0, 100000, big.NewInt(1), keys[1]))
	txs = append(txs, pricedTransaction(1, 100000, big.NewInt(2), keys[1]))
	txs = append(txs, pricedTransaction(2, 100000, big.NewInt(2), keys[1]))

	txs = append(txs, pricedTransaction(1, 100000, big.NewInt(2), keys[2]))
	txs = append(txs, pricedTransaction(2, 100000, big.NewInt(1), keys[2]))
	txs = append(txs, pricedTransaction(3, 100000, big.NewInt(2), keys[2]))

	ltx := pricedTransaction(0, 100000, big.NewInt(1), keys[3])

	// Import the batch and that both pending and queued transactions match up
	pool.addRemotesSync(txs)
	pool.addLocal(ltx)

	pending, queued := pool.Stats()
	if pending != 7 {
		t.Fatalf("pending transactions mismatched: have %d, want %d", pending, 7)
	}
	if queued != 3 {
		t.Fatalf("queued transactions mismatched: have %d, want %d", queued, 3)
	}
	if err := validateEvents(events, 7); err != nil {
		t.Fatalf("original event firing failed: %v", err)
	}
	if err := validatePoolInternals(pool); err != nil {
		t.Fatalf("pool internal state corrupted: %v", err)
	}
	// Reprice the pool and check that underpriced transactions get dropped
	pool.SetGasTip(big.NewInt(2))

	pending, queued = pool.Stats()
	if pending != 2 {
		t.Fatalf("pending transactions mismatched: have %d, want %d", pending, 2)
	}
	if queued != 5 {
		t.Fatalf("queued transactions mismatched: have %d, want %d", queued, 5)
	}
	if err := validateEvents(events, 0); err != nil {
		t.Fatalf("reprice event firing failed: %v", err)
	}
	if err := validatePoolInternals(pool); err != nil {
		t.Fatalf("pool internal state corrupted: %v", err)
	}
	// Check that we can't add the old transactions back
	if err := pool.addRemote(pricedTransaction(1, 100000, big.NewInt(1), keys[0])); !errors.Is(err, txpool.ErrUnderpriced) {
		t.Fatalf("adding underpriced pending transaction error mismatch: have %v, want %v", err, txpool.ErrUnderpriced)
	}
	if err := pool.addRemote(pricedTransaction(0, 100000, big.NewInt(1), keys[1])); !errors.Is(err, txpool.ErrUnderpriced) {
		t.Fatalf("adding underpriced pending transaction error mismatch: have %v, want %v", err, txpool.ErrUnderpriced)
	}
	if err := pool.addRemote(pricedTransaction(2, 100000, big.NewInt(1), keys[2])); !errors.Is(err, txpool.ErrUnderpriced) {
		t.Fatalf("adding underpriced queued transaction error mismatch: have %v, want %v", err, txpool.ErrUnderpriced)
	}
	if err := validateEvents(events, 0); err != nil {
		t.Fatalf("post-reprice event firing failed: %v", err)
	}
	if err := validatePoolInternals(pool); err != nil {
		t.Fatalf("pool internal state corrupted: %v", err)
	}
	// However we can add local underpriced transactions
	tx := pricedTransaction(1, 100000, big.NewInt(1), keys[3])
	if err := pool.addLocal(tx); err != nil {
		t.Fatalf("failed to add underpriced local transaction: %v", err)
	}
	if pending, _ = pool.Stats(); pending != 3 {
		t.Fatalf("pending transactions mismatched: have %d, want %d", pending, 3)
	}
	if err := validateEvents(events, 1); err != nil {
		t.Fatalf("post-reprice local event firing failed: %v", err)
	}
	if err := validatePoolInternals(pool); err != nil {
		t.Fatalf("pool internal state corrupted: %v", err)
	}
	// And we can fill gaps with properly priced transactions
	if err := pool.addRemote(pricedTransaction(1, 100000, big.NewInt(2), keys[0])); err != nil {
		t.Fatalf("failed to add pending transaction: %v", err)
	}
	if err := pool.addRemote(pricedTransaction(0, 100000, big.NewInt(2), keys[1])); err != nil {
		t.Fatalf("failed to add pending transaction: %v", err)
	}
	if err := pool.addRemoteSync(pricedTransaction(2, 100000, big.NewInt(2), keys[2])); err != nil {
		t.Fatalf("failed to add queued transaction: %v", err)
	}
	if err := validateEvents(events, 5); err != nil {
		t.Fatalf("post-reprice event firing failed: %v", err)
	}
	if err := validatePoolInternals(pool); err != nil {
		t.Fatalf("pool internal state corrupted: %v", err)
	}
}

func TestMinGasPriceEnforced(t *testing.T) {
	t.Parallel()

	// Create the pool to test the pricing enforcement with
<<<<<<< HEAD
	statedb, _ := state.New(types.EmptyRootHash, state.NewDatabase(rawdb.NewMemoryDatabase()), nil)
=======
	statedb, _ := state.New(types.EmptyRootHash, state.NewDatabaseForTesting())
>>>>>>> eb00f169
	blockchain := newTestBlockChain(eip1559Config, 10000000, statedb, new(event.Feed))

	txPoolConfig := DefaultConfig
	txPoolConfig.NoLocals = true
	pool := New(txPoolConfig, blockchain)
	pool.Init(txPoolConfig.PriceLimit, blockchain.CurrentBlock(), makeAddressReserver())
	defer pool.Close()

	key, _ := crypto.GenerateKey()
	testAddBalance(pool, crypto.PubkeyToAddress(key.PublicKey), big.NewInt(1000000))

	tx := pricedTransaction(0, 100000, big.NewInt(2), key)
	pool.SetGasTip(big.NewInt(tx.GasPrice().Int64() + 1))

	if err := pool.addLocal(tx); !errors.Is(err, txpool.ErrUnderpriced) {
		t.Fatalf("Min tip not enforced")
	}

	if err := pool.Add([]*types.Transaction{tx}, true, false)[0]; !errors.Is(err, txpool.ErrUnderpriced) {
		t.Fatalf("Min tip not enforced")
	}

	tx = dynamicFeeTx(0, 100000, big.NewInt(3), big.NewInt(2), key)
	pool.SetGasTip(big.NewInt(tx.GasTipCap().Int64() + 1))

	if err := pool.addLocal(tx); !errors.Is(err, txpool.ErrUnderpriced) {
		t.Fatalf("Min tip not enforced")
	}

	if err := pool.Add([]*types.Transaction{tx}, true, false)[0]; !errors.Is(err, txpool.ErrUnderpriced) {
		t.Fatalf("Min tip not enforced")
	}
	// Make sure the tx is accepted if locals are enabled
	pool.config.NoLocals = false
	if err := pool.Add([]*types.Transaction{tx}, true, false)[0]; err != nil {
		t.Fatalf("Min tip enforced with locals enabled, error: %v", err)
	}
}

// Tests that setting the transaction pool gas price to a higher value correctly
// discards everything cheaper (legacy & dynamic fee) than that and moves any
// gapped transactions back from the pending pool to the queue.
//
// Note, local transactions are never allowed to be dropped.
func TestRepricingDynamicFee(t *testing.T) {
	t.Parallel()

	// Create the pool to test the pricing enforcement with
	pool, _ := setupPoolWithConfig(eip1559Config)
	defer pool.Close()

	// Keep track of transaction events to ensure all executables get announced
	events := make(chan core.NewTxsEvent, 32)
	sub := pool.txFeed.Subscribe(events)
	defer sub.Unsubscribe()

	// Create a number of test accounts and fund them
	keys := make([]*ecdsa.PrivateKey, 4)
	for i := 0; i < len(keys); i++ {
		keys[i], _ = crypto.GenerateKey()
		testAddBalance(pool, crypto.PubkeyToAddress(keys[i].PublicKey), big.NewInt(1000000))
	}
	// Generate and queue a batch of transactions, both pending and queued
	txs := types.Transactions{}

	txs = append(txs, pricedTransaction(0, 100000, big.NewInt(2), keys[0]))
	txs = append(txs, pricedTransaction(1, 100000, big.NewInt(1), keys[0]))
	txs = append(txs, pricedTransaction(2, 100000, big.NewInt(2), keys[0]))

	txs = append(txs, dynamicFeeTx(0, 100000, big.NewInt(2), big.NewInt(1), keys[1]))
	txs = append(txs, dynamicFeeTx(1, 100000, big.NewInt(3), big.NewInt(2), keys[1]))
	txs = append(txs, dynamicFeeTx(2, 100000, big.NewInt(3), big.NewInt(2), keys[1]))

	txs = append(txs, dynamicFeeTx(1, 100000, big.NewInt(2), big.NewInt(2), keys[2]))
	txs = append(txs, dynamicFeeTx(2, 100000, big.NewInt(1), big.NewInt(1), keys[2]))
	txs = append(txs, dynamicFeeTx(3, 100000, big.NewInt(2), big.NewInt(2), keys[2]))

	ltx := dynamicFeeTx(0, 100000, big.NewInt(2), big.NewInt(1), keys[3])

	// Import the batch and that both pending and queued transactions match up
	pool.addRemotesSync(txs)
	pool.addLocal(ltx)

	pending, queued := pool.Stats()
	if pending != 7 {
		t.Fatalf("pending transactions mismatched: have %d, want %d", pending, 7)
	}
	if queued != 3 {
		t.Fatalf("queued transactions mismatched: have %d, want %d", queued, 3)
	}
	if err := validateEvents(events, 7); err != nil {
		t.Fatalf("original event firing failed: %v", err)
	}
	if err := validatePoolInternals(pool); err != nil {
		t.Fatalf("pool internal state corrupted: %v", err)
	}
	// Reprice the pool and check that underpriced transactions get dropped
	pool.SetGasTip(big.NewInt(2))

	pending, queued = pool.Stats()
	if pending != 2 {
		t.Fatalf("pending transactions mismatched: have %d, want %d", pending, 2)
	}
	if queued != 5 {
		t.Fatalf("queued transactions mismatched: have %d, want %d", queued, 5)
	}
	if err := validateEvents(events, 0); err != nil {
		t.Fatalf("reprice event firing failed: %v", err)
	}
	if err := validatePoolInternals(pool); err != nil {
		t.Fatalf("pool internal state corrupted: %v", err)
	}
	// Check that we can't add the old transactions back
	tx := pricedTransaction(1, 100000, big.NewInt(1), keys[0])
	if err := pool.addRemote(tx); !errors.Is(err, txpool.ErrUnderpriced) {
		t.Fatalf("adding underpriced pending transaction error mismatch: have %v, want %v", err, txpool.ErrUnderpriced)
	}
	tx = dynamicFeeTx(0, 100000, big.NewInt(2), big.NewInt(1), keys[1])
	if err := pool.addRemote(tx); !errors.Is(err, txpool.ErrUnderpriced) {
		t.Fatalf("adding underpriced pending transaction error mismatch: have %v, want %v", err, txpool.ErrUnderpriced)
	}
	tx = dynamicFeeTx(2, 100000, big.NewInt(1), big.NewInt(1), keys[2])
	if err := pool.addRemote(tx); !errors.Is(err, txpool.ErrUnderpriced) {
		t.Fatalf("adding underpriced queued transaction error mismatch: have %v, want %v", err, txpool.ErrUnderpriced)
	}
	if err := validateEvents(events, 0); err != nil {
		t.Fatalf("post-reprice event firing failed: %v", err)
	}
	if err := validatePoolInternals(pool); err != nil {
		t.Fatalf("pool internal state corrupted: %v", err)
	}
	// However we can add local underpriced transactions
	tx = dynamicFeeTx(1, 100000, big.NewInt(1), big.NewInt(1), keys[3])
	if err := pool.addLocal(tx); err != nil {
		t.Fatalf("failed to add underpriced local transaction: %v", err)
	}
	if pending, _ = pool.Stats(); pending != 3 {
		t.Fatalf("pending transactions mismatched: have %d, want %d", pending, 3)
	}
	if err := validateEvents(events, 1); err != nil {
		t.Fatalf("post-reprice local event firing failed: %v", err)
	}
	if err := validatePoolInternals(pool); err != nil {
		t.Fatalf("pool internal state corrupted: %v", err)
	}
	// And we can fill gaps with properly priced transactions
	tx = pricedTransaction(1, 100000, big.NewInt(2), keys[0])
	if err := pool.addRemote(tx); err != nil {
		t.Fatalf("failed to add pending transaction: %v", err)
	}
	tx = dynamicFeeTx(0, 100000, big.NewInt(3), big.NewInt(2), keys[1])
	if err := pool.addRemote(tx); err != nil {
		t.Fatalf("failed to add pending transaction: %v", err)
	}
	tx = dynamicFeeTx(2, 100000, big.NewInt(2), big.NewInt(2), keys[2])
	if err := pool.addRemoteSync(tx); err != nil {
		t.Fatalf("failed to add queued transaction: %v", err)
	}
	if err := validateEvents(events, 5); err != nil {
		t.Fatalf("post-reprice event firing failed: %v", err)
	}
	if err := validatePoolInternals(pool); err != nil {
		t.Fatalf("pool internal state corrupted: %v", err)
	}
}

// Tests that setting the transaction pool gas price to a higher value does not
// remove local transactions (legacy & dynamic fee).
func TestRepricingKeepsLocals(t *testing.T) {
	t.Parallel()

	// Create the pool to test the pricing enforcement with
	statedb, _ := state.New(types.EmptyRootHash, state.NewDatabaseForTesting())
	blockchain := newTestBlockChain(eip1559Config, 1000000, statedb, new(event.Feed))

	pool := New(testTxPoolConfig, blockchain)
	pool.Init(testTxPoolConfig.PriceLimit, blockchain.CurrentBlock(), makeAddressReserver())
	defer pool.Close()

	// Create a number of test accounts and fund them
	keys := make([]*ecdsa.PrivateKey, 3)
	for i := 0; i < len(keys); i++ {
		keys[i], _ = crypto.GenerateKey()
		testAddBalance(pool, crypto.PubkeyToAddress(keys[i].PublicKey), big.NewInt(100000*1000000))
	}
	// Create transaction (both pending and queued) with a linearly growing gasprice
	for i := uint64(0); i < 500; i++ {
		// Add pending transaction.
		pendingTx := pricedTransaction(i, 100000, big.NewInt(int64(i)), keys[2])
		if err := pool.addLocal(pendingTx); err != nil {
			t.Fatal(err)
		}
		// Add queued transaction.
		queuedTx := pricedTransaction(i+501, 100000, big.NewInt(int64(i)), keys[2])
		if err := pool.addLocal(queuedTx); err != nil {
			t.Fatal(err)
		}

		// Add pending dynamic fee transaction.
		pendingTx = dynamicFeeTx(i, 100000, big.NewInt(int64(i)+1), big.NewInt(int64(i)), keys[1])
		if err := pool.addLocal(pendingTx); err != nil {
			t.Fatal(err)
		}
		// Add queued dynamic fee transaction.
		queuedTx = dynamicFeeTx(i+501, 100000, big.NewInt(int64(i)+1), big.NewInt(int64(i)), keys[1])
		if err := pool.addLocal(queuedTx); err != nil {
			t.Fatal(err)
		}
	}
	pending, queued := pool.Stats()
	expPending, expQueued := 1000, 1000
	validate := func() {
		pending, queued = pool.Stats()
		if pending != expPending {
			t.Fatalf("pending transactions mismatched: have %d, want %d", pending, expPending)
		}
		if queued != expQueued {
			t.Fatalf("queued transactions mismatched: have %d, want %d", queued, expQueued)
		}

		if err := validatePoolInternals(pool); err != nil {
			t.Fatalf("pool internal state corrupted: %v", err)
		}
	}
	validate()

	// Reprice the pool and check that nothing is dropped
	pool.SetGasTip(big.NewInt(2))
	validate()

	pool.SetGasTip(big.NewInt(2))
	pool.SetGasTip(big.NewInt(4))
	pool.SetGasTip(big.NewInt(8))
	pool.SetGasTip(big.NewInt(100))
	validate()
}

// Tests that when the pool reaches its global transaction limit, underpriced
// transactions are gradually shifted out for more expensive ones and any gapped
// pending transactions are moved into the queue.
//
// Note, local transactions are never allowed to be dropped.
func TestUnderpricing(t *testing.T) {
	t.Parallel()

	// Create the pool to test the pricing enforcement with
	statedb, _ := state.New(types.EmptyRootHash, state.NewDatabaseForTesting())
	blockchain := newTestBlockChain(params.TestChainConfig, 1000000, statedb, new(event.Feed))

	config := testTxPoolConfig
	config.GlobalSlots = 2
	config.GlobalQueue = 2

	pool := New(config, blockchain)
	pool.Init(config.PriceLimit, blockchain.CurrentBlock(), makeAddressReserver())
	defer pool.Close()

	// Keep track of transaction events to ensure all executables get announced
	events := make(chan core.NewTxsEvent, 32)
	sub := pool.txFeed.Subscribe(events)
	defer sub.Unsubscribe()

	// Create a number of test accounts and fund them
	keys := make([]*ecdsa.PrivateKey, 5)
	for i := 0; i < len(keys); i++ {
		keys[i], _ = crypto.GenerateKey()
		testAddBalance(pool, crypto.PubkeyToAddress(keys[i].PublicKey), big.NewInt(1000000))
	}
	// Generate and queue a batch of transactions, both pending and queued
	txs := types.Transactions{}

	txs = append(txs, pricedTransaction(0, 100000, big.NewInt(1), keys[0]))
	txs = append(txs, pricedTransaction(1, 100000, big.NewInt(2), keys[0]))

	txs = append(txs, pricedTransaction(1, 100000, big.NewInt(1), keys[1]))

	ltx := pricedTransaction(0, 100000, big.NewInt(1), keys[2])

	// Import the batch and that both pending and queued transactions match up
	pool.addRemotes(txs)
	pool.addLocal(ltx)

	pending, queued := pool.Stats()
	if pending != 3 {
		t.Fatalf("pending transactions mismatched: have %d, want %d", pending, 3)
	}
	if queued != 1 {
		t.Fatalf("queued transactions mismatched: have %d, want %d", queued, 1)
	}
	if err := validateEvents(events, 3); err != nil {
		t.Fatalf("original event firing failed: %v", err)
	}
	if err := validatePoolInternals(pool); err != nil {
		t.Fatalf("pool internal state corrupted: %v", err)
	}
	// Ensure that adding an underpriced transaction on block limit fails
	if err := pool.addRemoteSync(pricedTransaction(0, 100000, big.NewInt(1), keys[1])); !errors.Is(err, txpool.ErrUnderpriced) {
		t.Fatalf("adding underpriced pending transaction error mismatch: have %v, want %v", err, txpool.ErrUnderpriced)
	}
	// Replace a future transaction with a future transaction
	if err := pool.addRemoteSync(pricedTransaction(1, 100000, big.NewInt(2), keys[1])); err != nil { // +K1:1 => -K1:1 => Pend K0:0, K0:1, K2:0; Que K1:1
		t.Fatalf("failed to add well priced transaction: %v", err)
	}
	// Ensure that adding high priced transactions drops cheap ones, but not own
	if err := pool.addRemoteSync(pricedTransaction(0, 100000, big.NewInt(3), keys[1])); err != nil { // +K1:0 => -K1:1 => Pend K0:0, K0:1, K1:0, K2:0; Que -
		t.Fatalf("failed to add well priced transaction: %v", err)
	}
	if err := pool.addRemoteSync(pricedTransaction(2, 100000, big.NewInt(4), keys[1])); err != nil { // +K1:2 => -K0:0 => Pend K1:0, K2:0; Que K0:1 K1:2
		t.Fatalf("failed to add well priced transaction: %v", err)
	}
	if err := pool.addRemote(pricedTransaction(3, 100000, big.NewInt(5), keys[1])); err != nil { // +K1:3 => -K0:1 => Pend K1:0, K2:0; Que K1:2 K1:3
		t.Fatalf("failed to add well priced transaction: %v", err)
	}
	// Ensure that replacing a pending transaction with a future transaction fails
	if err := pool.addRemote(pricedTransaction(5, 100000, big.NewInt(6), keys[1])); err != txpool.ErrFutureReplacePending {
		t.Fatalf("adding future replace transaction error mismatch: have %v, want %v", err, txpool.ErrFutureReplacePending)
	}
	pending, queued = pool.Stats()
	if pending != 2 {
		t.Fatalf("pending transactions mismatched: have %d, want %d", pending, 2)
	}
	if queued != 2 {
		t.Fatalf("queued transactions mismatched: have %d, want %d", queued, 2)
	}
	if err := validateEvents(events, 2); err != nil {
		t.Fatalf("additional event firing failed: %v", err)
	}
	if err := validatePoolInternals(pool); err != nil {
		t.Fatalf("pool internal state corrupted: %v", err)
	}
	// Ensure that adding local transactions can push out even higher priced ones
	ltx = pricedTransaction(1, 100000, big.NewInt(0), keys[2])
	if err := pool.addLocal(ltx); err != nil {
		t.Fatalf("failed to append underpriced local transaction: %v", err)
	}
	ltx = pricedTransaction(0, 100000, big.NewInt(0), keys[3])
	if err := pool.addLocal(ltx); err != nil {
		t.Fatalf("failed to add new underpriced local transaction: %v", err)
	}
	pending, queued = pool.Stats()
	if pending != 3 {
		t.Fatalf("pending transactions mismatched: have %d, want %d", pending, 3)
	}
	if queued != 1 {
		t.Fatalf("queued transactions mismatched: have %d, want %d", queued, 1)
	}
	if err := validateEvents(events, 2); err != nil {
		t.Fatalf("local event firing failed: %v", err)
	}
	if err := validatePoolInternals(pool); err != nil {
		t.Fatalf("pool internal state corrupted: %v", err)
	}
}

// Tests that more expensive transactions push out cheap ones from the pool, but
// without producing instability by creating gaps that start jumping transactions
// back and forth between queued/pending.
func TestStableUnderpricing(t *testing.T) {
	t.Parallel()

	// Create the pool to test the pricing enforcement with
	statedb, _ := state.New(types.EmptyRootHash, state.NewDatabaseForTesting())
	blockchain := newTestBlockChain(params.TestChainConfig, 1000000, statedb, new(event.Feed))

	config := testTxPoolConfig
	config.GlobalSlots = 128
	config.GlobalQueue = 0

	pool := New(config, blockchain)
	pool.Init(config.PriceLimit, blockchain.CurrentBlock(), makeAddressReserver())
	defer pool.Close()

	// Keep track of transaction events to ensure all executables get announced
	events := make(chan core.NewTxsEvent, 32)
	sub := pool.txFeed.Subscribe(events)
	defer sub.Unsubscribe()

	// Create a number of test accounts and fund them
	keys := make([]*ecdsa.PrivateKey, 2)
	for i := 0; i < len(keys); i++ {
		keys[i], _ = crypto.GenerateKey()
		testAddBalance(pool, crypto.PubkeyToAddress(keys[i].PublicKey), big.NewInt(1000000))
	}
	// Fill up the entire queue with the same transaction price points
	txs := types.Transactions{}
	for i := uint64(0); i < config.GlobalSlots; i++ {
		txs = append(txs, pricedTransaction(i, 100000, big.NewInt(1), keys[0]))
	}
	pool.addRemotesSync(txs)

	pending, queued := pool.Stats()
	if pending != int(config.GlobalSlots) {
		t.Fatalf("pending transactions mismatched: have %d, want %d", pending, config.GlobalSlots)
	}
	if queued != 0 {
		t.Fatalf("queued transactions mismatched: have %d, want %d", queued, 0)
	}
	if err := validateEvents(events, int(config.GlobalSlots)); err != nil {
		t.Fatalf("original event firing failed: %v", err)
	}
	if err := validatePoolInternals(pool); err != nil {
		t.Fatalf("pool internal state corrupted: %v", err)
	}
	// Ensure that adding high priced transactions drops a cheap, but doesn't produce a gap
	if err := pool.addRemoteSync(pricedTransaction(0, 100000, big.NewInt(3), keys[1])); err != nil {
		t.Fatalf("failed to add well priced transaction: %v", err)
	}
	pending, queued = pool.Stats()
	if pending != int(config.GlobalSlots) {
		t.Fatalf("pending transactions mismatched: have %d, want %d", pending, config.GlobalSlots)
	}
	if queued != 0 {
		t.Fatalf("queued transactions mismatched: have %d, want %d", queued, 0)
	}
	if err := validateEvents(events, 1); err != nil {
		t.Fatalf("additional event firing failed: %v", err)
	}
	if err := validatePoolInternals(pool); err != nil {
		t.Fatalf("pool internal state corrupted: %v", err)
	}
}

// Tests that when the pool reaches its global transaction limit, underpriced
// transactions (legacy & dynamic fee) are gradually shifted out for more
// expensive ones and any gapped pending transactions are moved into the queue.
//
// Note, local transactions are never allowed to be dropped.
func TestUnderpricingDynamicFee(t *testing.T) {
	t.Parallel()

	pool, _ := setupPoolWithConfig(eip1559Config)
	defer pool.Close()

	pool.config.GlobalSlots = 2
	pool.config.GlobalQueue = 2

	// Keep track of transaction events to ensure all executables get announced
	events := make(chan core.NewTxsEvent, 32)
	sub := pool.txFeed.Subscribe(events)
	defer sub.Unsubscribe()

	// Create a number of test accounts and fund them
	keys := make([]*ecdsa.PrivateKey, 4)
	for i := 0; i < len(keys); i++ {
		keys[i], _ = crypto.GenerateKey()
		testAddBalance(pool, crypto.PubkeyToAddress(keys[i].PublicKey), big.NewInt(1000000))
	}

	// Generate and queue a batch of transactions, both pending and queued
	txs := types.Transactions{}

	txs = append(txs, dynamicFeeTx(0, 100000, big.NewInt(3), big.NewInt(2), keys[0]))
	txs = append(txs, pricedTransaction(1, 100000, big.NewInt(2), keys[0]))
	txs = append(txs, dynamicFeeTx(1, 100000, big.NewInt(2), big.NewInt(1), keys[1]))

	ltx := dynamicFeeTx(0, 100000, big.NewInt(2), big.NewInt(1), keys[2])

	// Import the batch and that both pending and queued transactions match up
	pool.addRemotes(txs) // Pend K0:0, K0:1; Que K1:1
	pool.addLocal(ltx)   // +K2:0 => Pend K0:0, K0:1, K2:0; Que K1:1

	pending, queued := pool.Stats()
	if pending != 3 {
		t.Fatalf("pending transactions mismatched: have %d, want %d", pending, 3)
	}
	if queued != 1 {
		t.Fatalf("queued transactions mismatched: have %d, want %d", queued, 1)
	}
	if err := validateEvents(events, 3); err != nil {
		t.Fatalf("original event firing failed: %v", err)
	}
	if err := validatePoolInternals(pool); err != nil {
		t.Fatalf("pool internal state corrupted: %v", err)
	}

	// Ensure that adding an underpriced transaction fails
	tx := dynamicFeeTx(0, 100000, big.NewInt(2), big.NewInt(1), keys[1])
	if err := pool.addRemote(tx); !errors.Is(err, txpool.ErrUnderpriced) { // Pend K0:0, K0:1, K2:0; Que K1:1
		t.Fatalf("adding underpriced pending transaction error mismatch: have %v, want %v", err, txpool.ErrUnderpriced)
	}

	// Ensure that adding high priced transactions drops cheap ones, but not own
	tx = pricedTransaction(0, 100000, big.NewInt(2), keys[1])
	if err := pool.addRemote(tx); err != nil { // +K1:0, -K1:1 => Pend K0:0, K0:1, K1:0, K2:0; Que -
		t.Fatalf("failed to add well priced transaction: %v", err)
	}

	tx = pricedTransaction(1, 100000, big.NewInt(3), keys[1])
	if err := pool.addRemoteSync(tx); err != nil { // +K1:2, -K0:1 => Pend K0:0 K1:0, K2:0; Que K1:2
		t.Fatalf("failed to add well priced transaction: %v", err)
	}
	tx = dynamicFeeTx(2, 100000, big.NewInt(4), big.NewInt(1), keys[1])
	if err := pool.addRemoteSync(tx); err != nil { // +K1:3, -K1:0 => Pend K0:0 K2:0; Que K1:2 K1:3
		t.Fatalf("failed to add well priced transaction: %v", err)
	}
	pending, queued = pool.Stats()
	if pending != 2 {
		t.Fatalf("pending transactions mismatched: have %d, want %d", pending, 2)
	}
	if queued != 2 {
		t.Fatalf("queued transactions mismatched: have %d, want %d", queued, 2)
	}
	if err := validateEvents(events, 2); err != nil {
		t.Fatalf("additional event firing failed: %v", err)
	}
	if err := validatePoolInternals(pool); err != nil {
		t.Fatalf("pool internal state corrupted: %v", err)
	}
	// Ensure that adding local transactions can push out even higher priced ones
	ltx = dynamicFeeTx(1, 100000, big.NewInt(0), big.NewInt(0), keys[2])
	if err := pool.addLocal(ltx); err != nil {
		t.Fatalf("failed to append underpriced local transaction: %v", err)
	}
	ltx = dynamicFeeTx(0, 100000, big.NewInt(0), big.NewInt(0), keys[3])
	if err := pool.addLocal(ltx); err != nil {
		t.Fatalf("failed to add new underpriced local transaction: %v", err)
	}
	pending, queued = pool.Stats()
	if pending != 3 {
		t.Fatalf("pending transactions mismatched: have %d, want %d", pending, 3)
	}
	if queued != 1 {
		t.Fatalf("queued transactions mismatched: have %d, want %d", queued, 1)
	}
	if err := validateEvents(events, 2); err != nil {
		t.Fatalf("local event firing failed: %v", err)
	}
	if err := validatePoolInternals(pool); err != nil {
		t.Fatalf("pool internal state corrupted: %v", err)
	}
}

// Tests whether highest fee cap transaction is retained after a batch of high effective
// tip transactions are added and vice versa
func TestDualHeapEviction(t *testing.T) {
	t.Parallel()

	pool, _ := setupPoolWithConfig(eip1559Config)
	defer pool.Close()

	pool.config.GlobalSlots = 10
	pool.config.GlobalQueue = 10

	var (
		highTip, highCap *types.Transaction
		baseFee          int
	)

	check := func(tx *types.Transaction, name string) {
		if pool.all.GetRemote(tx.Hash()) == nil {
			t.Fatalf("highest %s transaction evicted from the pool", name)
		}
	}

	add := func(urgent bool) {
		for i := 0; i < 20; i++ {
			var tx *types.Transaction
			// Create a test accounts and fund it
			key, _ := crypto.GenerateKey()
			testAddBalance(pool, crypto.PubkeyToAddress(key.PublicKey), big.NewInt(1000000000000))
			if urgent {
				tx = dynamicFeeTx(0, 100000, big.NewInt(int64(baseFee+1+i)), big.NewInt(int64(1+i)), key)
				highTip = tx
			} else {
				tx = dynamicFeeTx(0, 100000, big.NewInt(int64(baseFee+200+i)), big.NewInt(1), key)
				highCap = tx
			}
			pool.addRemotesSync([]*types.Transaction{tx})
		}
		pending, queued := pool.Stats()
		if pending+queued != 20 {
			t.Fatalf("transaction count mismatch: have %d, want %d", pending+queued, 10)
		}
	}

	add(false)
	for baseFee = 0; baseFee <= 1000; baseFee += 100 {
		pool.priced.SetBaseFee(big.NewInt(int64(baseFee)))
		add(true)
		check(highCap, "fee cap")
		add(false)
		check(highTip, "effective tip")
	}

	if err := validatePoolInternals(pool); err != nil {
		t.Fatalf("pool internal state corrupted: %v", err)
	}
}

// Tests that the pool rejects duplicate transactions.
func TestDeduplication(t *testing.T) {
	t.Parallel()

	// Create the pool to test the pricing enforcement with
	statedb, _ := state.New(types.EmptyRootHash, state.NewDatabaseForTesting())
	blockchain := newTestBlockChain(params.TestChainConfig, 1000000, statedb, new(event.Feed))

	pool := New(testTxPoolConfig, blockchain)
	pool.Init(testTxPoolConfig.PriceLimit, blockchain.CurrentBlock(), makeAddressReserver())
	defer pool.Close()

	// Create a test account to add transactions with
	key, _ := crypto.GenerateKey()
	testAddBalance(pool, crypto.PubkeyToAddress(key.PublicKey), big.NewInt(1000000000))

	// Create a batch of transactions and add a few of them
	txs := make([]*types.Transaction, 16)
	for i := 0; i < len(txs); i++ {
		txs[i] = pricedTransaction(uint64(i), 100000, big.NewInt(1), key)
	}
	var firsts []*types.Transaction
	for i := 0; i < len(txs); i += 2 {
		firsts = append(firsts, txs[i])
	}
	errs := pool.addRemotesSync(firsts)
	if len(errs) != len(firsts) {
		t.Fatalf("first add mismatching result count: have %d, want %d", len(errs), len(firsts))
	}
	for i, err := range errs {
		if err != nil {
			t.Errorf("add %d failed: %v", i, err)
		}
	}
	pending, queued := pool.Stats()
	if pending != 1 {
		t.Fatalf("pending transactions mismatched: have %d, want %d", pending, 1)
	}
	if queued != len(txs)/2-1 {
		t.Fatalf("queued transactions mismatched: have %d, want %d", queued, len(txs)/2-1)
	}
	// Try to add all of them now and ensure previous ones error out as knowns
	errs = pool.addRemotesSync(txs)
	if len(errs) != len(txs) {
		t.Fatalf("all add mismatching result count: have %d, want %d", len(errs), len(txs))
	}
	for i, err := range errs {
		if i%2 == 0 && err == nil {
			t.Errorf("add %d succeeded, should have failed as known", i)
		}
		if i%2 == 1 && err != nil {
			t.Errorf("add %d failed: %v", i, err)
		}
	}
	pending, queued = pool.Stats()
	if pending != len(txs) {
		t.Fatalf("pending transactions mismatched: have %d, want %d", pending, len(txs))
	}
	if queued != 0 {
		t.Fatalf("queued transactions mismatched: have %d, want %d", queued, 0)
	}
	if err := validatePoolInternals(pool); err != nil {
		t.Fatalf("pool internal state corrupted: %v", err)
	}
}

// Tests that the pool rejects replacement transactions that don't meet the minimum
// price bump required.
func TestReplacement(t *testing.T) {
	t.Parallel()

	// Create the pool to test the pricing enforcement with
	statedb, _ := state.New(types.EmptyRootHash, state.NewDatabaseForTesting())
	blockchain := newTestBlockChain(params.TestChainConfig, 1000000, statedb, new(event.Feed))

	pool := New(testTxPoolConfig, blockchain)
	pool.Init(testTxPoolConfig.PriceLimit, blockchain.CurrentBlock(), makeAddressReserver())
	defer pool.Close()

	// Keep track of transaction events to ensure all executables get announced
	events := make(chan core.NewTxsEvent, 32)
	sub := pool.txFeed.Subscribe(events)
	defer sub.Unsubscribe()

	// Create a test account to add transactions with
	key, _ := crypto.GenerateKey()
	testAddBalance(pool, crypto.PubkeyToAddress(key.PublicKey), big.NewInt(1000000000))

	// Add pending transactions, ensuring the minimum price bump is enforced for replacement (for ultra low prices too)
	price := int64(100)
	threshold := (price * (100 + int64(testTxPoolConfig.PriceBump))) / 100

	if err := pool.addRemoteSync(pricedTransaction(0, 100000, big.NewInt(1), key)); err != nil {
		t.Fatalf("failed to add original cheap pending transaction: %v", err)
	}
	if err := pool.addRemote(pricedTransaction(0, 100001, big.NewInt(1), key)); err != txpool.ErrReplaceUnderpriced {
		t.Fatalf("original cheap pending transaction replacement error mismatch: have %v, want %v", err, txpool.ErrReplaceUnderpriced)
	}
	if err := pool.addRemote(pricedTransaction(0, 100000, big.NewInt(2), key)); err != nil {
		t.Fatalf("failed to replace original cheap pending transaction: %v", err)
	}
	if err := validateEvents(events, 2); err != nil {
		t.Fatalf("cheap replacement event firing failed: %v", err)
	}

	if err := pool.addRemoteSync(pricedTransaction(0, 100000, big.NewInt(price), key)); err != nil {
		t.Fatalf("failed to add original proper pending transaction: %v", err)
	}
	if err := pool.addRemote(pricedTransaction(0, 100001, big.NewInt(threshold-1), key)); err != txpool.ErrReplaceUnderpriced {
		t.Fatalf("original proper pending transaction replacement error mismatch: have %v, want %v", err, txpool.ErrReplaceUnderpriced)
	}
	if err := pool.addRemote(pricedTransaction(0, 100000, big.NewInt(threshold), key)); err != nil {
		t.Fatalf("failed to replace original proper pending transaction: %v", err)
	}
	if err := validateEvents(events, 2); err != nil {
		t.Fatalf("proper replacement event firing failed: %v", err)
	}

	// Add queued transactions, ensuring the minimum price bump is enforced for replacement (for ultra low prices too)
	if err := pool.addRemote(pricedTransaction(2, 100000, big.NewInt(1), key)); err != nil {
		t.Fatalf("failed to add original cheap queued transaction: %v", err)
	}
	if err := pool.addRemote(pricedTransaction(2, 100001, big.NewInt(1), key)); err != txpool.ErrReplaceUnderpriced {
		t.Fatalf("original cheap queued transaction replacement error mismatch: have %v, want %v", err, txpool.ErrReplaceUnderpriced)
	}
	if err := pool.addRemote(pricedTransaction(2, 100000, big.NewInt(2), key)); err != nil {
		t.Fatalf("failed to replace original cheap queued transaction: %v", err)
	}

	if err := pool.addRemote(pricedTransaction(2, 100000, big.NewInt(price), key)); err != nil {
		t.Fatalf("failed to add original proper queued transaction: %v", err)
	}
	if err := pool.addRemote(pricedTransaction(2, 100001, big.NewInt(threshold-1), key)); err != txpool.ErrReplaceUnderpriced {
		t.Fatalf("original proper queued transaction replacement error mismatch: have %v, want %v", err, txpool.ErrReplaceUnderpriced)
	}
	if err := pool.addRemote(pricedTransaction(2, 100000, big.NewInt(threshold), key)); err != nil {
		t.Fatalf("failed to replace original proper queued transaction: %v", err)
	}

	if err := validateEvents(events, 0); err != nil {
		t.Fatalf("queued replacement event firing failed: %v", err)
	}
	if err := validatePoolInternals(pool); err != nil {
		t.Fatalf("pool internal state corrupted: %v", err)
	}
}

// Tests that the pool rejects replacement dynamic fee transactions that don't
// meet the minimum price bump required.
func TestReplacementDynamicFee(t *testing.T) {
	t.Parallel()

	// Create the pool to test the pricing enforcement with
	pool, key := setupPoolWithConfig(eip1559Config)
	defer pool.Close()
	testAddBalance(pool, crypto.PubkeyToAddress(key.PublicKey), big.NewInt(1000000000))

	// Keep track of transaction events to ensure all executables get announced
	events := make(chan core.NewTxsEvent, 32)
	sub := pool.txFeed.Subscribe(events)
	defer sub.Unsubscribe()

	// Add pending transactions, ensuring the minimum price bump is enforced for replacement (for ultra low prices too)
	gasFeeCap := int64(100)
	feeCapThreshold := (gasFeeCap * (100 + int64(testTxPoolConfig.PriceBump))) / 100
	gasTipCap := int64(60)
	tipThreshold := (gasTipCap * (100 + int64(testTxPoolConfig.PriceBump))) / 100

	// Run the following identical checks for both the pending and queue pools:
	//	1.  Send initial tx => accept
	//	2.  Don't bump tip or fee cap => discard
	//	3.  Bump both more than min => accept
	//	4.  Check events match expected (2 new executable txs during pending, 0 during queue)
	//	5.  Send new tx with larger tip and gasFeeCap => accept
	//	6.  Bump tip max allowed so it's still underpriced => discard
	//	7.  Bump fee cap max allowed so it's still underpriced => discard
	//	8.  Bump tip min for acceptance => discard
	//	9.  Bump feecap min for acceptance => discard
	//	10. Bump feecap and tip min for acceptance => accept
	//	11. Check events match expected (2 new executable txs during pending, 0 during queue)
	stages := []string{"pending", "queued"}
	for _, stage := range stages {
		// Since state is empty, 0 nonce txs are "executable" and can go
		// into pending immediately. 2 nonce txs are "gapped"
		nonce := uint64(0)
		if stage == "queued" {
			nonce = 2
		}

		// 1.  Send initial tx => accept
		tx := dynamicFeeTx(nonce, 100000, big.NewInt(2), big.NewInt(1), key)
		if err := pool.addRemoteSync(tx); err != nil {
			t.Fatalf("failed to add original cheap %s transaction: %v", stage, err)
		}
		// 2.  Don't bump tip or feecap => discard
		tx = dynamicFeeTx(nonce, 100001, big.NewInt(2), big.NewInt(1), key)
		if err := pool.addRemote(tx); err != txpool.ErrReplaceUnderpriced {
			t.Fatalf("original cheap %s transaction replacement error mismatch: have %v, want %v", stage, err, txpool.ErrReplaceUnderpriced)
		}
		// 3.  Bump both more than min => accept
		tx = dynamicFeeTx(nonce, 100000, big.NewInt(3), big.NewInt(2), key)
		if err := pool.addRemote(tx); err != nil {
			t.Fatalf("failed to replace original cheap %s transaction: %v", stage, err)
		}
		// 4.  Check events match expected (2 new executable txs during pending, 0 during queue)
		count := 2
		if stage == "queued" {
			count = 0
		}
		if err := validateEvents(events, count); err != nil {
			t.Fatalf("cheap %s replacement event firing failed: %v", stage, err)
		}
		// 5.  Send new tx with larger tip and feeCap => accept
		tx = dynamicFeeTx(nonce, 100000, big.NewInt(gasFeeCap), big.NewInt(gasTipCap), key)
		if err := pool.addRemoteSync(tx); err != nil {
			t.Fatalf("failed to add original proper %s transaction: %v", stage, err)
		}
		// 6.  Bump tip max allowed so it's still underpriced => discard
		tx = dynamicFeeTx(nonce, 100000, big.NewInt(gasFeeCap), big.NewInt(tipThreshold-1), key)
		if err := pool.addRemote(tx); err != txpool.ErrReplaceUnderpriced {
			t.Fatalf("original proper %s transaction replacement error mismatch: have %v, want %v", stage, err, txpool.ErrReplaceUnderpriced)
		}
		// 7.  Bump fee cap max allowed so it's still underpriced => discard
		tx = dynamicFeeTx(nonce, 100000, big.NewInt(feeCapThreshold-1), big.NewInt(gasTipCap), key)
		if err := pool.addRemote(tx); err != txpool.ErrReplaceUnderpriced {
			t.Fatalf("original proper %s transaction replacement error mismatch: have %v, want %v", stage, err, txpool.ErrReplaceUnderpriced)
		}
		// 8.  Bump tip min for acceptance => accept
		tx = dynamicFeeTx(nonce, 100000, big.NewInt(gasFeeCap), big.NewInt(tipThreshold), key)
		if err := pool.addRemote(tx); err != txpool.ErrReplaceUnderpriced {
			t.Fatalf("original proper %s transaction replacement error mismatch: have %v, want %v", stage, err, txpool.ErrReplaceUnderpriced)
		}
		// 9.  Bump fee cap min for acceptance => accept
		tx = dynamicFeeTx(nonce, 100000, big.NewInt(feeCapThreshold), big.NewInt(gasTipCap), key)
		if err := pool.addRemote(tx); err != txpool.ErrReplaceUnderpriced {
			t.Fatalf("original proper %s transaction replacement error mismatch: have %v, want %v", stage, err, txpool.ErrReplaceUnderpriced)
		}
		// 10. Check events match expected (3 new executable txs during pending, 0 during queue)
		tx = dynamicFeeTx(nonce, 100000, big.NewInt(feeCapThreshold), big.NewInt(tipThreshold), key)
		if err := pool.addRemote(tx); err != nil {
			t.Fatalf("failed to replace original cheap %s transaction: %v", stage, err)
		}
		// 11. Check events match expected (3 new executable txs during pending, 0 during queue)
		count = 2
		if stage == "queued" {
			count = 0
		}
		if err := validateEvents(events, count); err != nil {
			t.Fatalf("replacement %s event firing failed: %v", stage, err)
		}
	}

	if err := validatePoolInternals(pool); err != nil {
		t.Fatalf("pool internal state corrupted: %v", err)
	}
}

// Tests that local transactions are journaled to disk, but remote transactions
// get discarded between restarts.
func TestJournaling(t *testing.T)         { testJournaling(t, false) }
func TestJournalingNoLocals(t *testing.T) { testJournaling(t, true) }

func testJournaling(t *testing.T, nolocals bool) {
	t.Parallel()

	// Create a temporary file for the journal
	file, err := os.CreateTemp("", "")
	if err != nil {
		t.Fatalf("failed to create temporary journal: %v", err)
	}
	journal := file.Name()
	defer os.Remove(journal)

	// Clean up the temporary file, we only need the path for now
	file.Close()
	os.Remove(journal)

	// Create the original pool to inject transaction into the journal
	statedb, _ := state.New(types.EmptyRootHash, state.NewDatabaseForTesting())
	blockchain := newTestBlockChain(params.TestChainConfig, 1000000, statedb, new(event.Feed))

	config := testTxPoolConfig
	config.NoLocals = nolocals
	config.Journal = journal
	config.Rejournal = time.Second

	pool := New(config, blockchain)
	pool.Init(config.PriceLimit, blockchain.CurrentBlock(), makeAddressReserver())

	// Create two test accounts to ensure remotes expire but locals do not
	local, _ := crypto.GenerateKey()
	remote, _ := crypto.GenerateKey()

	testAddBalance(pool, crypto.PubkeyToAddress(local.PublicKey), big.NewInt(1000000000))
	testAddBalance(pool, crypto.PubkeyToAddress(remote.PublicKey), big.NewInt(1000000000))

	// Add three local and a remote transactions and ensure they are queued up
	if err := pool.addLocal(pricedTransaction(0, 100000, big.NewInt(1), local)); err != nil {
		t.Fatalf("failed to add local transaction: %v", err)
	}
	if err := pool.addLocal(pricedTransaction(1, 100000, big.NewInt(1), local)); err != nil {
		t.Fatalf("failed to add local transaction: %v", err)
	}
	if err := pool.addLocal(pricedTransaction(2, 100000, big.NewInt(1), local)); err != nil {
		t.Fatalf("failed to add local transaction: %v", err)
	}
	if err := pool.addRemoteSync(pricedTransaction(0, 100000, big.NewInt(1), remote)); err != nil {
		t.Fatalf("failed to add remote transaction: %v", err)
	}
	pending, queued := pool.Stats()
	if pending != 4 {
		t.Fatalf("pending transactions mismatched: have %d, want %d", pending, 4)
	}
	if queued != 0 {
		t.Fatalf("queued transactions mismatched: have %d, want %d", queued, 0)
	}
	if err := validatePoolInternals(pool); err != nil {
		t.Fatalf("pool internal state corrupted: %v", err)
	}
	// Terminate the old pool, bump the local nonce, create a new pool and ensure relevant transaction survive
	pool.Close()
	statedb.SetNonce(crypto.PubkeyToAddress(local.PublicKey), 1)
	blockchain = newTestBlockChain(params.TestChainConfig, 1000000, statedb, new(event.Feed))

	pool = New(config, blockchain)
	pool.Init(config.PriceLimit, blockchain.CurrentBlock(), makeAddressReserver())

	pending, queued = pool.Stats()
	if queued != 0 {
		t.Fatalf("queued transactions mismatched: have %d, want %d", queued, 0)
	}
	if nolocals {
		if pending != 0 {
			t.Fatalf("pending transactions mismatched: have %d, want %d", pending, 0)
		}
	} else {
		if pending != 2 {
			t.Fatalf("pending transactions mismatched: have %d, want %d", pending, 2)
		}
	}
	if err := validatePoolInternals(pool); err != nil {
		t.Fatalf("pool internal state corrupted: %v", err)
	}
	// Bump the nonce temporarily and ensure the newly invalidated transaction is removed
	statedb.SetNonce(crypto.PubkeyToAddress(local.PublicKey), 2)
	<-pool.requestReset(nil, nil)
	time.Sleep(2 * config.Rejournal)
	pool.Close()

	statedb.SetNonce(crypto.PubkeyToAddress(local.PublicKey), 1)
	blockchain = newTestBlockChain(params.TestChainConfig, 1000000, statedb, new(event.Feed))
	pool = New(config, blockchain)
	pool.Init(config.PriceLimit, blockchain.CurrentBlock(), makeAddressReserver())

	pending, queued = pool.Stats()
	if pending != 0 {
		t.Fatalf("pending transactions mismatched: have %d, want %d", pending, 0)
	}
	if nolocals {
		if queued != 0 {
			t.Fatalf("queued transactions mismatched: have %d, want %d", queued, 0)
		}
	} else {
		if queued != 1 {
			t.Fatalf("queued transactions mismatched: have %d, want %d", queued, 1)
		}
	}
	if err := validatePoolInternals(pool); err != nil {
		t.Fatalf("pool internal state corrupted: %v", err)
	}
	pool.Close()
}

// TestStatusCheck tests that the pool can correctly retrieve the
// pending status of individual transactions.
func TestStatusCheck(t *testing.T) {
	t.Parallel()

	// Create the pool to test the status retrievals with
	statedb, _ := state.New(types.EmptyRootHash, state.NewDatabaseForTesting())
	blockchain := newTestBlockChain(params.TestChainConfig, 1000000, statedb, new(event.Feed))

	pool := New(testTxPoolConfig, blockchain)
	pool.Init(testTxPoolConfig.PriceLimit, blockchain.CurrentBlock(), makeAddressReserver())
	defer pool.Close()

	// Create the test accounts to check various transaction statuses with
	keys := make([]*ecdsa.PrivateKey, 3)
	for i := 0; i < len(keys); i++ {
		keys[i], _ = crypto.GenerateKey()
		testAddBalance(pool, crypto.PubkeyToAddress(keys[i].PublicKey), big.NewInt(1000000))
	}
	// Generate and queue a batch of transactions, both pending and queued
	txs := types.Transactions{}

	txs = append(txs, pricedTransaction(0, 100000, big.NewInt(1), keys[0])) // Pending only
	txs = append(txs, pricedTransaction(0, 100000, big.NewInt(1), keys[1])) // Pending and queued
	txs = append(txs, pricedTransaction(2, 100000, big.NewInt(1), keys[1]))
	txs = append(txs, pricedTransaction(2, 100000, big.NewInt(1), keys[2])) // Queued only

	// Import the transaction and ensure they are correctly added
	pool.addRemotesSync(txs)

	pending, queued := pool.Stats()
	if pending != 2 {
		t.Fatalf("pending transactions mismatched: have %d, want %d", pending, 2)
	}
	if queued != 2 {
		t.Fatalf("queued transactions mismatched: have %d, want %d", queued, 2)
	}
	if err := validatePoolInternals(pool); err != nil {
		t.Fatalf("pool internal state corrupted: %v", err)
	}
	// Retrieve the status of each transaction and validate them
	hashes := make([]common.Hash, len(txs))
	for i, tx := range txs {
		hashes[i] = tx.Hash()
	}
	hashes = append(hashes, common.Hash{})
	expect := []txpool.TxStatus{txpool.TxStatusPending, txpool.TxStatusPending, txpool.TxStatusQueued, txpool.TxStatusQueued, txpool.TxStatusUnknown}

	for i := 0; i < len(hashes); i++ {
		if status := pool.Status(hashes[i]); status != expect[i] {
			t.Errorf("transaction %d: status mismatch: have %v, want %v", i, status, expect[i])
		}
	}
}

// Test the transaction slots consumption is computed correctly
func TestSlotCount(t *testing.T) {
	t.Parallel()

	key, _ := crypto.GenerateKey()

	// Check that an empty transaction consumes a single slot
	smallTx := pricedDataTransaction(0, 0, big.NewInt(0), key, 0)
	if slots := numSlots(smallTx); slots != 1 {
		t.Fatalf("small transactions slot count mismatch: have %d want %d", slots, 1)
	}
	// Check that a large transaction consumes the correct number of slots
	bigTx := pricedDataTransaction(0, 0, big.NewInt(0), key, uint64(10*txSlotSize))
	if slots := numSlots(bigTx); slots != 11 {
		t.Fatalf("big transactions slot count mismatch: have %d want %d", slots, 11)
	}
}

// Benchmarks the speed of validating the contents of the pending queue of the
// transaction pool.
func BenchmarkPendingDemotion100(b *testing.B)   { benchmarkPendingDemotion(b, 100) }
func BenchmarkPendingDemotion1000(b *testing.B)  { benchmarkPendingDemotion(b, 1000) }
func BenchmarkPendingDemotion10000(b *testing.B) { benchmarkPendingDemotion(b, 10000) }

func benchmarkPendingDemotion(b *testing.B, size int) {
	// Add a batch of transactions to a pool one by one
	pool, key := setupPool()
	defer pool.Close()

	account := crypto.PubkeyToAddress(key.PublicKey)
	testAddBalance(pool, account, big.NewInt(1000000))

	for i := 0; i < size; i++ {
		tx := transaction(uint64(i), 100000, key)
		pool.promoteTx(account, tx.Hash(), tx)
	}
	// Benchmark the speed of pool validation
	b.ResetTimer()
	for i := 0; i < b.N; i++ {
		pool.demoteUnexecutables()
	}
}

// Benchmarks the speed of scheduling the contents of the future queue of the
// transaction pool.
func BenchmarkFuturePromotion100(b *testing.B)   { benchmarkFuturePromotion(b, 100) }
func BenchmarkFuturePromotion1000(b *testing.B)  { benchmarkFuturePromotion(b, 1000) }
func BenchmarkFuturePromotion10000(b *testing.B) { benchmarkFuturePromotion(b, 10000) }

func benchmarkFuturePromotion(b *testing.B, size int) {
	// Add a batch of transactions to a pool one by one
	pool, key := setupPool()
	defer pool.Close()

	account := crypto.PubkeyToAddress(key.PublicKey)
	testAddBalance(pool, account, big.NewInt(1000000))

	for i := 0; i < size; i++ {
		tx := transaction(uint64(1+i), 100000, key)
		pool.enqueueTx(tx.Hash(), tx, false, true)
	}
	// Benchmark the speed of pool validation
	b.ResetTimer()
	for i := 0; i < b.N; i++ {
		pool.promoteExecutables(nil)
	}
}

// Benchmarks the speed of batched transaction insertion.
func BenchmarkBatchInsert100(b *testing.B)   { benchmarkBatchInsert(b, 100, false) }
func BenchmarkBatchInsert1000(b *testing.B)  { benchmarkBatchInsert(b, 1000, false) }
func BenchmarkBatchInsert10000(b *testing.B) { benchmarkBatchInsert(b, 10000, false) }

func BenchmarkBatchLocalInsert100(b *testing.B)   { benchmarkBatchInsert(b, 100, true) }
func BenchmarkBatchLocalInsert1000(b *testing.B)  { benchmarkBatchInsert(b, 1000, true) }
func BenchmarkBatchLocalInsert10000(b *testing.B) { benchmarkBatchInsert(b, 10000, true) }

func benchmarkBatchInsert(b *testing.B, size int, local bool) {
	// Generate a batch of transactions to enqueue into the pool
	pool, key := setupPool()
	defer pool.Close()

	account := crypto.PubkeyToAddress(key.PublicKey)
	testAddBalance(pool, account, big.NewInt(1000000000000000000))

	batches := make([]types.Transactions, b.N)
	for i := 0; i < b.N; i++ {
		batches[i] = make(types.Transactions, size)
		for j := 0; j < size; j++ {
			batches[i][j] = transaction(uint64(size*i+j), 100000, key)
		}
	}
	// Benchmark importing the transactions into the queue
	b.ResetTimer()
	for _, batch := range batches {
		if local {
			pool.addLocals(batch)
		} else {
			pool.addRemotes(batch)
		}
	}
}

func BenchmarkInsertRemoteWithAllLocals(b *testing.B) {
	// Allocate keys for testing
	key, _ := crypto.GenerateKey()
	account := crypto.PubkeyToAddress(key.PublicKey)

	remoteKey, _ := crypto.GenerateKey()
	remoteAddr := crypto.PubkeyToAddress(remoteKey.PublicKey)

	locals := make([]*types.Transaction, 4096+1024) // Occupy all slots
	for i := 0; i < len(locals); i++ {
		locals[i] = transaction(uint64(i), 100000, key)
	}
	remotes := make([]*types.Transaction, 1000)
	for i := 0; i < len(remotes); i++ {
		remotes[i] = pricedTransaction(uint64(i), 100000, big.NewInt(2), remoteKey) // Higher gasprice
	}
	// Benchmark importing the transactions into the queue
	b.ResetTimer()
	for i := 0; i < b.N; i++ {
		b.StopTimer()
		pool, _ := setupPool()
		testAddBalance(pool, account, big.NewInt(100000000))
		for _, local := range locals {
			pool.addLocal(local)
		}
		b.StartTimer()
		// Assign a high enough balance for testing
		testAddBalance(pool, remoteAddr, big.NewInt(100000000))
		for i := 0; i < len(remotes); i++ {
			pool.addRemotes([]*types.Transaction{remotes[i]})
		}
		pool.Close()
	}
}

// Benchmarks the speed of batch transaction insertion in case of multiple accounts.
func BenchmarkMultiAccountBatchInsert(b *testing.B) {
	// Generate a batch of transactions to enqueue into the pool
	pool, _ := setupPool()
	defer pool.Close()
	b.ReportAllocs()
	batches := make(types.Transactions, b.N)
	for i := 0; i < b.N; i++ {
		key, _ := crypto.GenerateKey()
		account := crypto.PubkeyToAddress(key.PublicKey)
		pool.currentState.AddBalance(account, uint256.NewInt(1000000), tracing.BalanceChangeUnspecified)
		tx := transaction(uint64(0), 100000, key)
		batches[i] = tx
	}
	// Benchmark importing the transactions into the queue
	b.ResetTimer()
	for _, tx := range batches {
		pool.addRemotesSync([]*types.Transaction{tx})
	}
}<|MERGE_RESOLUTION|>--- conflicted
+++ resolved
@@ -467,11 +467,7 @@
 
 	addr := crypto.PubkeyToAddress(key.PublicKey)
 	resetState := func() {
-<<<<<<< HEAD
-		statedb, _ := state.New(types.EmptyRootHash, state.NewDatabase(rawdb.NewMemoryDatabase()), nil)
-=======
 		statedb, _ := state.New(types.EmptyRootHash, state.NewDatabaseForTesting())
->>>>>>> eb00f169
 		statedb.AddBalance(addr, uint256.NewInt(100000000000000), tracing.BalanceChangeUnspecified)
 
 		pool.chain = newTestBlockChain(pool.chainconfig, 1000000, statedb, new(event.Feed))
@@ -492,7 +488,7 @@
 	}
 }
 
-func TestRemoveTxSanity(t *testing.T) {
+func TestDoubleNonce(t *testing.T) {
 	t.Parallel()
 
 	pool, key := setupPool()
@@ -500,72 +496,7 @@
 
 	addr := crypto.PubkeyToAddress(key.PublicKey)
 	resetState := func() {
-		statedb, _ := state.New(types.EmptyRootHash, state.NewDatabase(rawdb.NewMemoryDatabase()), nil)
-		statedb.AddBalance(addr, uint256.NewInt(100000000000000), tracing.BalanceChangeUnspecified)
-
-		pool.chain = newTestBlockChain(pool.chainconfig, 1000000, statedb, new(event.Feed))
-		<-pool.requestReset(nil, nil)
-	}
-	resetState()
-
-	tx1 := transaction(0, 100000, key)
-	tx2 := transaction(1, 100000, key)
-	tx3 := transaction(2, 100000, key)
-
-	if err := pool.addLocal(tx1); err != nil {
-		t.Error("didn't expect error", err)
-	}
-	if err := pool.addLocal(tx2); err != nil {
-		t.Error("didn't expect error", err)
-	}
-	if err := pool.addLocal(tx3); err != nil {
-		t.Error("didn't expect error", err)
-	}
-
-	pendingTxs := pool.pending[addr]
-	if pendingTxs.Len() != 3 {
-		t.Error("expected 3 pending transactions, got", pendingTxs.Len())
-	}
-
-	if err := validatePoolInternals(pool); err != nil {
-		t.Errorf("pool internals validation failed: %v", err)
-	}
-
-	n := pool.removeTx(tx1.Hash(), false, true)
-	if n != 3 {
-		t.Error("expected 3 transactions to be removed, got", n)
-	}
-	n = pool.removeTx(tx2.Hash(), false, true)
-	if n != 0 {
-		t.Error("expected 0 transactions to be removed, got", n)
-	}
-	n = pool.removeTx(tx3.Hash(), false, true)
-	if n != 0 {
-		t.Error("expected 0 transactions to be removed, got", n)
-	}
-
-	if len(pool.pending) != 0 {
-		t.Error("expected 0 pending transactions, got", pendingTxs.Len())
-	}
-
-	if err := validatePoolInternals(pool); err != nil {
-		t.Errorf("pool internals validation failed: %v", err)
-	}
-}
-
-func TestDoubleNonce(t *testing.T) {
-	t.Parallel()
-
-	pool, key := setupPool()
-	defer pool.Close()
-
-	addr := crypto.PubkeyToAddress(key.PublicKey)
-	resetState := func() {
-<<<<<<< HEAD
-		statedb, _ := state.New(types.EmptyRootHash, state.NewDatabase(rawdb.NewMemoryDatabase()), nil)
-=======
 		statedb, _ := state.New(types.EmptyRootHash, state.NewDatabaseForTesting())
->>>>>>> eb00f169
 		statedb.AddBalance(addr, uint256.NewInt(100000000000000), tracing.BalanceChangeUnspecified)
 
 		pool.chain = newTestBlockChain(pool.chainconfig, 1000000, statedb, new(event.Feed))
@@ -1563,11 +1494,7 @@
 	t.Parallel()
 
 	// Create the pool to test the pricing enforcement with
-<<<<<<< HEAD
-	statedb, _ := state.New(types.EmptyRootHash, state.NewDatabase(rawdb.NewMemoryDatabase()), nil)
-=======
 	statedb, _ := state.New(types.EmptyRootHash, state.NewDatabaseForTesting())
->>>>>>> eb00f169
 	blockchain := newTestBlockChain(eip1559Config, 10000000, statedb, new(event.Feed))
 
 	txPoolConfig := DefaultConfig
