--- conflicted
+++ resolved
@@ -68,7 +68,6 @@
 	if p.config.DAOForkSupport && p.config.DAOForkBlock != nil && p.config.DAOForkBlock.Cmp(block.Number()) == 0 {
 		misc.ApplyDAOHardFork(statedb)
 	}
-
 	var (
 		context vm.BlockContext
 		signer  = types.MakeSigner(p.config, header.Number, header.Time)
@@ -107,11 +106,7 @@
 	}
 
 	// Finalize the block, applying any consensus engine specific extras (e.g. block rewards)
-<<<<<<< HEAD
-	p.engine.Finalize(p.bc, header, statedb, block.Body())
-=======
 	p.chain.engine.Finalize(p.chain, header, statedb, block.Body())
->>>>>>> c350d3ac
 
 	return &ProcessResult{
 		Receipts: receipts,
@@ -136,6 +131,7 @@
 	// Create a new context to be used in the EVM environment.
 	txContext := NewEVMTxContext(msg)
 	evm.Reset(txContext, statedb)
+
 	// Apply the transaction to the current state (included in the env).
 	result, err := ApplyMessage(evm, msg, gp)
 	if err != nil {
@@ -158,11 +154,7 @@
 func MakeReceipt(evm *vm.EVM, result *ExecutionResult, statedb *state.StateDB, blockNumber *big.Int, blockHash common.Hash, tx *types.Transaction, usedGas uint64, root []byte) *types.Receipt {
 	// Create a new receipt for the transaction, storing the intermediate root and gas used
 	// by the tx.
-<<<<<<< HEAD
-	receipt = &types.Receipt{Type: tx.Type(), PostState: root, CumulativeGasUsed: *usedGas}
-=======
 	receipt := &types.Receipt{Type: tx.Type(), PostState: root, CumulativeGasUsed: usedGas}
->>>>>>> c350d3ac
 	if result.Failed() {
 		receipt.Status = types.ReceiptStatusFailed
 	} else {
@@ -215,13 +207,6 @@
 // ProcessBeaconBlockRoot applies the EIP-4788 system call to the beacon block root
 // contract. This method is exported to be used in tests.
 func ProcessBeaconBlockRoot(beaconRoot common.Hash, vmenv *vm.EVM, statedb *state.StateDB) {
-<<<<<<< HEAD
-	if vmenv.Config.Tracer != nil && vmenv.Config.Tracer.OnSystemCallStart != nil {
-		vmenv.Config.Tracer.OnSystemCallStart()
-	}
-	if vmenv.Config.Tracer != nil && vmenv.Config.Tracer.OnSystemCallEnd != nil {
-		defer vmenv.Config.Tracer.OnSystemCallEnd()
-=======
 	if tracer := vmenv.Config.Tracer; tracer != nil {
 		if tracer.OnSystemCallStart != nil {
 			tracer.OnSystemCallStart()
@@ -229,7 +214,6 @@
 		if tracer.OnSystemCallEnd != nil {
 			defer tracer.OnSystemCallEnd()
 		}
->>>>>>> c350d3ac
 	}
 
 	// If EIP-4788 is enabled, we need to invoke the beaconroot storage contract with
