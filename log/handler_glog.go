// Copyright 2017 The go-ethereum Authors
// This file is part of the go-ethereum library.
//
// The go-ethereum library is free software: you can redistribute it and/or modify
// it under the terms of the GNU Lesser General Public License as published by
// the Free Software Foundation, either version 3 of the License, or
// (at your option) any later version.
//
// The go-ethereum library is distributed in the hope that it will be useful,
// but WITHOUT ANY WARRANTY; without even the implied warranty of
// MERCHANTABILITY or FITNESS FOR A PARTICULAR PURPOSE. See the
// GNU Lesser General Public License for more details.
//
// You should have received a copy of the GNU Lesser General Public License
// along with the go-ethereum library. If not, see <http://www.gnu.org/licenses/>.

package log

import (
	"context"
	"errors"
	"fmt"
	"log/slog"
	"maps"
	"regexp"
	"runtime"
	"strconv"
	"strings"
	"sync"
	"sync/atomic"
)

// errVmoduleSyntax is returned when a user vmodule pattern is invalid.
var errVmoduleSyntax = errors.New("expect comma-separated list of filename=N")

// GlogHandler is a log handler that mimics the filtering features of Google's
// glog logger: setting global log levels; overriding with callsite pattern
// matches; and requesting backtraces at certain positions.
type GlogHandler struct {
	origin slog.Handler // The origin handler this wraps

	level    atomic.Int32 // Current log level, atomically accessible
	override atomic.Bool  // Flag whether overrides are used, atomically accessible

	patterns  []pattern              // Current list of patterns to override with
	siteCache map[uintptr]slog.Level // Cache of callsite pattern evaluations
	location  string                 // file:line location where to do a stackdump at
	lock      sync.RWMutex           // Lock protecting the override pattern list
}

// NewGlogHandler creates a new log handler with filtering functionality similar
// to Google's glog logger. The returned handler implements Handler.
func NewGlogHandler(h slog.Handler) *GlogHandler {
	return &GlogHandler{
		origin: h,
	}
}

// pattern contains a filter for the Vmodule option, holding a verbosity level
// and a file pattern to match.
type pattern struct {
	pattern *regexp.Regexp
	level   slog.Level
}

// Verbosity sets the glog verbosity ceiling. The verbosity of individual packages
// and source files can be raised using Vmodule.
func (h *GlogHandler) Verbosity(level slog.Level) {
	h.level.Store(int32(level))
}

// Vmodule sets the glog verbosity pattern.
//
// The syntax of the argument is a comma-separated list of pattern=N, where the
// pattern is a literal file name or "glob" pattern matching and N is a V level.
//
// For instance:
//
//	pattern="gopher.go=3"
//	 sets the V level to 3 in all Go files named "gopher.go"
//
//	pattern="foo=3"
//	 sets V to 3 in all files of any packages whose import path ends in "foo"
//
//	pattern="foo/*=3"
//	 sets V to 3 in all files of any packages whose import path contains "foo"
func (h *GlogHandler) Vmodule(ruleset string) error {
	var filter []pattern
	for _, rule := range strings.Split(ruleset, ",") {
		// Empty strings such as from a trailing comma can be ignored
		if len(rule) == 0 {
			continue
		}
		// Ensure we have a pattern = level filter rule
		parts := strings.Split(rule, "=")
		if len(parts) != 2 {
			return errVmoduleSyntax
		}
		parts[0] = strings.TrimSpace(parts[0])
		parts[1] = strings.TrimSpace(parts[1])
		if len(parts[0]) == 0 || len(parts[1]) == 0 {
			return errVmoduleSyntax
		}
		// Parse the level and if correct, assemble the filter rule
		l, err := strconv.Atoi(parts[1])
		if err != nil {
			return errVmoduleSyntax
		}
		level := FromLegacyLevel(l)

		if level == LevelCrit {
			continue // Ignore. It's harmless but no point in paying the overhead.
		}
		// Compile the rule pattern into a regular expression
		matcher := ".*"
		for _, comp := range strings.Split(parts[0], "/") {
			if comp == "*" {
				matcher += "(/.*)?"
			} else if comp != "" {
				matcher += "/" + regexp.QuoteMeta(comp)
			}
		}
		if !strings.HasSuffix(parts[0], ".go") {
			matcher += "/[^/]+\\.go"
		}
		matcher = matcher + "$"

		re, _ := regexp.Compile(matcher)
		filter = append(filter, pattern{re, level})
	}
	// Swap out the vmodule pattern for the new filter system
	h.lock.Lock()
	defer h.lock.Unlock()

	h.patterns = filter
	h.siteCache = make(map[uintptr]slog.Level)
	h.override.Store(len(filter) != 0)

	return nil
}

<<<<<<< HEAD
=======
// Enabled implements slog.Handler, reporting whether the handler handles records
// at the given level.
>>>>>>> c350d3ac
func (h *GlogHandler) Enabled(ctx context.Context, lvl slog.Level) bool {
	// fast-track skipping logging if override not enabled and the provided verbosity is above configured
	return h.override.Load() || slog.Level(h.level.Load()) <= lvl
}

<<<<<<< HEAD
=======
// WithAttrs implements slog.Handler, returning a new Handler whose attributes
// consist of both the receiver's attributes and the arguments.
>>>>>>> c350d3ac
func (h *GlogHandler) WithAttrs(attrs []slog.Attr) slog.Handler {
	h.lock.RLock()
	siteCache := maps.Clone(h.siteCache)
	h.lock.RUnlock()

	patterns := []pattern{}
	patterns = append(patterns, h.patterns...)

	res := GlogHandler{
		origin:    h.origin.WithAttrs(attrs),
		patterns:  patterns,
		siteCache: siteCache,
		location:  h.location,
	}

	res.level.Store(h.level.Load())
	res.override.Store(h.override.Load())
	return &res
<<<<<<< HEAD
}

func (h *GlogHandler) WithGroup(name string) slog.Handler {
	panic("not implemented")
}

// Log implements Handler.Log, filtering a log record through the global, local
// and backtrace filters, finally emitting it if either allow it through.
=======
}

// WithGroup implements slog.Handler, returning a new Handler with the given
// group appended to the receiver's existing groups.
//
// Note, this function is not implemented.
func (h *GlogHandler) WithGroup(name string) slog.Handler {
	panic("not implemented")
}

// Handle implements slog.Handler, filtering a log record through the global,
// local and backtrace filters, finally emitting it if either allow it through.
>>>>>>> c350d3ac
func (h *GlogHandler) Handle(_ context.Context, r slog.Record) error {
	// If the global log level allows, fast track logging
	if slog.Level(h.level.Load()) <= r.Level {
		return h.origin.Handle(context.Background(), r)
	}

	// Check callsite cache for previously calculated log levels
	h.lock.RLock()
	lvl, ok := h.siteCache[r.PC]
	h.lock.RUnlock()

	// If we didn't cache the callsite yet, calculate it
	if !ok {
		h.lock.Lock()

		fs := runtime.CallersFrames([]uintptr{r.PC})
		frame, _ := fs.Next()

		for _, rule := range h.patterns {
			if rule.pattern.MatchString(fmt.Sprintf("+%s", frame.File)) {
				h.siteCache[r.PC], lvl, ok = rule.level, rule.level, true
			}
		}
		// If no rule matched, remember to drop log the next time
		if !ok {
			h.siteCache[r.PC] = 0
		}
		h.lock.Unlock()
	}
	if lvl <= r.Level {
		return h.origin.Handle(context.Background(), r)
	}
	return nil
}<|MERGE_RESOLUTION|>--- conflicted
+++ resolved
@@ -139,21 +139,15 @@
 	return nil
 }
 
-<<<<<<< HEAD
-=======
 // Enabled implements slog.Handler, reporting whether the handler handles records
 // at the given level.
->>>>>>> c350d3ac
 func (h *GlogHandler) Enabled(ctx context.Context, lvl slog.Level) bool {
 	// fast-track skipping logging if override not enabled and the provided verbosity is above configured
 	return h.override.Load() || slog.Level(h.level.Load()) <= lvl
 }
 
-<<<<<<< HEAD
-=======
 // WithAttrs implements slog.Handler, returning a new Handler whose attributes
 // consist of both the receiver's attributes and the arguments.
->>>>>>> c350d3ac
 func (h *GlogHandler) WithAttrs(attrs []slog.Attr) slog.Handler {
 	h.lock.RLock()
 	siteCache := maps.Clone(h.siteCache)
@@ -172,16 +166,6 @@
 	res.level.Store(h.level.Load())
 	res.override.Store(h.override.Load())
 	return &res
-<<<<<<< HEAD
-}
-
-func (h *GlogHandler) WithGroup(name string) slog.Handler {
-	panic("not implemented")
-}
-
-// Log implements Handler.Log, filtering a log record through the global, local
-// and backtrace filters, finally emitting it if either allow it through.
-=======
 }
 
 // WithGroup implements slog.Handler, returning a new Handler with the given
@@ -194,7 +178,6 @@
 
 // Handle implements slog.Handler, filtering a log record through the global,
 // local and backtrace filters, finally emitting it if either allow it through.
->>>>>>> c350d3ac
 func (h *GlogHandler) Handle(_ context.Context, r slog.Record) error {
 	// If the global log level allows, fast track logging
 	if slog.Level(h.level.Load()) <= r.Level {
