package log

import (
	"bytes"
	"errors"
	"fmt"
	"io"
	"log/slog"
	"math/big"
	"os"
	"strings"
	"testing"
	"time"

	"github.com/holiman/uint256"
)

// TestLoggingWithVmodule checks that vmodule works.
func TestLoggingWithVmodule(t *testing.T) {
	out := new(bytes.Buffer)
	glog := NewGlogHandler(NewTerminalHandlerWithLevel(out, LevelTrace, false))
	glog.Verbosity(LevelCrit)
	logger := NewLogger(glog)
	logger.Warn("This should not be seen", "ignored", "true")
	glog.Vmodule("logger_test.go=5")
	logger.Trace("a message", "foo", "bar")
	have := out.String()
	// The timestamp is locale-dependent, so we want to trim that off
	// "INFO [01-01|00:00:00.000] a message ..." -> "a message..."
	have = strings.Split(have, "]")[1]
	want := " a message                                foo=bar\n"
	if have != want {
		t.Errorf("\nhave: %q\nwant: %q\n", have, want)
	}
}

func TestTerminalHandlerWithAttrs(t *testing.T) {
	out := new(bytes.Buffer)
	glog := NewGlogHandler(NewTerminalHandlerWithLevel(out, LevelTrace, false).WithAttrs([]slog.Attr{slog.String("baz", "bat")}))
	glog.Verbosity(LevelTrace)
	logger := NewLogger(glog)
	logger.Trace("a message", "foo", "bar")
	have := out.String()
	// The timestamp is locale-dependent, so we want to trim that off
	// "INFO [01-01|00:00:00.000] a message ..." -> "a message..."
	have = strings.Split(have, "]")[1]
	want := " a message                                baz=bat foo=bar\n"
	if have != want {
		t.Errorf("\nhave: %q\nwant: %q\n", have, want)
	}
}

// Make sure the default json handler outputs debug log lines
func TestJSONHandler(t *testing.T) {
	out := new(bytes.Buffer)
	handler := JSONHandler(out)
	logger := slog.New(handler)
	logger.Debug("hi there")
	if len(out.String()) == 0 {
		t.Error("expected non-empty debug log output from default JSON Handler")
	}

	out.Reset()
	handler = JSONHandlerWithLevel(out, slog.LevelInfo)
	logger = slog.New(handler)
	logger.Debug("hi there")
	if len(out.String()) != 0 {
		t.Errorf("expected empty debug log output, but got: %v", out.String())
	}
}

func BenchmarkTraceLogging(b *testing.B) {
	SetDefault(NewLogger(NewTerminalHandler(os.Stderr, true)))
	b.ResetTimer()
	for i := 0; i < b.N; i++ {
		Trace("a message", "v", i)
	}
}

func BenchmarkTerminalHandler(b *testing.B) {
	l := NewLogger(NewTerminalHandler(io.Discard, false))
	benchmarkLogger(b, l)
}
func BenchmarkLogfmtHandler(b *testing.B) {
	l := NewLogger(LogfmtHandler(io.Discard))
	benchmarkLogger(b, l)
}

func BenchmarkJSONHandler(b *testing.B) {
	l := NewLogger(JSONHandler(io.Discard))
	benchmarkLogger(b, l)
}

func benchmarkLogger(b *testing.B, l Logger) {
	var (
		bb     = make([]byte, 10)
		tt     = time.Now()
		bigint = big.NewInt(100)
		nilbig *big.Int
<<<<<<< HEAD
		err    = errors.New("Oh nooes it's crap")
=======
		err    = errors.New("oh nooes it's crap")
>>>>>>> 0dd173a7
	)
	b.ReportAllocs()
	b.ResetTimer()
	for i := 0; i < b.N; i++ {
		l.Info("This is a message",
			"foo", int16(i),
			"bytes", bb,
			"bonk", "a string with text",
			"time", tt,
			"bigint", bigint,
			"nilbig", nilbig,
			"err", err)
	}
	b.StopTimer()
}

func TestLoggerOutput(t *testing.T) {
	type custom struct {
		A string
		B int8
	}
	var (
		customA   = custom{"Foo", 12}
		customB   = custom{"Foo\nLinebreak", 122}
		bb        = make([]byte, 10)
		tt        = time.Time{}
		bigint    = big.NewInt(100)
		nilbig    *big.Int
<<<<<<< HEAD
		err       = errors.New("Oh nooes it's crap")
=======
		err       = errors.New("oh nooes it's crap")
>>>>>>> 0dd173a7
		smallUint = uint256.NewInt(500_000)
		bigUint   = &uint256.Int{0xff, 0xff, 0xff, 0xff}
	)

	out := new(bytes.Buffer)
	glogHandler := NewGlogHandler(NewTerminalHandler(out, false))
	glogHandler.Verbosity(LevelInfo)
	NewLogger(glogHandler).Info("This is a message",
		"foo", int16(123),
		"bytes", bb,
		"bonk", "a string with text",
		"time", tt,
		"bigint", bigint,
		"nilbig", nilbig,
		"err", err,
		"struct", customA,
		"struct", customB,
		"ptrstruct", &customA,
		"smalluint", smallUint,
		"bigUint", bigUint)

	have := out.String()
	t.Logf("output %v", out.String())
<<<<<<< HEAD
	want := `INFO [11-07|19:14:33.821] This is a message                        foo=123 bytes="[0 0 0 0 0 0 0 0 0 0]" bonk="a string with text" time=0001-01-01T00:00:00+0000 bigint=100 nilbig=<nil> err="Oh nooes it's crap" struct="{A:Foo B:12}" struct="{A:Foo\nLinebreak B:122}" ptrstruct="&{A:Foo B:12}" smalluint=500,000 bigUint=1,600,660,942,523,603,594,864,898,306,482,794,244,293,965,082,972,225,630,372,095
=======
	want := `INFO [11-07|19:14:33.821] This is a message                        foo=123 bytes="[0 0 0 0 0 0 0 0 0 0]" bonk="a string with text" time=0001-01-01T00:00:00+0000 bigint=100 nilbig=<nil> err="oh nooes it's crap" struct="{A:Foo B:12}" struct="{A:Foo\nLinebreak B:122}" ptrstruct="&{A:Foo B:12}" smalluint=500,000 bigUint=1,600,660,942,523,603,594,864,898,306,482,794,244,293,965,082,972,225,630,372,095
>>>>>>> 0dd173a7
`
	if !bytes.Equal([]byte(have)[25:], []byte(want)[25:]) {
		t.Errorf("Error\nhave: %q\nwant: %q", have, want)
	}
}

const termTimeFormat = "01-02|15:04:05.000"

func BenchmarkAppendFormat(b *testing.B) {
	var now = time.Now()
	b.Run("fmt time.Format", func(b *testing.B) {
		for i := 0; i < b.N; i++ {
			fmt.Fprintf(io.Discard, "%s", now.Format(termTimeFormat))
		}
	})
	b.Run("time.AppendFormat", func(b *testing.B) {
		for i := 0; i < b.N; i++ {
			now.AppendFormat(nil, termTimeFormat)
		}
	})
	var buf = new(bytes.Buffer)
	b.Run("time.Custom", func(b *testing.B) {
		for i := 0; i < b.N; i++ {
			writeTimeTermFormat(buf, now)
			buf.Reset()
		}
	})
}

func TestTermTimeFormat(t *testing.T) {
	var now = time.Now()
	want := now.AppendFormat(nil, termTimeFormat)
	var b = new(bytes.Buffer)
	writeTimeTermFormat(b, now)
	have := b.Bytes()
	if !bytes.Equal(have, want) {
		t.Errorf("have != want\nhave: %q\nwant: %q\n", have, want)
	}
}<|MERGE_RESOLUTION|>--- conflicted
+++ resolved
@@ -97,11 +97,7 @@
 		tt     = time.Now()
 		bigint = big.NewInt(100)
 		nilbig *big.Int
-<<<<<<< HEAD
-		err    = errors.New("Oh nooes it's crap")
-=======
 		err    = errors.New("oh nooes it's crap")
->>>>>>> 0dd173a7
 	)
 	b.ReportAllocs()
 	b.ResetTimer()
@@ -130,11 +126,7 @@
 		tt        = time.Time{}
 		bigint    = big.NewInt(100)
 		nilbig    *big.Int
-<<<<<<< HEAD
-		err       = errors.New("Oh nooes it's crap")
-=======
 		err       = errors.New("oh nooes it's crap")
->>>>>>> 0dd173a7
 		smallUint = uint256.NewInt(500_000)
 		bigUint   = &uint256.Int{0xff, 0xff, 0xff, 0xff}
 	)
@@ -158,11 +150,7 @@
 
 	have := out.String()
 	t.Logf("output %v", out.String())
-<<<<<<< HEAD
-	want := `INFO [11-07|19:14:33.821] This is a message                        foo=123 bytes="[0 0 0 0 0 0 0 0 0 0]" bonk="a string with text" time=0001-01-01T00:00:00+0000 bigint=100 nilbig=<nil> err="Oh nooes it's crap" struct="{A:Foo B:12}" struct="{A:Foo\nLinebreak B:122}" ptrstruct="&{A:Foo B:12}" smalluint=500,000 bigUint=1,600,660,942,523,603,594,864,898,306,482,794,244,293,965,082,972,225,630,372,095
-=======
 	want := `INFO [11-07|19:14:33.821] This is a message                        foo=123 bytes="[0 0 0 0 0 0 0 0 0 0]" bonk="a string with text" time=0001-01-01T00:00:00+0000 bigint=100 nilbig=<nil> err="oh nooes it's crap" struct="{A:Foo B:12}" struct="{A:Foo\nLinebreak B:122}" ptrstruct="&{A:Foo B:12}" smalluint=500,000 bigUint=1,600,660,942,523,603,594,864,898,306,482,794,244,293,965,082,972,225,630,372,095
->>>>>>> 0dd173a7
 `
 	if !bytes.Equal([]byte(have)[25:], []byte(want)[25:]) {
 		t.Errorf("Error\nhave: %q\nwant: %q", have, want)
