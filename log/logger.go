--- conflicted
+++ resolved
@@ -35,11 +35,7 @@
 	LvlDebug = LevelDebug
 )
 
-<<<<<<< HEAD
-// convert from old Geth verbosity level constants
-=======
 // FromLegacyLevel converts from old Geth verbosity level constants
->>>>>>> eb00f169
 // to levels defined by slog
 func FromLegacyLevel(lvl int) slog.Level {
 	switch lvl {
@@ -111,11 +107,7 @@
 	// With returns a new Logger that has this logger's attributes plus the given attributes
 	With(ctx ...interface{}) Logger
 
-<<<<<<< HEAD
-	// With returns a new Logger that has this logger's attributes plus the given attributes. Identical to 'With'.
-=======
 	// New returns a new Logger that has this logger's attributes plus the given attributes. Identical to 'With'.
->>>>>>> eb00f169
 	New(ctx ...interface{}) Logger
 
 	// Log logs a message at the specified level with context key/value pairs
@@ -164,11 +156,7 @@
 	return l.inner.Handler()
 }
 
-<<<<<<< HEAD
-// Write logs a message at the specified level:
-=======
 // Write logs a message at the specified level.
->>>>>>> eb00f169
 func (l *logger) Write(level slog.Level, msg string, attrs ...any) {
 	if !l.inner.Enabled(context.Background(), level) {
 		return
