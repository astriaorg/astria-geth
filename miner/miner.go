// Copyright 2014 The go-ethereum Authors
// This file is part of the go-ethereum library.
//
// The go-ethereum library is free software: you can redistribute it and/or modify
// it under the terms of the GNU Lesser General Public License as published by
// the Free Software Foundation, either version 3 of the License, or
// (at your option) any later version.
//
// The go-ethereum library is distributed in the hope that it will be useful,
// but WITHOUT ANY WARRANTY; without even the implied warranty of
// MERCHANTABILITY or FITNESS FOR A PARTICULAR PURPOSE. See the
// GNU Lesser General Public License for more details.
//
// You should have received a copy of the GNU Lesser General Public License
// along with the go-ethereum library. If not, see <http://www.gnu.org/licenses/>.

// Package miner implements Ethereum block creation and mining.
package miner

import (
	"fmt"
	"math/big"
	"sync"
	"time"

	"github.com/ethereum/go-ethereum/common"
	"github.com/ethereum/go-ethereum/common/hexutil"
	"github.com/ethereum/go-ethereum/consensus"
	"github.com/ethereum/go-ethereum/core"
	"github.com/ethereum/go-ethereum/core/state"
	"github.com/ethereum/go-ethereum/core/txpool"
	"github.com/ethereum/go-ethereum/core/types"
	"github.com/ethereum/go-ethereum/params"
)

// Backend wraps all methods required for mining. Only full node is capable
// to offer all the functions here.
type Backend interface {
	BlockChain() *core.BlockChain
	TxPool() *txpool.TxPool
}

// Config is the configuration parameters of mining.
type Config struct {
	Etherbase           common.Address `toml:"-"`          // Deprecated
	PendingFeeRecipient common.Address `toml:"-"`          // Address for pending block rewards.
	ExtraData           hexutil.Bytes  `toml:",omitempty"` // Block extra data set by the miner
	GasCeil             uint64         // Target gas ceiling for mined blocks.
	GasPrice            *big.Int       // Minimum gas price for mining a transaction
	Recommit            time.Duration  // The time interval for miner to re-create mining work.
}

// DefaultConfig contains default settings for miner.
var DefaultConfig = Config{
	GasCeil:  30_000_000,
<<<<<<< HEAD
	GasPrice: big.NewInt(params.GWei),
=======
	GasPrice: big.NewInt(params.GWei / 1000),
>>>>>>> eb00f169

	// The default recommit time is chosen as two seconds since
	// consensus-layer usually will wait a half slot of time(6s)
	// for payload generation. It should be enough for Geth to
	// run 3 rounds.
	Recommit: 2 * time.Second,
}

// Miner is the main object which takes care of submitting new work to consensus
// engine and gathering the sealing result.
type Miner struct {
	confMu      sync.RWMutex // The lock used to protect the config fields: GasCeil, GasTip and Extradata
	config      *Config
	chainConfig *params.ChainConfig
	engine      consensus.Engine
	txpool      *txpool.TxPool
	chain       *core.BlockChain
	pending     *pending
	pendingMu   sync.Mutex // Lock protects the pending block
}

// New creates a new miner with provided config.
func New(eth Backend, config Config, engine consensus.Engine) *Miner {
	return &Miner{
		config:      &config,
		chainConfig: eth.BlockChain().Config(),
		engine:      engine,
		txpool:      eth.TxPool(),
		chain:       eth.BlockChain(),
		pending:     &pending{},
<<<<<<< HEAD
=======
	}
}

// Pending returns the currently pending block and associated receipts, logs
// and statedb. The returned values can be nil in case the pending block is
// not initialized.
func (miner *Miner) Pending() (*types.Block, types.Receipts, *state.StateDB) {
	pending := miner.getPending()
	if pending == nil {
		return nil, nil, nil
>>>>>>> eb00f169
	}
	return pending.block, pending.receipts, pending.stateDB.Copy()
}

<<<<<<< HEAD
// Pending returns the currently pending block and associated receipts, logs
// and statedb. The returned values can be nil in case the pending block is
// not initialized.
func (miner *Miner) Pending() (*types.Block, types.Receipts, *state.StateDB) {
	pending := miner.getPending()
	if pending == nil {
		return nil, nil, nil
	}
	return pending.block, pending.receipts, pending.stateDB.Copy()
}

=======
>>>>>>> eb00f169
// SetExtra sets the content used to initialize the block extra field.
func (miner *Miner) SetExtra(extra []byte) error {
	if uint64(len(extra)) > params.MaximumExtraDataSize {
		return fmt.Errorf("extra exceeds max length. %d > %v", len(extra), params.MaximumExtraDataSize)
	}
	miner.confMu.Lock()
	miner.config.ExtraData = extra
	miner.confMu.Unlock()
	return nil
}

// SetGasCeil sets the gaslimit to strive for when mining blocks post 1559.
// For pre-1559 blocks, it sets the ceiling.
func (miner *Miner) SetGasCeil(ceil uint64) {
	miner.confMu.Lock()
	miner.config.GasCeil = ceil
	miner.confMu.Unlock()
}

// SetGasTip sets the minimum gas tip for inclusion.
func (miner *Miner) SetGasTip(tip *big.Int) error {
	miner.confMu.Lock()
	miner.config.GasPrice = tip
	miner.confMu.Unlock()
	return nil
}

// BuildPayload builds the payload according to the provided parameters.
<<<<<<< HEAD
func (miner *Miner) BuildPayload(args *BuildPayloadArgs) (*Payload, error) {
	return miner.buildPayload(args)
=======
func (miner *Miner) BuildPayload(args *BuildPayloadArgs, witness bool) (*Payload, error) {
	return miner.buildPayload(args, witness)
>>>>>>> eb00f169
}

// getPending retrieves the pending block based on the current head block.
// The result might be nil if pending generation is failed.
func (miner *Miner) getPending() *newPayloadResult {
	header := miner.chain.CurrentHeader()
	miner.pendingMu.Lock()
	defer miner.pendingMu.Unlock()
	if cached := miner.pending.resolve(header.Hash()); cached != nil {
		return cached
	}

	var (
		timestamp  = uint64(time.Now().Unix())
		withdrawal types.Withdrawals
	)
	if miner.chainConfig.IsShanghai(new(big.Int).Add(header.Number, big.NewInt(1)), timestamp) {
		withdrawal = []*types.Withdrawal{}
	}
	ret := miner.generateWork(&generateParams{
		timestamp:   timestamp,
		forceTime:   false,
		parentHash:  header.Hash(),
		coinbase:    miner.config.PendingFeeRecipient,
		random:      common.Hash{},
		withdrawals: withdrawal,
		beaconRoot:  nil,
		noTxs:       false,
<<<<<<< HEAD
	})
=======
	}, false) // we will never make a witness for a pending block
>>>>>>> eb00f169
	if ret.err != nil {
		return nil
	}
	miner.pending.update(header.Hash(), ret)
	return ret
}<|MERGE_RESOLUTION|>--- conflicted
+++ resolved
@@ -53,11 +53,7 @@
 // DefaultConfig contains default settings for miner.
 var DefaultConfig = Config{
 	GasCeil:  30_000_000,
-<<<<<<< HEAD
-	GasPrice: big.NewInt(params.GWei),
-=======
 	GasPrice: big.NewInt(params.GWei / 1000),
->>>>>>> eb00f169
 
 	// The default recommit time is chosen as two seconds since
 	// consensus-layer usually will wait a half slot of time(6s)
@@ -88,24 +84,9 @@
 		txpool:      eth.TxPool(),
 		chain:       eth.BlockChain(),
 		pending:     &pending{},
-<<<<<<< HEAD
-=======
 	}
 }
 
-// Pending returns the currently pending block and associated receipts, logs
-// and statedb. The returned values can be nil in case the pending block is
-// not initialized.
-func (miner *Miner) Pending() (*types.Block, types.Receipts, *state.StateDB) {
-	pending := miner.getPending()
-	if pending == nil {
-		return nil, nil, nil
->>>>>>> eb00f169
-	}
-	return pending.block, pending.receipts, pending.stateDB.Copy()
-}
-
-<<<<<<< HEAD
 // Pending returns the currently pending block and associated receipts, logs
 // and statedb. The returned values can be nil in case the pending block is
 // not initialized.
@@ -117,8 +98,6 @@
 	return pending.block, pending.receipts, pending.stateDB.Copy()
 }
 
-=======
->>>>>>> eb00f169
 // SetExtra sets the content used to initialize the block extra field.
 func (miner *Miner) SetExtra(extra []byte) error {
 	if uint64(len(extra)) > params.MaximumExtraDataSize {
@@ -147,13 +126,8 @@
 }
 
 // BuildPayload builds the payload according to the provided parameters.
-<<<<<<< HEAD
-func (miner *Miner) BuildPayload(args *BuildPayloadArgs) (*Payload, error) {
-	return miner.buildPayload(args)
-=======
 func (miner *Miner) BuildPayload(args *BuildPayloadArgs, witness bool) (*Payload, error) {
 	return miner.buildPayload(args, witness)
->>>>>>> eb00f169
 }
 
 // getPending retrieves the pending block based on the current head block.
@@ -182,11 +156,7 @@
 		withdrawals: withdrawal,
 		beaconRoot:  nil,
 		noTxs:       false,
-<<<<<<< HEAD
-	})
-=======
 	}, false) // we will never make a witness for a pending block
->>>>>>> eb00f169
 	if ret.err != nil {
 		return nil
 	}
