--- conflicted
+++ resolved
@@ -17,14 +17,6 @@
 package miner
 
 import (
-<<<<<<< HEAD
-=======
-	"math/big"
-	"reflect"
-	"testing"
-	"time"
-
->>>>>>> 0dd173a7
 	"github.com/ethereum/go-ethereum/accounts"
 	"github.com/ethereum/go-ethereum/beacon/engine"
 	"github.com/ethereum/go-ethereum/common"
@@ -71,34 +63,6 @@
 	}
 )
 
-<<<<<<< HEAD
-=======
-var (
-	// Test chain configurations
-	testTxPoolConfig  legacypool.Config
-	ethashChainConfig *params.ChainConfig
-	cliqueChainConfig *params.ChainConfig
-
-	// Test accounts
-	testBankKey, _  = crypto.GenerateKey()
-	testBankAddress = crypto.PubkeyToAddress(testBankKey.PublicKey)
-	testBankFunds   = big.NewInt(1000000000000000000)
-
-	testUserKey, _  = crypto.GenerateKey()
-	testUserAddress = crypto.PubkeyToAddress(testUserKey.PublicKey)
-
-	// Test transactions
-	pendingTxs []*types.Transaction
-	newTxs     []*types.Transaction
-
-	testConfig = Config{
-		PendingFeeRecipient: testBankAddress,
-		Recommit:            time.Second,
-		GasCeil:             params.GenesisGasLimit,
-	}
-)
-
->>>>>>> 0dd173a7
 func init() {
 	testTxPoolConfig = legacypool.DefaultConfig
 	testTxPoolConfig.Journal = ""
@@ -143,11 +107,7 @@
 func newTestWorkerBackend(t *testing.T, chainConfig *params.ChainConfig, engine consensus.Engine, db ethdb.Database, n int) *testWorkerBackend {
 	var gspec = &core.Genesis{
 		Config: chainConfig,
-<<<<<<< HEAD
-		Alloc:  core.GenesisAlloc{testBankAddress: {Balance: testBankFunds}},
-=======
 		Alloc:  types.GenesisAlloc{testBankAddress: {Balance: testBankFunds}},
->>>>>>> 0dd173a7
 	}
 	switch e := engine.(type) {
 	case *clique.Clique:
@@ -180,10 +140,6 @@
 
 func newTestWorker(t *testing.T, chainConfig *params.ChainConfig, engine consensus.Engine, db ethdb.Database, blocks int) (*Miner, *testWorkerBackend) {
 	backend := newTestWorkerBackend(t, chainConfig, engine, db, blocks)
-<<<<<<< HEAD
-=======
-	backend.txPool.Add(pendingTxs, true, true)
->>>>>>> 0dd173a7
 	w := New(backend, testConfig, engine)
 	return w, backend
 }
