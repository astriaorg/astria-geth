// Copyright 2022 The go-ethereum Authors
// This file is part of the go-ethereum library.
//
// The go-ethereum library is free software: you can redistribute it and/or modify
// it under the terms of the GNU Lesser General Public License as published by
// the Free Software Foundation, either version 3 of the License, or
// (at your option) any later version.
//
// The go-ethereum library is distributed in the hope that it will be useful,
// but WITHOUT ANY WARRANTY; without even the implied warranty of
// MERCHANTABILITY or FITNESS FOR A PARTICULAR PURPOSE. See the
// GNU Lesser General Public License for more details.
//
// You should have received a copy of the GNU Lesser General Public License
// along with the go-ethereum library. If not, see <http://www.gnu.org/licenses/>

package miner

import (
	"math/big"
	"reflect"
	"testing"
	"time"

	"github.com/ethereum/go-ethereum/accounts"
	"github.com/ethereum/go-ethereum/beacon/engine"
	"github.com/ethereum/go-ethereum/common"
	"github.com/ethereum/go-ethereum/consensus"
	"github.com/ethereum/go-ethereum/consensus/clique"
	"github.com/ethereum/go-ethereum/consensus/ethash"
	"github.com/ethereum/go-ethereum/core"
	"github.com/ethereum/go-ethereum/core/rawdb"
	"github.com/ethereum/go-ethereum/core/txpool"
	"github.com/ethereum/go-ethereum/core/txpool/legacypool"
	"github.com/ethereum/go-ethereum/core/types"
	"github.com/ethereum/go-ethereum/core/vm"
	"github.com/ethereum/go-ethereum/crypto"
	"github.com/ethereum/go-ethereum/ethdb"
	"github.com/ethereum/go-ethereum/params"
)

var (
	// Test chain configurations
	testTxPoolConfig  legacypool.Config
	ethashChainConfig *params.ChainConfig
	cliqueChainConfig *params.ChainConfig

	// Test accounts
	testBankKey, _  = crypto.GenerateKey()
	testBankAddress = crypto.PubkeyToAddress(testBankKey.PublicKey)
	testBankFunds   = big.NewInt(1000000000000000000)

	testUserKey, _  = crypto.GenerateKey()
	testUserAddress = crypto.PubkeyToAddress(testUserKey.PublicKey)

	// Test transactions
	pendingTxs []*types.Transaction
	newTxs     []*types.Transaction

	testConfig = Config{
		PendingFeeRecipient: testBankAddress,
		Recommit:            time.Second,
		GasCeil:             params.GenesisGasLimit,
	}
)

func init() {
	testTxPoolConfig = legacypool.DefaultConfig
	testTxPoolConfig.Journal = ""
	ethashChainConfig = new(params.ChainConfig)
	*ethashChainConfig = *params.TestChainConfig
	cliqueChainConfig = new(params.ChainConfig)
	*cliqueChainConfig = *params.TestChainConfig
	cliqueChainConfig.Clique = &params.CliqueConfig{
		Period: 10,
		Epoch:  30000,
	}

	signer := types.LatestSigner(params.TestChainConfig)
	tx1 := types.MustSignNewTx(testBankKey, signer, &types.AccessListTx{
		ChainID:  params.TestChainConfig.ChainID,
		Nonce:    0,
		To:       &testUserAddress,
		Value:    big.NewInt(1000),
		Gas:      params.TxGas,
		GasPrice: big.NewInt(params.InitialBaseFee),
	})
	pendingTxs = append(pendingTxs, tx1)

	tx2 := types.MustSignNewTx(testBankKey, signer, &types.LegacyTx{
		Nonce:    1,
		To:       &testUserAddress,
		Value:    big.NewInt(1000),
		Gas:      params.TxGas,
		GasPrice: big.NewInt(params.InitialBaseFee),
	})
	newTxs = append(newTxs, tx2)
}

// testWorkerBackend implements worker.Backend interfaces and wraps all information needed during the testing.
type testWorkerBackend struct {
	db      ethdb.Database
	txPool  *txpool.TxPool
	chain   *core.BlockChain
	genesis *core.Genesis
}

func newTestWorkerBackend(t *testing.T, chainConfig *params.ChainConfig, engine consensus.Engine, db ethdb.Database, n int) *testWorkerBackend {
	var gspec = &core.Genesis{
		Config: chainConfig,
		Alloc:  core.GenesisAlloc{testBankAddress: {Balance: testBankFunds}},
	}
	switch e := engine.(type) {
	case *clique.Clique:
		gspec.ExtraData = make([]byte, 32+common.AddressLength+crypto.SignatureLength)
		copy(gspec.ExtraData[32:32+common.AddressLength], testBankAddress.Bytes())
		e.Authorize(testBankAddress, func(account accounts.Account, s string, data []byte) ([]byte, error) {
			return crypto.Sign(crypto.Keccak256(data), testBankKey)
		})
	case *ethash.Ethash:
	default:
		t.Fatalf("unexpected consensus engine type: %T", engine)
	}
	chain, err := core.NewBlockChain(db, &core.CacheConfig{TrieDirtyDisabled: true}, gspec, nil, engine, vm.Config{}, nil, nil)
	if err != nil {
		t.Fatalf("core.NewBlockChain failed: %v", err)
	}
	pool := legacypool.New(testTxPoolConfig, chain)
	txpool, _ := txpool.New(testTxPoolConfig.PriceLimit, chain, []txpool.SubPool{pool})

	return &testWorkerBackend{
		db:      db,
		chain:   chain,
		txPool:  txpool,
		genesis: gspec,
	}
}

func (b *testWorkerBackend) BlockChain() *core.BlockChain { return b.chain }
func (b *testWorkerBackend) TxPool() *txpool.TxPool       { return b.txPool }

func newTestWorker(t *testing.T, chainConfig *params.ChainConfig, engine consensus.Engine, db ethdb.Database, blocks int) (*Miner, *testWorkerBackend) {
	backend := newTestWorkerBackend(t, chainConfig, engine, db, blocks)
	w := New(backend, testConfig, engine)
	return w, backend
}

func TestBuildPayloadNotEnoughGas(t *testing.T) {
	var (
		db        = rawdb.NewMemoryDatabase()
		recipient = common.HexToAddress("0xdeadbeef")
	)
	w, b := newTestWorker(t, params.TestChainConfig, ethash.NewFaker(), db, 0)

	timestamp := uint64(time.Now().Unix())

	txGasPrice := big.NewInt(10 * params.InitialBaseFee)

	gasLimit := b.chain.GasLimit()

	contains := func(transactions types.Transactions, tx *types.Transaction) bool {
		for _, t := range transactions {
			if t.Hash() == tx.Hash() {
				return true
			}
		}
		return false
	}

	txsToAdd := types.Transactions{}
	nonceCounter := uint64(0)
	// keep adding txs until the gas pool goes below 21000 and then add 5 more txs. these 5 txs have to be
	// excluded from the block
	for {
		tx := types.NewTransaction(b.txPool.Nonce(testBankAddress)+nonceCounter, testUserAddress, big.NewInt(1000), params.TxGas, txGasPrice, nil)
		txsToAdd = append(txsToAdd, tx)
		gasLimit -= params.TxGas
		nonceCounter += 1

		if gasLimit < 21000 {
			// add 5 more such txs which have to be excluded from the block
			for i := 0; i < 5; i++ {
				tx := types.NewTransaction(b.txPool.Nonce(testBankAddress)+nonceCounter, testUserAddress, big.NewInt(1000), params.TxGas, txGasPrice, nil)
				txsToAdd = append(txsToAdd, tx)
				nonceCounter += 1
			}
			break
		}
	}

	signedTxs := types.Transactions{}
	for _, tx := range txsToAdd {
		signedTx, err := types.SignTx(tx, types.HomesteadSigner{}, testBankKey)
		if err != nil {
			t.Fatalf("Failed to sign tx %v", err)
		}
		signedTxs = append(signedTxs, signedTx)
	}

	// set the astria ordered txsToBuildPayload
	b.TxPool().SetAstriaOrdered(signedTxs)
	astriaTxs := b.TxPool().AstriaOrdered()

	if astriaTxs.Len() != len(txsToAdd) {
		t.Fatalf("Unexpected number of astria ordered transactions: %d", astriaTxs.Len())
	}

	txs := types.TxDifference(*astriaTxs, signedTxs)
	if txs.Len() != 0 {
		t.Fatalf("Unexpected transactions in astria ordered transactions: %v", txs)
	}

	args := &BuildPayloadArgs{
		Parent:       b.chain.CurrentBlock().Hash(),
		Timestamp:    timestamp,
		Random:       common.Hash{},
		FeeRecipient: recipient,
	}

	payload, err := w.buildPayload(args)
	if err != nil {
		t.Fatalf("Failed to build payload %v", err)
	}
	full := payload.ResolveFull()
	astriaExcludedFromBlock := b.TxPool().AstriaExcludedFromBlock()

	// ensure that the transactions not included in the block are included in astriaExcludedFromBlock
	excludedTxsCount := len(txsToAdd) - len(full.ExecutionPayload.Transactions)
	if astriaExcludedFromBlock.Len() != excludedTxsCount {
		t.Fatalf("Unexpected number of transactions in astria excluded from block: %d", astriaExcludedFromBlock.Len())
	}

	// ensure that only the excluded txs are in the list
	if astriaExcludedFromBlock.Len() > 0 {
		for _, binaryTx := range full.ExecutionPayload.Transactions {
			tx := new(types.Transaction)
			err = tx.UnmarshalBinary(binaryTx)
			if err != nil {
				t.Fatalf("Failed to unmarshal binary transaction %v", err)
			}
			if contains(*astriaExcludedFromBlock, tx) {
				t.Fatalf("Transaction %v should not be in the astria excluded from block list", tx)
			}
		}
	}
}

func TestBuildPayloadTimeout(t *testing.T) {
	var (
		db        = rawdb.NewMemoryDatabase()
		recipient = common.HexToAddress("0xdeadbeef")
	)
	w, b := newTestWorker(t, params.TestChainConfig, ethash.NewFaker(), db, 0)

	timestamp := uint64(time.Now().Unix())

	contains := func(transactions types.Transactions, tx *types.Transaction) bool {
		for _, t := range transactions {
			if t.Hash() == tx.Hash() {
				return true
			}
		}
		return false
	}

	txGasPrice := big.NewInt(10 * params.InitialBaseFee)

	txsToAdd := types.Transactions{
		types.NewTransaction(b.txPool.Nonce(testBankAddress), testUserAddress, big.NewInt(1000), params.TxGas, txGasPrice, nil),
		types.NewTransaction(b.txPool.Nonce(testBankAddress)+1, testUserAddress, big.NewInt(2000), params.TxGas, txGasPrice, nil),
		types.NewTransaction(b.txPool.Nonce(testBankAddress)+2, testUserAddress, big.NewInt(2000), params.TxGas, txGasPrice, nil),
		types.NewTransaction(b.txPool.Nonce(testBankAddress)+3, testUserAddress, big.NewInt(2000), params.TxGas, txGasPrice, nil),
		types.NewTransaction(b.txPool.Nonce(testBankAddress)+4, testUserAddress, big.NewInt(2000), params.TxGas, txGasPrice, nil),
	}
	signedTxs := types.Transactions{}
	for _, tx := range txsToAdd {
		signedTx, err := types.SignTx(tx, types.HomesteadSigner{}, testBankKey)
		if err != nil {
			t.Fatalf("Failed to sign tx %v", err)
		}
		signedTxs = append(signedTxs, signedTx)
	}

	// set the astria ordered txsToBuildPayload
	b.TxPool().SetAstriaOrdered(signedTxs)
	astriaTxs := b.TxPool().AstriaOrdered()

	if astriaTxs.Len() != len(txsToAdd) {
		t.Fatalf("Unexpected number of astria ordered transactions: %d", astriaTxs.Len())
	}

	txs := types.TxDifference(*astriaTxs, signedTxs)
	if txs.Len() != 0 {
		t.Fatalf("Unexpected transactions in astria ordered transactions: %v", txs)
	}

	// a very small recommit to reliably timeout the payload building
	w.config.Recommit = time.Nanosecond
	args := &BuildPayloadArgs{
		Parent:       b.chain.CurrentBlock().Hash(),
		Timestamp:    timestamp,
		Random:       common.Hash{},
		FeeRecipient: recipient,
	}
<<<<<<< HEAD

	payload, err := w.buildPayload(args)
=======
	payload, err := w.buildPayload(args, false)
>>>>>>> f3c696fa
	if err != nil {
		t.Fatalf("Failed to build payload %v", err)
	}
	full := payload.ResolveFull()
	astriaExcludedFromBlock := b.TxPool().AstriaExcludedFromBlock()

	// ensure that the transactions not included in the block are included in astriaExcludedFromBlock
	excludedTxsCount := len(txsToAdd) - len(full.ExecutionPayload.Transactions)
	if astriaExcludedFromBlock.Len() != excludedTxsCount {
		t.Fatalf("Unexpected number of transactions in astria excluded from block: %d", astriaExcludedFromBlock.Len())
	}

	// ensure that only the excluded txs are in the list
	if astriaExcludedFromBlock.Len() > 0 {
		for _, binaryTx := range full.ExecutionPayload.Transactions {
			tx := new(types.Transaction)
			err = tx.UnmarshalBinary(binaryTx)
			if err != nil {
				t.Fatalf("Failed to unmarshal binary transaction %v", err)
			}
			if contains(*astriaExcludedFromBlock, tx) {
				t.Fatalf("Transaction %v should not be in the astria excluded from block list", tx)
			}
		}
	}
}

func TestBuildPayload(t *testing.T) {
	var (
		db        = rawdb.NewMemoryDatabase()
		recipient = common.HexToAddress("0xdeadbeef")
	)
	w, b := newTestWorker(t, params.TestChainConfig, ethash.NewFaker(), db, 0)

	timestamp := uint64(time.Now().Unix())

	verify := func(outer *engine.ExecutionPayloadEnvelope, txs int) {
		payload := outer.ExecutionPayload
		if payload.ParentHash != b.chain.CurrentBlock().Hash() {
			t.Fatal("Unexpected parent hash")
		}
		if payload.Random != (common.Hash{}) {
			t.Fatal("Unexpected random value")
		}
		if payload.Timestamp != timestamp {
			t.Fatal("Unexpected timestamp")
		}
		if payload.FeeRecipient != recipient {
			t.Fatal("Unexpected fee recipient")
		}
		if len(payload.Transactions) != txs {
			t.Fatal("Unexpected transaction set")
		}
	}

	txGasPrice := big.NewInt(10 * params.InitialBaseFee)

	tests := []struct {
		name                 string
		txsToBuildPayload    types.Transactions
		expectedTxsInPayload types.Transactions
		txsExcludedFromBlock types.Transactions
	}{
		{
			name:                 "empty",
			txsToBuildPayload:    types.Transactions{},
			expectedTxsInPayload: types.Transactions{},
			txsExcludedFromBlock: types.Transactions{},
		},
		{
			name: "transactions with gas enough to fit into a single block",
			txsToBuildPayload: types.Transactions{
				types.NewTransaction(b.txPool.Nonce(testBankAddress), testUserAddress, big.NewInt(1000), params.TxGas, txGasPrice, nil),
				types.NewTransaction(b.txPool.Nonce(testBankAddress)+1, testUserAddress, big.NewInt(2000), params.TxGas, txGasPrice, nil),
			},
			expectedTxsInPayload: types.Transactions{
				types.NewTransaction(b.txPool.Nonce(testBankAddress), testUserAddress, big.NewInt(1000), params.TxGas, txGasPrice, nil),
				types.NewTransaction(b.txPool.Nonce(testBankAddress)+1, testUserAddress, big.NewInt(2000), params.TxGas, txGasPrice, nil),
			},
			txsExcludedFromBlock: types.Transactions{},
		},
		{
			name: "transactions with gas which doesn't fit in a single block",
			txsToBuildPayload: types.Transactions{
				types.NewTransaction(b.txPool.Nonce(testBankAddress), testUserAddress, big.NewInt(1000), b.BlockChain().GasLimit()-10000, txGasPrice, nil),
				types.NewTransaction(b.txPool.Nonce(testBankAddress)+1, testUserAddress, big.NewInt(1000), b.BlockChain().GasLimit()-10000, txGasPrice, nil),
			},
			expectedTxsInPayload: types.Transactions{
				types.NewTransaction(b.txPool.Nonce(testBankAddress), testUserAddress, big.NewInt(1000), b.BlockChain().GasLimit()-10000, txGasPrice, nil),
			},
			txsExcludedFromBlock: types.Transactions{
				types.NewTransaction(b.txPool.Nonce(testBankAddress)+1, testUserAddress, big.NewInt(1000), b.BlockChain().GasLimit()-10000, txGasPrice, nil),
			},
		},
		{
			name: "transactions with nonce too high",
			txsToBuildPayload: types.Transactions{
				types.NewTransaction(b.txPool.Nonce(testBankAddress), testUserAddress, big.NewInt(1000), params.TxGas, txGasPrice, nil),
				types.NewTransaction(b.txPool.Nonce(testBankAddress)+4, testUserAddress, big.NewInt(2000), params.TxGas, txGasPrice, nil),
			},
			expectedTxsInPayload: types.Transactions{
				types.NewTransaction(b.txPool.Nonce(testBankAddress), testUserAddress, big.NewInt(1000), params.TxGas, txGasPrice, nil),
			},
			txsExcludedFromBlock: types.Transactions{
				types.NewTransaction(b.txPool.Nonce(testBankAddress)+4, testUserAddress, big.NewInt(2000), params.TxGas, txGasPrice, nil),
			},
		},
		{
			name: "transactions with nonce too low",
			txsToBuildPayload: types.Transactions{
				types.NewTransaction(b.txPool.Nonce(testBankAddress), testUserAddress, big.NewInt(1000), params.TxGas, txGasPrice, nil),
				types.NewTransaction(b.txPool.Nonce(testBankAddress)-1, testUserAddress, big.NewInt(2000), params.TxGas, txGasPrice, nil),
			},
			expectedTxsInPayload: types.Transactions{
				types.NewTransaction(b.txPool.Nonce(testBankAddress), testUserAddress, big.NewInt(1000), params.TxGas, txGasPrice, nil),
			},
			txsExcludedFromBlock: types.Transactions{
				types.NewTransaction(b.txPool.Nonce(testBankAddress)-1, testUserAddress, big.NewInt(2000), params.TxGas, txGasPrice, nil),
			},
		},
	}

	for _, tt := range tests {
		t.Run(tt.name, func(t *testing.T) {
			signedTxs := types.Transactions{}
			signedInvalidTxs := types.Transactions{}

			for _, tx := range tt.txsToBuildPayload {
				signedTx, err := types.SignTx(tx, types.HomesteadSigner{}, testBankKey)
				if err != nil {
					t.Fatalf("Failed to sign tx %v", err)
				}
				signedTxs = append(signedTxs, signedTx)
			}

			for _, tx := range tt.txsExcludedFromBlock {
				signedTx, err := types.SignTx(tx, types.HomesteadSigner{}, testBankKey)
				if err != nil {
					t.Fatalf("Failed to sign tx %v", err)
				}
				signedInvalidTxs = append(signedInvalidTxs, signedTx)
			}

			// set the astria ordered txsToBuildPayload
			b.TxPool().SetAstriaOrdered(signedTxs)
			astriaTxs := b.TxPool().AstriaOrdered()

			if astriaTxs.Len() != len(tt.txsToBuildPayload) {
				t.Fatalf("Unexpected number of astria ordered transactions: %d", astriaTxs.Len())
			}

			txs := types.TxDifference(*astriaTxs, signedTxs)
			if txs.Len() != 0 {
				t.Fatalf("Unexpected transactions in astria ordered transactions: %v", txs)
			}

			args := &BuildPayloadArgs{
				Parent:       b.chain.CurrentBlock().Hash(),
				Timestamp:    timestamp,
				Random:       common.Hash{},
				FeeRecipient: recipient,
			}

			payload, err := w.buildPayload(args)
			if err != nil {
				t.Fatalf("Failed to build payload %v", err)
			}
			full := payload.ResolveFull()
			verify(full, len(tt.expectedTxsInPayload))

			// Ensure resolve can be called multiple times and the
			// result should be unchanged
			dataOne := payload.Resolve()
			dataTwo := payload.Resolve()
			if !reflect.DeepEqual(dataOne, dataTwo) {
				t.Fatal("Unexpected payload data")
			}

			// Ensure invalid transactions are stored
			if len(tt.txsExcludedFromBlock) > 0 {
				invalidTxs := b.TxPool().AstriaExcludedFromBlock()
				txDifference := types.TxDifference(*invalidTxs, signedInvalidTxs)
				if txDifference.Len() != 0 {
					t.Fatalf("Unexpected transactions in transactions excluded from block list: %v", txDifference)
				}
			}
		})
	}
}

func TestPayloadId(t *testing.T) {
	t.Parallel()
	ids := make(map[string]int)
	for i, tt := range []*BuildPayloadArgs{
		{
			Parent:       common.Hash{1},
			Timestamp:    1,
			Random:       common.Hash{0x1},
			FeeRecipient: common.Address{0x1},
		},
		// Different parent
		{
			Parent:       common.Hash{2},
			Timestamp:    1,
			Random:       common.Hash{0x1},
			FeeRecipient: common.Address{0x1},
		},
		// Different timestamp
		{
			Parent:       common.Hash{2},
			Timestamp:    2,
			Random:       common.Hash{0x1},
			FeeRecipient: common.Address{0x1},
		},
		// Different Random
		{
			Parent:       common.Hash{2},
			Timestamp:    2,
			Random:       common.Hash{0x2},
			FeeRecipient: common.Address{0x1},
		},
		// Different fee-recipient
		{
			Parent:       common.Hash{2},
			Timestamp:    2,
			Random:       common.Hash{0x2},
			FeeRecipient: common.Address{0x2},
		},
		// Different withdrawals (non-empty)
		{
			Parent:       common.Hash{2},
			Timestamp:    2,
			Random:       common.Hash{0x2},
			FeeRecipient: common.Address{0x2},
			Withdrawals: []*types.Withdrawal{
				{
					Index:     0,
					Validator: 0,
					Address:   common.Address{},
					Amount:    0,
				},
			},
		},
		// Different withdrawals (non-empty)
		{
			Parent:       common.Hash{2},
			Timestamp:    2,
			Random:       common.Hash{0x2},
			FeeRecipient: common.Address{0x2},
			Withdrawals: []*types.Withdrawal{
				{
					Index:     2,
					Validator: 0,
					Address:   common.Address{},
					Amount:    0,
				},
			},
		},
	} {
		id := tt.Id().String()
		if prev, exists := ids[id]; exists {
			t.Errorf("ID collision, case %d and case %d: id %v", prev, i, id)
		}
		ids[id] = i
	}
}<|MERGE_RESOLUTION|>--- conflicted
+++ resolved
@@ -108,7 +108,7 @@
 func newTestWorkerBackend(t *testing.T, chainConfig *params.ChainConfig, engine consensus.Engine, db ethdb.Database, n int) *testWorkerBackend {
 	var gspec = &core.Genesis{
 		Config: chainConfig,
-		Alloc:  core.GenesisAlloc{testBankAddress: {Balance: testBankFunds}},
+		Alloc:  types.GenesisAlloc{testBankAddress: {Balance: testBankFunds}},
 	}
 	switch e := engine.(type) {
 	case *clique.Clique:
@@ -121,7 +121,7 @@
 	default:
 		t.Fatalf("unexpected consensus engine type: %T", engine)
 	}
-	chain, err := core.NewBlockChain(db, &core.CacheConfig{TrieDirtyDisabled: true}, gspec, nil, engine, vm.Config{}, nil, nil)
+	chain, err := core.NewBlockChain(db, &core.CacheConfig{TrieDirtyDisabled: true}, gspec, nil, engine, vm.Config{}, nil)
 	if err != nil {
 		t.Fatalf("core.NewBlockChain failed: %v", err)
 	}
@@ -302,12 +302,7 @@
 		Random:       common.Hash{},
 		FeeRecipient: recipient,
 	}
-<<<<<<< HEAD
-
-	payload, err := w.buildPayload(args)
-=======
 	payload, err := w.buildPayload(args, false)
->>>>>>> f3c696fa
 	if err != nil {
 		t.Fatalf("Failed to build payload %v", err)
 	}
