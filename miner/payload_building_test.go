// Copyright 2022 The go-ethereum Authors
// This file is part of the go-ethereum library.
//
// The go-ethereum library is free software: you can redistribute it and/or modify
// it under the terms of the GNU Lesser General Public License as published by
// the Free Software Foundation, either version 3 of the License, or
// (at your option) any later version.
//
// The go-ethereum library is distributed in the hope that it will be useful,
// but WITHOUT ANY WARRANTY; without even the implied warranty of
// MERCHANTABILITY or FITNESS FOR A PARTICULAR PURPOSE. See the
// GNU Lesser General Public License for more details.
//
// You should have received a copy of the GNU Lesser General Public License
// along with the go-ethereum library. If not, see <http://www.gnu.org/licenses/>

package miner

import (
<<<<<<< HEAD
=======
	"math/big"
	"reflect"
	"testing"
	"time"

>>>>>>> c350d3ac
	"github.com/ethereum/go-ethereum/accounts"
	"github.com/ethereum/go-ethereum/beacon/engine"
	"github.com/ethereum/go-ethereum/common"
	"github.com/ethereum/go-ethereum/consensus"
	"github.com/ethereum/go-ethereum/consensus/clique"
	"github.com/ethereum/go-ethereum/consensus/ethash"
	"github.com/ethereum/go-ethereum/core"
	"github.com/ethereum/go-ethereum/core/rawdb"
	"github.com/ethereum/go-ethereum/core/txpool"
	"github.com/ethereum/go-ethereum/core/txpool/legacypool"
	"github.com/ethereum/go-ethereum/core/types"
	"github.com/ethereum/go-ethereum/core/vm"
	"github.com/ethereum/go-ethereum/crypto"
	"github.com/ethereum/go-ethereum/ethdb"
	"github.com/ethereum/go-ethereum/params"
	"math/big"
	"reflect"
	"testing"
	"time"
)

var (
	// Test chain configurations
	testTxPoolConfig  legacypool.Config
	ethashChainConfig *params.ChainConfig
	cliqueChainConfig *params.ChainConfig

	// Test accounts
	testBankKey, _  = crypto.GenerateKey()
	testBankAddress = crypto.PubkeyToAddress(testBankKey.PublicKey)
	testBankFunds   = big.NewInt(1000000000000000000)

	testUserKey, _  = crypto.GenerateKey()
	testUserAddress = crypto.PubkeyToAddress(testUserKey.PublicKey)

	// Test transactions
	pendingTxs []*types.Transaction
	newTxs     []*types.Transaction

	testConfig = Config{
		PendingFeeRecipient: testBankAddress,
		Recommit:            time.Second,
		GasCeil:             params.GenesisGasLimit,
	}
)

func init() {
	testTxPoolConfig = legacypool.DefaultConfig
	testTxPoolConfig.Journal = ""
	ethashChainConfig = new(params.ChainConfig)
	*ethashChainConfig = *params.TestChainConfig
	cliqueChainConfig = new(params.ChainConfig)
	*cliqueChainConfig = *params.TestChainConfig
	cliqueChainConfig.Clique = &params.CliqueConfig{
		Period: 10,
		Epoch:  30000,
	}

	signer := types.LatestSigner(params.TestChainConfig)
	tx1 := types.MustSignNewTx(testBankKey, signer, &types.AccessListTx{
		ChainID:  params.TestChainConfig.ChainID,
		Nonce:    0,
		To:       &testUserAddress,
		Value:    big.NewInt(1000),
		Gas:      params.TxGas,
		GasPrice: big.NewInt(params.InitialBaseFee),
	})
	pendingTxs = append(pendingTxs, tx1)

	tx2 := types.MustSignNewTx(testBankKey, signer, &types.LegacyTx{
		Nonce:    1,
		To:       &testUserAddress,
		Value:    big.NewInt(1000),
		Gas:      params.TxGas,
		GasPrice: big.NewInt(params.InitialBaseFee),
	})
	newTxs = append(newTxs, tx2)
}

// testWorkerBackend implements worker.Backend interfaces and wraps all information needed during the testing.
type testWorkerBackend struct {
	db      ethdb.Database
	txPool  *txpool.TxPool
	chain   *core.BlockChain
	genesis *core.Genesis
}

func newTestWorkerBackend(t *testing.T, chainConfig *params.ChainConfig, engine consensus.Engine, db ethdb.Database, n int) *testWorkerBackend {
	var gspec = &core.Genesis{
		Config: chainConfig,
<<<<<<< HEAD
		Alloc:  core.GenesisAlloc{testBankAddress: {Balance: testBankFunds}},
=======
		Alloc:  types.GenesisAlloc{testBankAddress: {Balance: testBankFunds}},
>>>>>>> c350d3ac
	}
	switch e := engine.(type) {
	case *clique.Clique:
		gspec.ExtraData = make([]byte, 32+common.AddressLength+crypto.SignatureLength)
		copy(gspec.ExtraData[32:32+common.AddressLength], testBankAddress.Bytes())
		e.Authorize(testBankAddress, func(account accounts.Account, s string, data []byte) ([]byte, error) {
			return crypto.Sign(crypto.Keccak256(data), testBankKey)
		})
	case *ethash.Ethash:
	default:
		t.Fatalf("unexpected consensus engine type: %T", engine)
	}
<<<<<<< HEAD
	chain, err := core.NewBlockChain(db, &core.CacheConfig{TrieDirtyDisabled: true}, gspec, nil, engine, vm.Config{}, nil, nil)
=======
	chain, err := core.NewBlockChain(db, &core.CacheConfig{TrieDirtyDisabled: true}, gspec, nil, engine, vm.Config{}, nil)
>>>>>>> c350d3ac
	if err != nil {
		t.Fatalf("core.NewBlockChain failed: %v", err)
	}
	pool := legacypool.New(testTxPoolConfig, chain)
	txpool, _ := txpool.New(testTxPoolConfig.PriceLimit, chain, []txpool.SubPool{pool})

	return &testWorkerBackend{
		db:      db,
		chain:   chain,
		txPool:  txpool,
		genesis: gspec,
	}
}

func (b *testWorkerBackend) BlockChain() *core.BlockChain { return b.chain }
func (b *testWorkerBackend) TxPool() *txpool.TxPool       { return b.txPool }

func newTestWorker(t *testing.T, chainConfig *params.ChainConfig, engine consensus.Engine, db ethdb.Database, blocks int) (*Miner, *testWorkerBackend) {
	backend := newTestWorkerBackend(t, chainConfig, engine, db, blocks)
<<<<<<< HEAD
=======
	backend.txPool.Add(pendingTxs, true, true)
>>>>>>> c350d3ac
	w := New(backend, testConfig, engine)
	return w, backend
}

<<<<<<< HEAD
func TestBuildPayloadNotEnoughGas(t *testing.T) {
	var (
		db        = rawdb.NewMemoryDatabase()
		recipient = common.HexToAddress("0xdeadbeef")
	)
	w, b := newTestWorker(t, params.TestChainConfig, ethash.NewFaker(), db, 0)

	timestamp := uint64(time.Now().Unix())

	txGasPrice := big.NewInt(10 * params.InitialBaseFee)

	gasLimit := b.chain.GasLimit()

	contains := func(transactions types.Transactions, tx *types.Transaction) bool {
		for _, t := range transactions {
			if t.Hash() == tx.Hash() {
				return true
			}
		}
		return false
	}

	txsToAdd := types.Transactions{}
	nonceCounter := uint64(0)
	// keep adding txs until the gas pool goes below 21000 and then add 5 more txs. these 5 txs have to be
	// excluded from the block
	for {
		tx := types.NewTransaction(b.txPool.Nonce(testBankAddress)+nonceCounter, testUserAddress, big.NewInt(1000), params.TxGas, txGasPrice, nil)
		txsToAdd = append(txsToAdd, tx)
		gasLimit -= params.TxGas
		nonceCounter += 1

		if gasLimit < 21000 {
			// add 5 more such txs which have to be excluded from the block
			for i := 0; i < 5; i++ {
				tx := types.NewTransaction(b.txPool.Nonce(testBankAddress)+nonceCounter, testUserAddress, big.NewInt(1000), params.TxGas, txGasPrice, nil)
				txsToAdd = append(txsToAdd, tx)
				nonceCounter += 1
			}
			break
		}
	}

	signedTxs := types.Transactions{}
	for _, tx := range txsToAdd {
		signedTx, err := types.SignTx(tx, types.HomesteadSigner{}, testBankKey)
		if err != nil {
			t.Fatalf("Failed to sign tx %v", err)
		}
		signedTxs = append(signedTxs, signedTx)
	}

	// set the astria ordered txsToBuildPayload
	b.TxPool().SetAstriaOrdered(signedTxs)
	astriaTxs := b.TxPool().AstriaOrdered()

	if astriaTxs.Len() != len(txsToAdd) {
		t.Fatalf("Unexpected number of astria ordered transactions: %d", astriaTxs.Len())
	}

	txs := types.TxDifference(*astriaTxs, signedTxs)
	if txs.Len() != 0 {
		t.Fatalf("Unexpected transactions in astria ordered transactions: %v", txs)
	}

	args := &BuildPayloadArgs{
		Parent:       b.chain.CurrentBlock().Hash(),
		Timestamp:    timestamp,
		Random:       common.Hash{},
		FeeRecipient: recipient,
	}

	payload, err := w.buildPayload(args)
	if err != nil {
		t.Fatalf("Failed to build payload %v", err)
	}
	full := payload.ResolveFull()
	astriaExcludedFromBlock := b.TxPool().AstriaExcludedFromBlock()

	// ensure that the transactions not included in the block are included in astriaExcludedFromBlock
	excludedTxsCount := len(txsToAdd) - len(full.ExecutionPayload.Transactions)
	if astriaExcludedFromBlock.Len() != excludedTxsCount {
		t.Fatalf("Unexpected number of transactions in astria excluded from block: %d", astriaExcludedFromBlock.Len())
	}

	// ensure that only the excluded txs are in the list
	if astriaExcludedFromBlock.Len() > 0 {
		for _, binaryTx := range full.ExecutionPayload.Transactions {
			tx := new(types.Transaction)
			err = tx.UnmarshalBinary(binaryTx)
			if err != nil {
				t.Fatalf("Failed to unmarshal binary transaction %v", err)
			}
			if contains(*astriaExcludedFromBlock, tx) {
				t.Fatalf("Transaction %v should not be in the astria excluded from block list", tx)
			}
		}
	}
}

func TestBuildPayloadTimeout(t *testing.T) {
=======
func TestBuildPayload(t *testing.T) {
>>>>>>> c350d3ac
	var (
		db        = rawdb.NewMemoryDatabase()
		recipient = common.HexToAddress("0xdeadbeef")
	)
	w, b := newTestWorker(t, params.TestChainConfig, ethash.NewFaker(), db, 0)

	timestamp := uint64(time.Now().Unix())

	contains := func(transactions types.Transactions, tx *types.Transaction) bool {
		for _, t := range transactions {
			if t.Hash() == tx.Hash() {
				return true
			}
		}
		return false
	}

	txGasPrice := big.NewInt(10 * params.InitialBaseFee)

	txsToAdd := types.Transactions{
		types.NewTransaction(b.txPool.Nonce(testBankAddress), testUserAddress, big.NewInt(1000), params.TxGas, txGasPrice, nil),
		types.NewTransaction(b.txPool.Nonce(testBankAddress)+1, testUserAddress, big.NewInt(2000), params.TxGas, txGasPrice, nil),
		types.NewTransaction(b.txPool.Nonce(testBankAddress)+2, testUserAddress, big.NewInt(2000), params.TxGas, txGasPrice, nil),
		types.NewTransaction(b.txPool.Nonce(testBankAddress)+3, testUserAddress, big.NewInt(2000), params.TxGas, txGasPrice, nil),
		types.NewTransaction(b.txPool.Nonce(testBankAddress)+4, testUserAddress, big.NewInt(2000), params.TxGas, txGasPrice, nil),
	}
	signedTxs := types.Transactions{}
	for _, tx := range txsToAdd {
		signedTx, err := types.SignTx(tx, types.HomesteadSigner{}, testBankKey)
		if err != nil {
			t.Fatalf("Failed to sign tx %v", err)
		}
		signedTxs = append(signedTxs, signedTx)
	}

	// set the astria ordered txsToBuildPayload
	b.TxPool().SetAstriaOrdered(signedTxs)
	astriaTxs := b.TxPool().AstriaOrdered()

	if astriaTxs.Len() != len(txsToAdd) {
		t.Fatalf("Unexpected number of astria ordered transactions: %d", astriaTxs.Len())
	}

	txs := types.TxDifference(*astriaTxs, signedTxs)
	if txs.Len() != 0 {
		t.Fatalf("Unexpected transactions in astria ordered transactions: %v", txs)
	}

	// a very small recommit to reliably timeout the payload building
	w.config.Recommit = time.Nanosecond
	args := &BuildPayloadArgs{
		Parent:       b.chain.CurrentBlock().Hash(),
		Timestamp:    timestamp,
		Random:       common.Hash{},
		FeeRecipient: recipient,
	}

	payload, err := w.buildPayload(args)
	if err != nil {
		t.Fatalf("Failed to build payload %v", err)
	}
	full := payload.ResolveFull()
	astriaExcludedFromBlock := b.TxPool().AstriaExcludedFromBlock()

	// ensure that the transactions not included in the block are included in astriaExcludedFromBlock
	excludedTxsCount := len(txsToAdd) - len(full.ExecutionPayload.Transactions)
	if astriaExcludedFromBlock.Len() != excludedTxsCount {
		t.Fatalf("Unexpected number of transactions in astria excluded from block: %d", astriaExcludedFromBlock.Len())
	}

	// ensure that only the excluded txs are in the list
	if astriaExcludedFromBlock.Len() > 0 {
		for _, binaryTx := range full.ExecutionPayload.Transactions {
			tx := new(types.Transaction)
			err = tx.UnmarshalBinary(binaryTx)
			if err != nil {
				t.Fatalf("Failed to unmarshal binary transaction %v", err)
			}
			if contains(*astriaExcludedFromBlock, tx) {
				t.Fatalf("Transaction %v should not be in the astria excluded from block list", tx)
			}
		}
	}
}

func TestBuildPayload(t *testing.T) {
	var (
		db        = rawdb.NewMemoryDatabase()
		recipient = common.HexToAddress("0xdeadbeef")
	)
	w, b := newTestWorker(t, params.TestChainConfig, ethash.NewFaker(), db, 0)

	timestamp := uint64(time.Now().Unix())

	verify := func(outer *engine.ExecutionPayloadEnvelope, txs int) {
		payload := outer.ExecutionPayload
		if payload.ParentHash != b.chain.CurrentBlock().Hash() {
			t.Fatal("Unexpected parent hash")
		}
		if payload.Random != (common.Hash{}) {
			t.Fatal("Unexpected random value")
		}
		if payload.Timestamp != timestamp {
			t.Fatal("Unexpected timestamp")
		}
		if payload.FeeRecipient != recipient {
			t.Fatal("Unexpected fee recipient")
		}
		if len(payload.Transactions) != txs {
			t.Fatal("Unexpected transaction set")
		}
	}

	txGasPrice := big.NewInt(10 * params.InitialBaseFee)

	tests := []struct {
		name                 string
		txsToBuildPayload    types.Transactions
		expectedTxsInPayload types.Transactions
		txsExcludedFromBlock types.Transactions
	}{
		{
			name:                 "empty",
			txsToBuildPayload:    types.Transactions{},
			expectedTxsInPayload: types.Transactions{},
			txsExcludedFromBlock: types.Transactions{},
		},
		{
			name: "transactions with gas enough to fit into a single block",
			txsToBuildPayload: types.Transactions{
				types.NewTransaction(b.txPool.Nonce(testBankAddress), testUserAddress, big.NewInt(1000), params.TxGas, txGasPrice, nil),
				types.NewTransaction(b.txPool.Nonce(testBankAddress)+1, testUserAddress, big.NewInt(2000), params.TxGas, txGasPrice, nil),
			},
			expectedTxsInPayload: types.Transactions{
				types.NewTransaction(b.txPool.Nonce(testBankAddress), testUserAddress, big.NewInt(1000), params.TxGas, txGasPrice, nil),
				types.NewTransaction(b.txPool.Nonce(testBankAddress)+1, testUserAddress, big.NewInt(2000), params.TxGas, txGasPrice, nil),
			},
			txsExcludedFromBlock: types.Transactions{},
		},
		{
			name: "transactions with gas which doesn't fit in a single block",
			txsToBuildPayload: types.Transactions{
				types.NewTransaction(b.txPool.Nonce(testBankAddress), testUserAddress, big.NewInt(1000), b.BlockChain().GasLimit()-10000, txGasPrice, nil),
				types.NewTransaction(b.txPool.Nonce(testBankAddress)+1, testUserAddress, big.NewInt(1000), b.BlockChain().GasLimit()-10000, txGasPrice, nil),
			},
			expectedTxsInPayload: types.Transactions{
				types.NewTransaction(b.txPool.Nonce(testBankAddress), testUserAddress, big.NewInt(1000), b.BlockChain().GasLimit()-10000, txGasPrice, nil),
			},
			txsExcludedFromBlock: types.Transactions{
				types.NewTransaction(b.txPool.Nonce(testBankAddress)+1, testUserAddress, big.NewInt(1000), b.BlockChain().GasLimit()-10000, txGasPrice, nil),
			},
		},
		{
			name: "transactions with nonce too high",
			txsToBuildPayload: types.Transactions{
				types.NewTransaction(b.txPool.Nonce(testBankAddress), testUserAddress, big.NewInt(1000), params.TxGas, txGasPrice, nil),
				types.NewTransaction(b.txPool.Nonce(testBankAddress)+4, testUserAddress, big.NewInt(2000), params.TxGas, txGasPrice, nil),
			},
			expectedTxsInPayload: types.Transactions{
				types.NewTransaction(b.txPool.Nonce(testBankAddress), testUserAddress, big.NewInt(1000), params.TxGas, txGasPrice, nil),
			},
			txsExcludedFromBlock: types.Transactions{
				types.NewTransaction(b.txPool.Nonce(testBankAddress)+4, testUserAddress, big.NewInt(2000), params.TxGas, txGasPrice, nil),
			},
		},
		{
			name: "transactions with nonce too low",
			txsToBuildPayload: types.Transactions{
				types.NewTransaction(b.txPool.Nonce(testBankAddress), testUserAddress, big.NewInt(1000), params.TxGas, txGasPrice, nil),
				types.NewTransaction(b.txPool.Nonce(testBankAddress)-1, testUserAddress, big.NewInt(2000), params.TxGas, txGasPrice, nil),
			},
			expectedTxsInPayload: types.Transactions{
				types.NewTransaction(b.txPool.Nonce(testBankAddress), testUserAddress, big.NewInt(1000), params.TxGas, txGasPrice, nil),
			},
			txsExcludedFromBlock: types.Transactions{
				types.NewTransaction(b.txPool.Nonce(testBankAddress)-1, testUserAddress, big.NewInt(2000), params.TxGas, txGasPrice, nil),
			},
		},
	}

	for _, tt := range tests {
		t.Run(tt.name, func(t *testing.T) {
			signedTxs := types.Transactions{}
			signedInvalidTxs := types.Transactions{}

			for _, tx := range tt.txsToBuildPayload {
				signedTx, err := types.SignTx(tx, types.HomesteadSigner{}, testBankKey)
				if err != nil {
					t.Fatalf("Failed to sign tx %v", err)
				}
				signedTxs = append(signedTxs, signedTx)
			}

			for _, tx := range tt.txsExcludedFromBlock {
				signedTx, err := types.SignTx(tx, types.HomesteadSigner{}, testBankKey)
				if err != nil {
					t.Fatalf("Failed to sign tx %v", err)
				}
				signedInvalidTxs = append(signedInvalidTxs, signedTx)
			}

			// set the astria ordered txsToBuildPayload
			b.TxPool().SetAstriaOrdered(signedTxs)
			astriaTxs := b.TxPool().AstriaOrdered()

			if astriaTxs.Len() != len(tt.txsToBuildPayload) {
				t.Fatalf("Unexpected number of astria ordered transactions: %d", astriaTxs.Len())
			}

			txs := types.TxDifference(*astriaTxs, signedTxs)
			if txs.Len() != 0 {
				t.Fatalf("Unexpected transactions in astria ordered transactions: %v", txs)
			}

			args := &BuildPayloadArgs{
				Parent:       b.chain.CurrentBlock().Hash(),
				Timestamp:    timestamp,
				Random:       common.Hash{},
				FeeRecipient: recipient,
			}

			payload, err := w.buildPayload(args)
			if err != nil {
				t.Fatalf("Failed to build payload %v", err)
			}
			full := payload.ResolveFull()
			verify(full, len(tt.expectedTxsInPayload))

			// Ensure resolve can be called multiple times and the
			// result should be unchanged
			dataOne := payload.Resolve()
			dataTwo := payload.Resolve()
			if !reflect.DeepEqual(dataOne, dataTwo) {
				t.Fatal("Unexpected payload data")
			}

			// Ensure invalid transactions are stored
			if len(tt.txsExcludedFromBlock) > 0 {
				invalidTxs := b.TxPool().AstriaExcludedFromBlock()
				txDifference := types.TxDifference(*invalidTxs, signedInvalidTxs)
				if txDifference.Len() != 0 {
					t.Fatalf("Unexpected transactions in transactions excluded from block list: %v", txDifference)
				}
			}
		})
	}
}

func TestPayloadId(t *testing.T) {
	t.Parallel()
	ids := make(map[string]int)
	for i, tt := range []*BuildPayloadArgs{
		{
			Parent:       common.Hash{1},
			Timestamp:    1,
			Random:       common.Hash{0x1},
			FeeRecipient: common.Address{0x1},
		},
		// Different parent
		{
			Parent:       common.Hash{2},
			Timestamp:    1,
			Random:       common.Hash{0x1},
			FeeRecipient: common.Address{0x1},
		},
		// Different timestamp
		{
			Parent:       common.Hash{2},
			Timestamp:    2,
			Random:       common.Hash{0x1},
			FeeRecipient: common.Address{0x1},
		},
		// Different Random
		{
			Parent:       common.Hash{2},
			Timestamp:    2,
			Random:       common.Hash{0x2},
			FeeRecipient: common.Address{0x1},
		},
		// Different fee-recipient
		{
			Parent:       common.Hash{2},
			Timestamp:    2,
			Random:       common.Hash{0x2},
			FeeRecipient: common.Address{0x2},
		},
		// Different withdrawals (non-empty)
		{
			Parent:       common.Hash{2},
			Timestamp:    2,
			Random:       common.Hash{0x2},
			FeeRecipient: common.Address{0x2},
			Withdrawals: []*types.Withdrawal{
				{
					Index:     0,
					Validator: 0,
					Address:   common.Address{},
					Amount:    0,
				},
			},
		},
		// Different withdrawals (non-empty)
		{
			Parent:       common.Hash{2},
			Timestamp:    2,
			Random:       common.Hash{0x2},
			FeeRecipient: common.Address{0x2},
			Withdrawals: []*types.Withdrawal{
				{
					Index:     2,
					Validator: 0,
					Address:   common.Address{},
					Amount:    0,
				},
			},
		},
	} {
		id := tt.Id().String()
		if prev, exists := ids[id]; exists {
			t.Errorf("ID collision, case %d and case %d: id %v", prev, i, id)
		}
		ids[id] = i
	}
}<|MERGE_RESOLUTION|>--- conflicted
+++ resolved
@@ -17,14 +17,11 @@
 package miner
 
 import (
-<<<<<<< HEAD
-=======
 	"math/big"
 	"reflect"
 	"testing"
 	"time"
 
->>>>>>> c350d3ac
 	"github.com/ethereum/go-ethereum/accounts"
 	"github.com/ethereum/go-ethereum/beacon/engine"
 	"github.com/ethereum/go-ethereum/common"
@@ -40,10 +37,6 @@
 	"github.com/ethereum/go-ethereum/crypto"
 	"github.com/ethereum/go-ethereum/ethdb"
 	"github.com/ethereum/go-ethereum/params"
-	"math/big"
-	"reflect"
-	"testing"
-	"time"
 )
 
 var (
@@ -115,11 +108,7 @@
 func newTestWorkerBackend(t *testing.T, chainConfig *params.ChainConfig, engine consensus.Engine, db ethdb.Database, n int) *testWorkerBackend {
 	var gspec = &core.Genesis{
 		Config: chainConfig,
-<<<<<<< HEAD
 		Alloc:  core.GenesisAlloc{testBankAddress: {Balance: testBankFunds}},
-=======
-		Alloc:  types.GenesisAlloc{testBankAddress: {Balance: testBankFunds}},
->>>>>>> c350d3ac
 	}
 	switch e := engine.(type) {
 	case *clique.Clique:
@@ -132,11 +121,7 @@
 	default:
 		t.Fatalf("unexpected consensus engine type: %T", engine)
 	}
-<<<<<<< HEAD
 	chain, err := core.NewBlockChain(db, &core.CacheConfig{TrieDirtyDisabled: true}, gspec, nil, engine, vm.Config{}, nil, nil)
-=======
-	chain, err := core.NewBlockChain(db, &core.CacheConfig{TrieDirtyDisabled: true}, gspec, nil, engine, vm.Config{}, nil)
->>>>>>> c350d3ac
 	if err != nil {
 		t.Fatalf("core.NewBlockChain failed: %v", err)
 	}
@@ -156,15 +141,10 @@
 
 func newTestWorker(t *testing.T, chainConfig *params.ChainConfig, engine consensus.Engine, db ethdb.Database, blocks int) (*Miner, *testWorkerBackend) {
 	backend := newTestWorkerBackend(t, chainConfig, engine, db, blocks)
-<<<<<<< HEAD
-=======
-	backend.txPool.Add(pendingTxs, true, true)
->>>>>>> c350d3ac
 	w := New(backend, testConfig, engine)
 	return w, backend
 }
 
-<<<<<<< HEAD
 func TestBuildPayloadNotEnoughGas(t *testing.T) {
 	var (
 		db        = rawdb.NewMemoryDatabase()
@@ -266,9 +246,6 @@
 }
 
 func TestBuildPayloadTimeout(t *testing.T) {
-=======
-func TestBuildPayload(t *testing.T) {
->>>>>>> c350d3ac
 	var (
 		db        = rawdb.NewMemoryDatabase()
 		recipient = common.HexToAddress("0xdeadbeef")
