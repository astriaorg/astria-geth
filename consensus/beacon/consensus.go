// Copyright 2021 The go-ethereum Authors
// This file is part of the go-ethereum library.
//
// The go-ethereum library is free software: you can redistribute it and/or modify
// it under the terms of the GNU Lesser General Public License as published by
// the Free Software Foundation, either version 3 of the License, or
// (at your option) any later version.
//
// The go-ethereum library is distributed in the hope that it will be useful,
// but WITHOUT ANY WARRANTY; without even the implied warranty of
// MERCHANTABILITY or FITNESS FOR A PARTICULAR PURPOSE. See the
// GNU Lesser General Public License for more details.
//
// You should have received a copy of the GNU Lesser General Public License
// along with the go-ethereum library. If not, see <http://www.gnu.org/licenses/>.

package beacon

import (
	"errors"
	"fmt"
	"math/big"

	"github.com/ethereum/go-ethereum/common"
	"github.com/ethereum/go-ethereum/consensus"
	"github.com/ethereum/go-ethereum/consensus/misc/eip1559"
	"github.com/ethereum/go-ethereum/consensus/misc/eip4844"
	"github.com/ethereum/go-ethereum/core/state"
	"github.com/ethereum/go-ethereum/core/tracing"
	"github.com/ethereum/go-ethereum/core/types"
	"github.com/ethereum/go-ethereum/core/vm"
	"github.com/ethereum/go-ethereum/params"
	"github.com/ethereum/go-ethereum/rpc"
	"github.com/ethereum/go-ethereum/trie"
	"github.com/holiman/uint256"
)

// Proof-of-stake protocol constants.
var (
	beaconDifficulty = common.Big0          // The default block difficulty in the beacon consensus
	beaconNonce      = types.EncodeNonce(0) // The default block nonce in the beacon consensus
)

// Various error messages to mark blocks invalid. These should be private to
// prevent engine specific errors from being referenced in the remainder of the
// codebase, inherently breaking if the engine is swapped out. Please put common
// error types into the consensus package.
var (
	errTooManyUncles    = errors.New("too many uncles")
	errInvalidNonce     = errors.New("invalid nonce")
	errInvalidUncleHash = errors.New("invalid uncle hash")
	errInvalidTimestamp = errors.New("invalid timestamp")
)

// Beacon is a consensus engine that combines the eth1 consensus and proof-of-stake
// algorithm. There is a special flag inside to decide whether to use legacy consensus
// rules or new rules. The transition rule is described in the eth1/2 merge spec.
// https://github.com/ethereum/EIPs/blob/master/EIPS/eip-3675.md
//
// The beacon here is a half-functional consensus engine with partial functions which
// is only used for necessary consensus checks. The legacy consensus engine can be any
// engine implements the consensus interface (except the beacon itself).
type Beacon struct {
	ethone consensus.Engine // Original consensus engine used in eth1, e.g. ethash or clique
}

// New creates a consensus engine with the given embedded eth1 engine.
func New(ethone consensus.Engine) *Beacon {
	if _, ok := ethone.(*Beacon); ok {
		panic("nested consensus engine")
	}
	return &Beacon{ethone: ethone}
}

// Author implements consensus.Engine, returning the verified author of the block.
func (beacon *Beacon) Author(header *types.Header) (common.Address, error) {
	if !beacon.IsPoSHeader(header) {
		return beacon.ethone.Author(header)
	}
	return header.Coinbase, nil
}

// VerifyHeader checks whether a header conforms to the consensus rules of the
// stock Ethereum consensus engine.
func (beacon *Beacon) VerifyHeader(chain consensus.ChainHeaderReader, header *types.Header) error {
	reached, err := IsTTDReached(chain, header.ParentHash, header.Number.Uint64()-1)
	if err != nil {
		return err
	}
	if !reached {
		return beacon.ethone.VerifyHeader(chain, header)
	}
	// Short circuit if the parent is not known
	parent := chain.GetHeader(header.ParentHash, header.Number.Uint64()-1)
	if parent == nil {
		return consensus.ErrUnknownAncestor
	}
	// Sanity checks passed, do a proper verification
	return beacon.verifyHeader(chain, header, parent)
}

// errOut constructs an error channel with prefilled errors inside.
func errOut(n int, err error) chan error {
	errs := make(chan error, n)
	for i := 0; i < n; i++ {
		errs <- err
	}
	return errs
}

// splitHeaders splits the provided header batch into two parts according to
// the configured ttd. It requires the parent of header batch along with its
// td are stored correctly in chain. If ttd is not configured yet, all headers
// will be treated legacy PoW headers.
// Note, this function will not verify the header validity but just split them.
func (beacon *Beacon) splitHeaders(chain consensus.ChainHeaderReader, headers []*types.Header) ([]*types.Header, []*types.Header, error) {
	// TTD is not defined yet, all headers should be in legacy format.
	ttd := chain.Config().TerminalTotalDifficulty
	ptd := chain.GetTd(headers[0].ParentHash, headers[0].Number.Uint64()-1)
	if ptd == nil {
		return nil, nil, consensus.ErrUnknownAncestor
	}
	// The entire header batch already crosses the transition.
	if ptd.Cmp(ttd) >= 0 {
		return nil, headers, nil
	}
	var (
		preHeaders  = headers
		postHeaders []*types.Header
		td          = new(big.Int).Set(ptd)
		tdPassed    bool
	)
	for i, header := range headers {
		if tdPassed {
			preHeaders = headers[:i]
			postHeaders = headers[i:]
			break
		}
		td = td.Add(td, header.Difficulty)
		if td.Cmp(ttd) >= 0 {
			// This is the last PoW header, it still belongs to
			// the preHeaders, so we cannot split+break yet.
			tdPassed = true
		}
	}
	return preHeaders, postHeaders, nil
}

// VerifyHeaders is similar to VerifyHeader, but verifies a batch of headers
// concurrently. The method returns a quit channel to abort the operations and
// a results channel to retrieve the async verifications.
// VerifyHeaders expect the headers to be ordered and continuous.
func (beacon *Beacon) VerifyHeaders(chain consensus.ChainHeaderReader, headers []*types.Header) (chan<- struct{}, <-chan error) {
	preHeaders, postHeaders, err := beacon.splitHeaders(chain, headers)
	if err != nil {
		return make(chan struct{}), errOut(len(headers), err)
	}
	if len(postHeaders) == 0 {
		return beacon.ethone.VerifyHeaders(chain, headers)
	}
	if len(preHeaders) == 0 {
		return beacon.verifyHeaders(chain, headers, nil)
	}
	// The transition point exists in the middle, separate the headers
	// into two batches and apply different verification rules for them.
	var (
		abort   = make(chan struct{})
		results = make(chan error, len(headers))
	)
	go func() {
		var (
			old, new, out      = 0, len(preHeaders), 0
			errors             = make([]error, len(headers))
			done               = make([]bool, len(headers))
			oldDone, oldResult = beacon.ethone.VerifyHeaders(chain, preHeaders)
			newDone, newResult = beacon.verifyHeaders(chain, postHeaders, preHeaders[len(preHeaders)-1])
		)
		// Collect the results
		for {
			for ; done[out]; out++ {
				results <- errors[out]
				if out == len(headers)-1 {
					return
				}
			}
			select {
			case err := <-oldResult:
				if !done[old] { // skip TTD-verified failures
					errors[old], done[old] = err, true
				}
				old++
			case err := <-newResult:
				errors[new], done[new] = err, true
				new++
			case <-abort:
				close(oldDone)
				close(newDone)
				return
			}
		}
	}()
	return abort, results
}

// VerifyUncles verifies that the given block's uncles conform to the consensus
// rules of the Ethereum consensus engine.
func (beacon *Beacon) VerifyUncles(chain consensus.ChainReader, block *types.Block) error {
	if !beacon.IsPoSHeader(block.Header()) {
		return beacon.ethone.VerifyUncles(chain, block)
	}
	// Verify that there is no uncle block. It's explicitly disabled in the beacon
	if len(block.Uncles()) > 0 {
		return errTooManyUncles
	}
	return nil
}

// verifyHeader checks whether a header conforms to the consensus rules of the
// stock Ethereum consensus engine. The difference between the beacon and classic is
// (a) The following fields are expected to be constants:
//   - difficulty is expected to be 0
//   - nonce is expected to be 0
//   - unclehash is expected to be Hash(emptyHeader)
//     to be the desired constants
//
// (b) we don't verify if a block is in the future anymore
// (c) the extradata is limited to 32 bytes
func (beacon *Beacon) verifyHeader(chain consensus.ChainHeaderReader, header, parent *types.Header) error {
	// Ensure that the header's extra-data section is of a reasonable size
	if len(header.Extra) > int(params.MaximumExtraDataSize) {
		return fmt.Errorf("extra-data longer than 32 bytes (%d)", len(header.Extra))
	}
	// Verify the seal parts. Ensure the nonce and uncle hash are the expected value.
	if header.Nonce != beaconNonce {
		return errInvalidNonce
	}
	if header.UncleHash != types.EmptyUncleHash {
		return errInvalidUncleHash
	}
	// Verify the timestamp
	if header.Time <= parent.Time {
		return errInvalidTimestamp
	}
	// Verify the block's difficulty to ensure it's the default constant
	if beaconDifficulty.Cmp(header.Difficulty) != 0 {
		return fmt.Errorf("invalid difficulty: have %v, want %v", header.Difficulty, beaconDifficulty)
	}
	// Verify that the gas limit is <= 2^63-1
	if header.GasLimit > params.MaxGasLimit {
		return fmt.Errorf("invalid gasLimit: have %v, max %v", header.GasLimit, params.MaxGasLimit)
	}
	// Verify that the gasUsed is <= gasLimit
	if header.GasUsed > header.GasLimit {
		return fmt.Errorf("invalid gasUsed: have %d, gasLimit %d", header.GasUsed, header.GasLimit)
	}
	// Verify that the block number is parent's +1
	if diff := new(big.Int).Sub(header.Number, parent.Number); diff.Cmp(common.Big1) != 0 {
		return consensus.ErrInvalidNumber
	}
	// Verify the header's EIP-1559 attributes.
	if err := eip1559.VerifyEIP1559Header(chain.Config(), parent, header); err != nil {
		return err
	}
	// Verify existence / non-existence of withdrawalsHash.
	shanghai := chain.Config().IsShanghai(header.Number, header.Time)
	if shanghai && header.WithdrawalsHash == nil {
		return errors.New("missing withdrawalsHash")
	}
	if !shanghai && header.WithdrawalsHash != nil {
		return fmt.Errorf("invalid withdrawalsHash: have %x, expected nil", header.WithdrawalsHash)
	}
	// Verify the existence / non-existence of cancun-specific header fields
	cancun := chain.Config().IsCancun(header.Number, header.Time)
	if !cancun {
		switch {
		case header.ExcessBlobGas != nil:
			return fmt.Errorf("invalid excessBlobGas: have %d, expected nil", header.ExcessBlobGas)
		case header.BlobGasUsed != nil:
			return fmt.Errorf("invalid blobGasUsed: have %d, expected nil", header.BlobGasUsed)
		case header.ParentBeaconRoot != nil:
			return fmt.Errorf("invalid parentBeaconRoot, have %#x, expected nil", header.ParentBeaconRoot)
		}
	} else {
		if header.ParentBeaconRoot == nil {
			return errors.New("header is missing beaconRoot")
		}
		if err := eip4844.VerifyEIP4844Header(parent, header); err != nil {
			return err
		}
	}
	return nil
}

// verifyHeaders is similar to verifyHeader, but verifies a batch of headers
// concurrently. The method returns a quit channel to abort the operations and
// a results channel to retrieve the async verifications. An additional parent
// header will be passed if the relevant header is not in the database yet.
func (beacon *Beacon) verifyHeaders(chain consensus.ChainHeaderReader, headers []*types.Header, ancestor *types.Header) (chan<- struct{}, <-chan error) {
	var (
		abort   = make(chan struct{})
		results = make(chan error, len(headers))
	)
	go func() {
		for i, header := range headers {
			var parent *types.Header
			if i == 0 {
				if ancestor != nil {
					parent = ancestor
				} else {
					parent = chain.GetHeader(headers[0].ParentHash, headers[0].Number.Uint64()-1)
				}
			} else if headers[i-1].Hash() == headers[i].ParentHash {
				parent = headers[i-1]
			}
			if parent == nil {
				select {
				case <-abort:
					return
				case results <- consensus.ErrUnknownAncestor:
				}
				continue
			}
			err := beacon.verifyHeader(chain, header, parent)
			select {
			case <-abort:
				return
			case results <- err:
			}
		}
	}()
	return abort, results
}

// Prepare implements consensus.Engine, initializing the difficulty field of a
// header to conform to the beacon protocol. The changes are done inline.
func (beacon *Beacon) Prepare(chain consensus.ChainHeaderReader, header *types.Header) error {
	// Transition isn't triggered yet, use the legacy rules for preparation.
	reached, err := IsTTDReached(chain, header.ParentHash, header.Number.Uint64()-1)
	if err != nil {
		return err
	}
	if !reached {
		return beacon.ethone.Prepare(chain, header)
	}
	header.Difficulty = beaconDifficulty
	return nil
}

// Finalize implements consensus.Engine and processes withdrawals on top.
<<<<<<< HEAD
func (beacon *Beacon) Finalize(chain consensus.ChainHeaderReader, header *types.Header, state *state.StateDB, body *types.Body) {
=======
func (beacon *Beacon) Finalize(chain consensus.ChainHeaderReader, header *types.Header, state vm.StateDB, body *types.Body) {
>>>>>>> eb00f169
	if !beacon.IsPoSHeader(header) {
		beacon.ethone.Finalize(chain, header, state, body)
		return
	}
	// Withdrawals processing.
	for _, w := range body.Withdrawals {
		// Convert amount from gwei to wei.
		amount := new(uint256.Int).SetUint64(w.Amount)
		amount = amount.Mul(amount, uint256.NewInt(params.GWei))
		state.AddBalance(w.Address, amount, tracing.BalanceIncreaseWithdrawal)
	}
	// No block reward which is issued by consensus layer instead.
}

// FinalizeAndAssemble implements consensus.Engine, setting the final state and
// assembling the block.
func (beacon *Beacon) FinalizeAndAssemble(chain consensus.ChainHeaderReader, header *types.Header, state *state.StateDB, body *types.Body, receipts []*types.Receipt) (*types.Block, error) {
	if !beacon.IsPoSHeader(header) {
		return beacon.ethone.FinalizeAndAssemble(chain, header, state, body, receipts)
	}
	shanghai := chain.Config().IsShanghai(header.Number, header.Time)
	if shanghai {
		// All blocks after Shanghai must include a withdrawals root.
		if body.Withdrawals == nil {
			body.Withdrawals = make([]*types.Withdrawal, 0)
		}
	} else {
		if len(body.Withdrawals) > 0 {
			return nil, errors.New("withdrawals set before Shanghai activation")
		}
	}
	// Finalize and assemble the block.
	beacon.Finalize(chain, header, state, body)

	// Assign the final state root to header.
	header.Root = state.IntermediateRoot(true)

<<<<<<< HEAD
	// Assemble and return the final block.
	return types.NewBlock(header, body, receipts, trie.NewStackTrie(nil)), nil
=======
	// Assemble the final block.
	block := types.NewBlock(header, body, receipts, trie.NewStackTrie(nil))

	// Create the block witness and attach to block.
	// This step needs to happen as late as possible to catch all access events.
	if chain.Config().IsVerkle(header.Number, header.Time) {
		keys := state.AccessEvents().Keys()

		// Open the pre-tree to prove the pre-state against
		parent := chain.GetHeaderByNumber(header.Number.Uint64() - 1)
		if parent == nil {
			return nil, fmt.Errorf("nil parent header for block %d", header.Number)
		}
		preTrie, err := state.Database().OpenTrie(parent.Root)
		if err != nil {
			return nil, fmt.Errorf("error opening pre-state tree root: %w", err)
		}
		vktPreTrie, okpre := preTrie.(*trie.VerkleTrie)
		vktPostTrie, okpost := state.GetTrie().(*trie.VerkleTrie)

		// The witness is only attached iff both parent and current block are
		// using verkle tree.
		if okpre && okpost {
			if len(keys) > 0 {
				verkleProof, stateDiff, err := vktPreTrie.Proof(vktPostTrie, keys)
				if err != nil {
					return nil, fmt.Errorf("error generating verkle proof for block %d: %w", header.Number, err)
				}
				block = block.WithWitness(&types.ExecutionWitness{
					StateDiff:   stateDiff,
					VerkleProof: verkleProof,
				})
			}
		}
	}

	return block, nil
>>>>>>> eb00f169
}

// Seal generates a new sealing request for the given input block and pushes
// the result into the given channel.
//
// Note, the method returns immediately and will send the result async. More
// than one result may also be returned depending on the consensus algorithm.
func (beacon *Beacon) Seal(chain consensus.ChainHeaderReader, block *types.Block, results chan<- *types.Block, stop <-chan struct{}) error {
	if !beacon.IsPoSHeader(block.Header()) {
		return beacon.ethone.Seal(chain, block, results, stop)
	}
	// The seal verification is done by the external consensus engine,
	// return directly without pushing any block back. In another word
	// beacon won't return any result by `results` channel which may
	// blocks the receiver logic forever.
	return nil
}

// SealHash returns the hash of a block prior to it being sealed.
func (beacon *Beacon) SealHash(header *types.Header) common.Hash {
	return beacon.ethone.SealHash(header)
}

// CalcDifficulty is the difficulty adjustment algorithm. It returns
// the difficulty that a new block should have when created at time
// given the parent block's time and difficulty.
func (beacon *Beacon) CalcDifficulty(chain consensus.ChainHeaderReader, time uint64, parent *types.Header) *big.Int {
	// Transition isn't triggered yet, use the legacy rules for calculation
	if reached, _ := IsTTDReached(chain, parent.Hash(), parent.Number.Uint64()); !reached {
		return beacon.ethone.CalcDifficulty(chain, time, parent)
	}
	return beaconDifficulty
}

// APIs implements consensus.Engine, returning the user facing RPC APIs.
func (beacon *Beacon) APIs(chain consensus.ChainHeaderReader) []rpc.API {
	return beacon.ethone.APIs(chain)
}

// Close shutdowns the consensus engine
func (beacon *Beacon) Close() error {
	return beacon.ethone.Close()
}

// IsPoSHeader reports the header belongs to the PoS-stage with some special fields.
// This function is not suitable for a part of APIs like Prepare or CalcDifficulty
// because the header difficulty is not set yet.
func (beacon *Beacon) IsPoSHeader(header *types.Header) bool {
	if header.Difficulty == nil {
		panic("IsPoSHeader called with invalid difficulty")
	}
	return header.Difficulty.Cmp(beaconDifficulty) == 0
}

// InnerEngine returns the embedded eth1 consensus engine.
func (beacon *Beacon) InnerEngine() consensus.Engine {
	return beacon.ethone
}

// SetThreads updates the mining threads. Delegate the call
// to the eth1 engine if it's threaded.
func (beacon *Beacon) SetThreads(threads int) {
	type threaded interface {
		SetThreads(threads int)
	}
	if th, ok := beacon.ethone.(threaded); ok {
		th.SetThreads(threads)
	}
}

// IsTTDReached checks if the TotalTerminalDifficulty has been surpassed on the `parentHash` block.
// It depends on the parentHash already being stored in the database.
// If the parentHash is not stored in the database a UnknownAncestor error is returned.
func IsTTDReached(chain consensus.ChainHeaderReader, parentHash common.Hash, parentNumber uint64) (bool, error) {
	td := chain.GetTd(parentHash, parentNumber)
	if td == nil {
		return false, consensus.ErrUnknownAncestor
	}
	return td.Cmp(chain.Config().TerminalTotalDifficulty) >= 0, nil
}<|MERGE_RESOLUTION|>--- conflicted
+++ resolved
@@ -347,11 +347,7 @@
 }
 
 // Finalize implements consensus.Engine and processes withdrawals on top.
-<<<<<<< HEAD
-func (beacon *Beacon) Finalize(chain consensus.ChainHeaderReader, header *types.Header, state *state.StateDB, body *types.Body) {
-=======
 func (beacon *Beacon) Finalize(chain consensus.ChainHeaderReader, header *types.Header, state vm.StateDB, body *types.Body) {
->>>>>>> eb00f169
 	if !beacon.IsPoSHeader(header) {
 		beacon.ethone.Finalize(chain, header, state, body)
 		return
@@ -389,10 +385,6 @@
 	// Assign the final state root to header.
 	header.Root = state.IntermediateRoot(true)
 
-<<<<<<< HEAD
-	// Assemble and return the final block.
-	return types.NewBlock(header, body, receipts, trie.NewStackTrie(nil)), nil
-=======
 	// Assemble the final block.
 	block := types.NewBlock(header, body, receipts, trie.NewStackTrie(nil))
 
@@ -430,7 +422,6 @@
 	}
 
 	return block, nil
->>>>>>> eb00f169
 }
 
 // Seal generates a new sealing request for the given input block and pushes
