// Copyright 2021 The go-ethereum Authors
// This file is part of the go-ethereum library.
//
// The go-ethereum library is free software: you can redistribute it and/or modify
// it under the terms of the GNU Lesser General Public License as published by
// the Free Software Foundation, either version 3 of the License, or
// (at your option) any later version.
//
// The go-ethereum library is distributed in the hope that it will be useful,
// but WITHOUT ANY WARRANTY; without even the implied warranty of
// MERCHANTABILITY or FITNESS FOR A PARTICULAR PURPOSE. See the
// GNU Lesser General Public License for more details.
//
// You should have received a copy of the GNU Lesser General Public License
// along with the go-ethereum library. If not, see <http://www.gnu.org/licenses/>.

package beacon

import (
	"errors"
	"fmt"
	"math/big"

	"github.com/ethereum/go-ethereum/common"
	"github.com/ethereum/go-ethereum/consensus"
	"github.com/ethereum/go-ethereum/consensus/misc/eip1559"
	"github.com/ethereum/go-ethereum/consensus/misc/eip4844"
	"github.com/ethereum/go-ethereum/core/state"
	"github.com/ethereum/go-ethereum/core/tracing"
	"github.com/ethereum/go-ethereum/core/types"
	"github.com/ethereum/go-ethereum/params"
	"github.com/ethereum/go-ethereum/rpc"
	"github.com/ethereum/go-ethereum/trie"
	"github.com/holiman/uint256"
)

// Proof-of-stake protocol constants.
var (
	beaconDifficulty = common.Big0          // The default block difficulty in the beacon consensus
	beaconNonce      = types.EncodeNonce(0) // The default block nonce in the beacon consensus
)

// Various error messages to mark blocks invalid. These should be private to
// prevent engine specific errors from being referenced in the remainder of the
// codebase, inherently breaking if the engine is swapped out. Please put common
// error types into the consensus package.
var (
	errTooManyUncles    = errors.New("too many uncles")
	errInvalidNonce     = errors.New("invalid nonce")
	errInvalidUncleHash = errors.New("invalid uncle hash")
	errInvalidTimestamp = errors.New("invalid timestamp")
)

// Beacon is a consensus engine that combines the eth1 consensus and proof-of-stake
// algorithm. There is a special flag inside to decide whether to use legacy consensus
// rules or new rules. The transition rule is described in the eth1/2 merge spec.
// https://github.com/ethereum/EIPs/blob/master/EIPS/eip-3675.md
//
// The beacon here is a half-functional consensus engine with partial functions which
// is only used for necessary consensus checks. The legacy consensus engine can be any
// engine implements the consensus interface (except the beacon itself).
type Beacon struct {
	ethone consensus.Engine // Original consensus engine used in eth1, e.g. ethash or clique
}

// New creates a consensus engine with the given embedded eth1 engine.
func New(ethone consensus.Engine) *Beacon {
	if _, ok := ethone.(*Beacon); ok {
		panic("nested consensus engine")
	}
	return &Beacon{ethone: ethone}
}

// Author implements consensus.Engine, returning the verified author of the block.
func (beacon *Beacon) Author(header *types.Header) (common.Address, error) {
	if !beacon.IsPoSHeader(header) {
		return beacon.ethone.Author(header)
	}
	return header.Coinbase, nil
}

// VerifyHeader checks whether a header conforms to the consensus rules of the
// stock Ethereum consensus engine.
func (beacon *Beacon) VerifyHeader(chain consensus.ChainHeaderReader, header *types.Header) error {
	reached, err := IsTTDReached(chain, header.ParentHash, header.Number.Uint64()-1)
	if err != nil {
		return err
	}
	if !reached {
		return beacon.ethone.VerifyHeader(chain, header)
	}
	// Short circuit if the parent is not known
	parent := chain.GetHeader(header.ParentHash, header.Number.Uint64()-1)
	if parent == nil {
		return consensus.ErrUnknownAncestor
	}
	// Sanity checks passed, do a proper verification
	return beacon.verifyHeader(chain, header, parent)
}

// errOut constructs an error channel with prefilled errors inside.
func errOut(n int, err error) chan error {
	errs := make(chan error, n)
	for i := 0; i < n; i++ {
		errs <- err
	}
	return errs
}

// splitHeaders splits the provided header batch into two parts according to
// the configured ttd. It requires the parent of header batch along with its
// td are stored correctly in chain. If ttd is not configured yet, all headers
// will be treated legacy PoW headers.
// Note, this function will not verify the header validity but just split them.
func (beacon *Beacon) splitHeaders(chain consensus.ChainHeaderReader, headers []*types.Header) ([]*types.Header, []*types.Header, error) {
	// TTD is not defined yet, all headers should be in legacy format.
	ttd := chain.Config().TerminalTotalDifficulty
	if ttd == nil {
		return headers, nil, nil
	}
	ptd := chain.GetTd(headers[0].ParentHash, headers[0].Number.Uint64()-1)
	if ptd == nil {
		return nil, nil, consensus.ErrUnknownAncestor
	}
	// The entire header batch already crosses the transition.
	if ptd.Cmp(ttd) >= 0 {
		return nil, headers, nil
	}
	var (
		preHeaders  = headers
		postHeaders []*types.Header
		td          = new(big.Int).Set(ptd)
		tdPassed    bool
	)
	for i, header := range headers {
		if tdPassed {
			preHeaders = headers[:i]
			postHeaders = headers[i:]
			break
		}
		td = td.Add(td, header.Difficulty)
		if td.Cmp(ttd) >= 0 {
			// This is the last PoW header, it still belongs to
			// the preHeaders, so we cannot split+break yet.
			tdPassed = true
		}
	}
	return preHeaders, postHeaders, nil
}

// VerifyHeaders is similar to VerifyHeader, but verifies a batch of headers
// concurrently. The method returns a quit channel to abort the operations and
// a results channel to retrieve the async verifications.
// VerifyHeaders expect the headers to be ordered and continuous.
func (beacon *Beacon) VerifyHeaders(chain consensus.ChainHeaderReader, headers []*types.Header) (chan<- struct{}, <-chan error) {
	preHeaders, postHeaders, err := beacon.splitHeaders(chain, headers)
	if err != nil {
		return make(chan struct{}), errOut(len(headers), err)
	}
	if len(postHeaders) == 0 {
		return beacon.ethone.VerifyHeaders(chain, headers)
	}
	if len(preHeaders) == 0 {
		return beacon.verifyHeaders(chain, headers, nil)
	}
	// The transition point exists in the middle, separate the headers
	// into two batches and apply different verification rules for them.
	var (
		abort   = make(chan struct{})
		results = make(chan error, len(headers))
	)
	go func() {
		var (
			old, new, out      = 0, len(preHeaders), 0
			errors             = make([]error, len(headers))
			done               = make([]bool, len(headers))
			oldDone, oldResult = beacon.ethone.VerifyHeaders(chain, preHeaders)
			newDone, newResult = beacon.verifyHeaders(chain, postHeaders, preHeaders[len(preHeaders)-1])
		)
		// Collect the results
		for {
			for ; done[out]; out++ {
				results <- errors[out]
				if out == len(headers)-1 {
					return
				}
			}
			select {
			case err := <-oldResult:
				if !done[old] { // skip TTD-verified failures
					errors[old], done[old] = err, true
				}
				old++
			case err := <-newResult:
				errors[new], done[new] = err, true
				new++
			case <-abort:
				close(oldDone)
				close(newDone)
				return
			}
		}
	}()
	return abort, results
}

// VerifyUncles verifies that the given block's uncles conform to the consensus
// rules of the Ethereum consensus engine.
func (beacon *Beacon) VerifyUncles(chain consensus.ChainReader, block *types.Block) error {
	if !beacon.IsPoSHeader(block.Header()) {
		return beacon.ethone.VerifyUncles(chain, block)
	}
	// Verify that there is no uncle block. It's explicitly disabled in the beacon
	if len(block.Uncles()) > 0 {
		return errTooManyUncles
	}
	return nil
}

// verifyHeader checks whether a header conforms to the consensus rules of the
// stock Ethereum consensus engine. The difference between the beacon and classic is
// (a) The following fields are expected to be constants:
//   - difficulty is expected to be 0
//   - nonce is expected to be 0
//   - unclehash is expected to be Hash(emptyHeader)
//     to be the desired constants
//
// (b) we don't verify if a block is in the future anymore
// (c) the extradata is limited to 32 bytes
func (beacon *Beacon) verifyHeader(chain consensus.ChainHeaderReader, header, parent *types.Header) error {
	// Ensure that the header's extra-data section is of a reasonable size
	if len(header.Extra) > int(params.MaximumExtraDataSize) {
		return fmt.Errorf("extra-data longer than 32 bytes (%d)", len(header.Extra))
	}
	// Verify the seal parts. Ensure the nonce and uncle hash are the expected value.
	if header.Nonce != beaconNonce {
		return errInvalidNonce
	}
	if header.UncleHash != types.EmptyUncleHash {
		return errInvalidUncleHash
	}
	// Verify the timestamp
	if header.Time <= parent.Time {
		return errInvalidTimestamp
	}
	// Verify the block's difficulty to ensure it's the default constant
	if beaconDifficulty.Cmp(header.Difficulty) != 0 {
		return fmt.Errorf("invalid difficulty: have %v, want %v", header.Difficulty, beaconDifficulty)
	}
	// Verify that the gas limit is <= 2^63-1
	if header.GasLimit > params.MaxGasLimit {
		return fmt.Errorf("invalid gasLimit: have %v, max %v", header.GasLimit, params.MaxGasLimit)
	}
	// Verify that the gasUsed is <= gasLimit
	if header.GasUsed > header.GasLimit {
		return fmt.Errorf("invalid gasUsed: have %d, gasLimit %d", header.GasUsed, header.GasLimit)
	}
	// Verify that the block number is parent's +1
	if diff := new(big.Int).Sub(header.Number, parent.Number); diff.Cmp(common.Big1) != 0 {
		return consensus.ErrInvalidNumber
	}
	// Verify the header's EIP-1559 attributes.
	if err := eip1559.VerifyEIP1559Header(chain.Config(), parent, header); err != nil {
		return err
	}
	// Verify existence / non-existence of withdrawalsHash.
	shanghai := chain.Config().IsShanghai(header.Number, header.Time)
	if shanghai && header.WithdrawalsHash == nil {
		return errors.New("missing withdrawalsHash")
	}
	if !shanghai && header.WithdrawalsHash != nil {
		return fmt.Errorf("invalid withdrawalsHash: have %x, expected nil", header.WithdrawalsHash)
	}
	// Verify the existence / non-existence of cancun-specific header fields
	cancun := chain.Config().IsCancun(header.Number, header.Time)
	if !cancun {
		switch {
		case header.ExcessBlobGas != nil:
			return fmt.Errorf("invalid excessBlobGas: have %d, expected nil", header.ExcessBlobGas)
		case header.BlobGasUsed != nil:
			return fmt.Errorf("invalid blobGasUsed: have %d, expected nil", header.BlobGasUsed)
		case header.ParentBeaconRoot != nil:
			return fmt.Errorf("invalid parentBeaconRoot, have %#x, expected nil", header.ParentBeaconRoot)
		}
	} else {
		if header.ParentBeaconRoot == nil {
			return errors.New("header is missing beaconRoot")
		}
		if err := eip4844.VerifyEIP4844Header(parent, header); err != nil {
			return err
		}
	}
	return nil
}

// verifyHeaders is similar to verifyHeader, but verifies a batch of headers
// concurrently. The method returns a quit channel to abort the operations and
// a results channel to retrieve the async verifications. An additional parent
// header will be passed if the relevant header is not in the database yet.
func (beacon *Beacon) verifyHeaders(chain consensus.ChainHeaderReader, headers []*types.Header, ancestor *types.Header) (chan<- struct{}, <-chan error) {
	var (
		abort   = make(chan struct{})
		results = make(chan error, len(headers))
	)
	go func() {
		for i, header := range headers {
			var parent *types.Header
			if i == 0 {
				if ancestor != nil {
					parent = ancestor
				} else {
					parent = chain.GetHeader(headers[0].ParentHash, headers[0].Number.Uint64()-1)
				}
			} else if headers[i-1].Hash() == headers[i].ParentHash {
				parent = headers[i-1]
			}
			if parent == nil {
				select {
				case <-abort:
					return
				case results <- consensus.ErrUnknownAncestor:
				}
				continue
			}
			err := beacon.verifyHeader(chain, header, parent)
			select {
			case <-abort:
				return
			case results <- err:
			}
		}
	}()
	return abort, results
}

// Prepare implements consensus.Engine, initializing the difficulty field of a
// header to conform to the beacon protocol. The changes are done inline.
func (beacon *Beacon) Prepare(chain consensus.ChainHeaderReader, header *types.Header) error {
	// Transition isn't triggered yet, use the legacy rules for preparation.
	reached, err := IsTTDReached(chain, header.ParentHash, header.Number.Uint64()-1)
	if err != nil {
		return err
	}
	if !reached {
		return beacon.ethone.Prepare(chain, header)
	}
	header.Difficulty = beaconDifficulty
	return nil
}

// Finalize implements consensus.Engine and processes withdrawals on top.
func (beacon *Beacon) Finalize(chain consensus.ChainHeaderReader, header *types.Header, state *state.StateDB, body *types.Body) {
	if !beacon.IsPoSHeader(header) {
		beacon.ethone.Finalize(chain, header, state, body)
		return
	}
	// Withdrawals processing.
	for _, w := range body.Withdrawals {
		// Convert amount from gwei to wei.
		amount := new(uint256.Int).SetUint64(w.Amount)
		amount = amount.Mul(amount, uint256.NewInt(params.GWei))
		state.AddBalance(w.Address, amount, tracing.BalanceIncreaseWithdrawal)
	}
	// No block reward which is issued by consensus layer instead.
}

// FinalizeAndAssemble implements consensus.Engine, setting the final state and
// assembling the block.
func (beacon *Beacon) FinalizeAndAssemble(chain consensus.ChainHeaderReader, header *types.Header, state *state.StateDB, body *types.Body, receipts []*types.Receipt) (*types.Block, error) {
	if !beacon.IsPoSHeader(header) {
		return beacon.ethone.FinalizeAndAssemble(chain, header, state, body, receipts)
	}
	shanghai := chain.Config().IsShanghai(header.Number, header.Time)
	if shanghai {
		// All blocks after Shanghai must include a withdrawals root.
		if body.Withdrawals == nil {
			body.Withdrawals = make([]*types.Withdrawal, 0)
		}
	} else {
		if len(body.Withdrawals) > 0 {
			return nil, errors.New("withdrawals set before Shanghai activation")
		}
	}
	// Finalize and assemble the block.
	beacon.Finalize(chain, header, state, body)

	// Assign the final state root to header.
	header.Root = state.IntermediateRoot(true)

<<<<<<< HEAD
	// Assemble and return the final block.
	return types.NewBlock(header, body, receipts, trie.NewStackTrie(nil)), nil
=======
	// Assemble the final block.
	block := types.NewBlock(header, body, receipts, trie.NewStackTrie(nil))

	// Create the block witness and attach to block.
	// This step needs to happen as late as possible to catch all access events.
	if chain.Config().IsVerkle(header.Number, header.Time) {
		keys := state.AccessEvents().Keys()

		// Open the pre-tree to prove the pre-state against
		parent := chain.GetHeaderByNumber(header.Number.Uint64() - 1)
		if parent == nil {
			return nil, fmt.Errorf("nil parent header for block %d", header.Number)
		}

		preTrie, err := state.Database().OpenTrie(parent.Root)
		if err != nil {
			return nil, fmt.Errorf("error opening pre-state tree root: %w", err)
		}

		vktPreTrie, okpre := preTrie.(*trie.VerkleTrie)
		vktPostTrie, okpost := state.GetTrie().(*trie.VerkleTrie)
		if okpre && okpost {
			if len(keys) > 0 {
				verkleProof, stateDiff, err := vktPreTrie.Proof(vktPostTrie, keys, vktPreTrie.FlatdbNodeResolver)
				if err != nil {
					return nil, fmt.Errorf("error generating verkle proof for block %d: %w", header.Number, err)
				}
				block = block.WithWitness(&types.ExecutionWitness{StateDiff: stateDiff, VerkleProof: verkleProof})
			}
		}
	}

	return block, nil
>>>>>>> c350d3ac
}

// Seal generates a new sealing request for the given input block and pushes
// the result into the given channel.
//
// Note, the method returns immediately and will send the result async. More
// than one result may also be returned depending on the consensus algorithm.
func (beacon *Beacon) Seal(chain consensus.ChainHeaderReader, block *types.Block, results chan<- *types.Block, stop <-chan struct{}) error {
	if !beacon.IsPoSHeader(block.Header()) {
		return beacon.ethone.Seal(chain, block, results, stop)
	}
	// The seal verification is done by the external consensus engine,
	// return directly without pushing any block back. In another word
	// beacon won't return any result by `results` channel which may
	// blocks the receiver logic forever.
	return nil
}

// SealHash returns the hash of a block prior to it being sealed.
func (beacon *Beacon) SealHash(header *types.Header) common.Hash {
	return beacon.ethone.SealHash(header)
}

// CalcDifficulty is the difficulty adjustment algorithm. It returns
// the difficulty that a new block should have when created at time
// given the parent block's time and difficulty.
func (beacon *Beacon) CalcDifficulty(chain consensus.ChainHeaderReader, time uint64, parent *types.Header) *big.Int {
	// Transition isn't triggered yet, use the legacy rules for calculation
	if reached, _ := IsTTDReached(chain, parent.Hash(), parent.Number.Uint64()); !reached {
		return beacon.ethone.CalcDifficulty(chain, time, parent)
	}
	return beaconDifficulty
}

// APIs implements consensus.Engine, returning the user facing RPC APIs.
func (beacon *Beacon) APIs(chain consensus.ChainHeaderReader) []rpc.API {
	return beacon.ethone.APIs(chain)
}

// Close shutdowns the consensus engine
func (beacon *Beacon) Close() error {
	return beacon.ethone.Close()
}

// IsPoSHeader reports the header belongs to the PoS-stage with some special fields.
// This function is not suitable for a part of APIs like Prepare or CalcDifficulty
// because the header difficulty is not set yet.
func (beacon *Beacon) IsPoSHeader(header *types.Header) bool {
	if header.Difficulty == nil {
		panic("IsPoSHeader called with invalid difficulty")
	}
	return header.Difficulty.Cmp(beaconDifficulty) == 0
}

// InnerEngine returns the embedded eth1 consensus engine.
func (beacon *Beacon) InnerEngine() consensus.Engine {
	return beacon.ethone
}

// SetThreads updates the mining threads. Delegate the call
// to the eth1 engine if it's threaded.
func (beacon *Beacon) SetThreads(threads int) {
	type threaded interface {
		SetThreads(threads int)
	}
	if th, ok := beacon.ethone.(threaded); ok {
		th.SetThreads(threads)
	}
}

// IsTTDReached checks if the TotalTerminalDifficulty has been surpassed on the `parentHash` block.
// It depends on the parentHash already being stored in the database.
// If the parentHash is not stored in the database a UnknownAncestor error is returned.
func IsTTDReached(chain consensus.ChainHeaderReader, parentHash common.Hash, parentNumber uint64) (bool, error) {
	if chain.Config().TerminalTotalDifficulty == nil {
		return false, nil
	}
	td := chain.GetTd(parentHash, parentNumber)
	if td == nil {
		return false, consensus.ErrUnknownAncestor
	}
	return td.Cmp(chain.Config().TerminalTotalDifficulty) >= 0, nil
}<|MERGE_RESOLUTION|>--- conflicted
+++ resolved
@@ -387,10 +387,6 @@
 	// Assign the final state root to header.
 	header.Root = state.IntermediateRoot(true)
 
-<<<<<<< HEAD
-	// Assemble and return the final block.
-	return types.NewBlock(header, body, receipts, trie.NewStackTrie(nil)), nil
-=======
 	// Assemble the final block.
 	block := types.NewBlock(header, body, receipts, trie.NewStackTrie(nil))
 
@@ -424,7 +420,6 @@
 	}
 
 	return block, nil
->>>>>>> c350d3ac
 }
 
 // Seal generates a new sealing request for the given input block and pushes
