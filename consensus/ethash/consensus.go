--- conflicted
+++ resolved
@@ -561,15 +561,6 @@
 	return hash
 }
 
-<<<<<<< HEAD
-// Some weird constants to avoid constant memory allocs for them.
-var (
-	u256_8  = uint256.NewInt(8)
-	u256_32 = uint256.NewInt(32)
-)
-
-=======
->>>>>>> c350d3ac
 // accumulateRewards credits the coinbase of the given block with the mining
 // reward. The total reward consists of the static block reward and rewards for
 // included uncles. The coinbase of each uncle block is also rewarded.
@@ -591,17 +582,10 @@
 		r.AddUint64(uNum, 8)
 		r.Sub(r, hNum)
 		r.Mul(r, blockReward)
-<<<<<<< HEAD
-		r.Div(r, u256_8)
-		stateDB.AddBalance(uncle.Coinbase, r, tracing.BalanceIncreaseRewardMineUncle)
-
-		r.Div(blockReward, u256_32)
-=======
 		r.Rsh(r, 3)
 		stateDB.AddBalance(uncle.Coinbase, r, tracing.BalanceIncreaseRewardMineUncle)
 
 		r.Rsh(blockReward, 5)
->>>>>>> c350d3ac
 		reward.Add(reward, r)
 	}
 	stateDB.AddBalance(header.Coinbase, reward, tracing.BalanceIncreaseRewardMineBlock)
