// Copyright 2017 The go-ethereum Authors
// This file is part of the go-ethereum library.
//
// The go-ethereum library is free software: you can redistribute it and/or modify
// it under the terms of the GNU Lesser General Public License as published by
// the Free Software Foundation, either version 3 of the License, or
// (at your option) any later version.
//
// The go-ethereum library is distributed in the hope that it will be useful,
// but WITHOUT ANY WARRANTY; without even the implied warranty of
// MERCHANTABILITY or FITNESS FOR A PARTICULAR PURPOSE. See the
// GNU Lesser General Public License for more details.
//
// You should have received a copy of the GNU Lesser General Public License
// along with the go-ethereum library. If not, see <http://www.gnu.org/licenses/>.

package ethash

import (
	"errors"
	"fmt"
	"math/big"
	"time"

	mapset "github.com/deckarep/golang-set/v2"
	"github.com/ethereum/go-ethereum/common"
	"github.com/ethereum/go-ethereum/consensus"
	"github.com/ethereum/go-ethereum/consensus/misc"
	"github.com/ethereum/go-ethereum/consensus/misc/eip1559"
	"github.com/ethereum/go-ethereum/core/state"
	"github.com/ethereum/go-ethereum/core/tracing"
	"github.com/ethereum/go-ethereum/core/types"
	"github.com/ethereum/go-ethereum/core/vm"
	"github.com/ethereum/go-ethereum/params"
	"github.com/ethereum/go-ethereum/rlp"
	"github.com/ethereum/go-ethereum/trie"
	"github.com/holiman/uint256"
	"golang.org/x/crypto/sha3"
)

// Ethash proof-of-work protocol constants.
var (
	FrontierBlockReward           = uint256.NewInt(5e+18) // Block reward in wei for successfully mining a block
	ByzantiumBlockReward          = uint256.NewInt(3e+18) // Block reward in wei for successfully mining a block upward from Byzantium
	ConstantinopleBlockReward     = uint256.NewInt(2e+18) // Block reward in wei for successfully mining a block upward from Constantinople
	maxUncles                     = 2                     // Maximum number of uncles allowed in a single block
	allowedFutureBlockTimeSeconds = int64(15)             // Max seconds from current time allowed for blocks, before they're considered future blocks

	// calcDifficultyEip5133 is the difficulty adjustment algorithm as specified by EIP 5133.
	// It offsets the bomb a total of 11.4M blocks.
	// Specification EIP-5133: https://eips.ethereum.org/EIPS/eip-5133
	calcDifficultyEip5133 = makeDifficultyCalculator(big.NewInt(11_400_000))

	// calcDifficultyEip4345 is the difficulty adjustment algorithm as specified by EIP 4345.
	// It offsets the bomb a total of 10.7M blocks.
	// Specification EIP-4345: https://eips.ethereum.org/EIPS/eip-4345
	calcDifficultyEip4345 = makeDifficultyCalculator(big.NewInt(10_700_000))

	// calcDifficultyEip3554 is the difficulty adjustment algorithm as specified by EIP 3554.
	// It offsets the bomb a total of 9.7M blocks.
	// Specification EIP-3554: https://eips.ethereum.org/EIPS/eip-3554
	calcDifficultyEip3554 = makeDifficultyCalculator(big.NewInt(9700000))

	// calcDifficultyEip2384 is the difficulty adjustment algorithm as specified by EIP 2384.
	// It offsets the bomb 4M blocks from Constantinople, so in total 9M blocks.
	// Specification EIP-2384: https://eips.ethereum.org/EIPS/eip-2384
	calcDifficultyEip2384 = makeDifficultyCalculator(big.NewInt(9000000))

	// calcDifficultyConstantinople is the difficulty adjustment algorithm for Constantinople.
	// It returns the difficulty that a new block should have when created at time given the
	// parent block's time and difficulty. The calculation uses the Byzantium rules, but with
	// bomb offset 5M.
	// Specification EIP-1234: https://eips.ethereum.org/EIPS/eip-1234
	calcDifficultyConstantinople = makeDifficultyCalculator(big.NewInt(5000000))

	// calcDifficultyByzantium is the difficulty adjustment algorithm. It returns
	// the difficulty that a new block should have when created at time given the
	// parent block's time and difficulty. The calculation uses the Byzantium rules.
	// Specification EIP-649: https://eips.ethereum.org/EIPS/eip-649
	calcDifficultyByzantium = makeDifficultyCalculator(big.NewInt(3000000))
)

// Various error messages to mark blocks invalid. These should be private to
// prevent engine specific errors from being referenced in the remainder of the
// codebase, inherently breaking if the engine is swapped out. Please put common
// error types into the consensus package.
var (
	errOlderBlockTime  = errors.New("timestamp older than parent")
	errTooManyUncles   = errors.New("too many uncles")
	errDuplicateUncle  = errors.New("duplicate uncle")
	errUncleIsAncestor = errors.New("uncle is ancestor")
	errDanglingUncle   = errors.New("uncle's parent is not ancestor")
)

// Author implements consensus.Engine, returning the header's coinbase as the
// proof-of-work verified author of the block.
func (ethash *Ethash) Author(header *types.Header) (common.Address, error) {
	return header.Coinbase, nil
}

// VerifyHeader checks whether a header conforms to the consensus rules of the
// stock Ethereum ethash engine.
func (ethash *Ethash) VerifyHeader(chain consensus.ChainHeaderReader, header *types.Header) error {
	// Short circuit if the header is known, or its parent not
	number := header.Number.Uint64()
	if chain.GetHeader(header.Hash(), number) != nil {
		return nil
	}
	parent := chain.GetHeader(header.ParentHash, number-1)
	if parent == nil {
		return consensus.ErrUnknownAncestor
	}
	// Sanity checks passed, do a proper verification
	return ethash.verifyHeader(chain, header, parent, false, time.Now().Unix())
}

// VerifyHeaders is similar to VerifyHeader, but verifies a batch of headers
// concurrently. The method returns a quit channel to abort the operations and
// a results channel to retrieve the async verifications.
func (ethash *Ethash) VerifyHeaders(chain consensus.ChainHeaderReader, headers []*types.Header) (chan<- struct{}, <-chan error) {
	// If we're running a full engine faking, accept any input as valid
	if ethash.fakeFull || len(headers) == 0 {
		abort, results := make(chan struct{}), make(chan error, len(headers))
		for i := 0; i < len(headers); i++ {
			results <- nil
		}
		return abort, results
	}
	abort := make(chan struct{})
	results := make(chan error, len(headers))
	unixNow := time.Now().Unix()

	go func() {
		for i, header := range headers {
			var parent *types.Header
			if i == 0 {
				parent = chain.GetHeader(headers[0].ParentHash, headers[0].Number.Uint64()-1)
			} else if headers[i-1].Hash() == headers[i].ParentHash {
				parent = headers[i-1]
			}
			var err error
			if parent == nil {
				err = consensus.ErrUnknownAncestor
			} else {
				err = ethash.verifyHeader(chain, header, parent, false, unixNow)
			}
			select {
			case <-abort:
				return
			case results <- err:
			}
		}
	}()
	return abort, results
}

// VerifyUncles verifies that the given block's uncles conform to the consensus
// rules of the stock Ethereum ethash engine.
func (ethash *Ethash) VerifyUncles(chain consensus.ChainReader, block *types.Block) error {
	// If we're running a full engine faking, accept any input as valid
	if ethash.fakeFull {
		return nil
	}
	// Verify that there are at most 2 uncles included in this block
	if len(block.Uncles()) > maxUncles {
		return errTooManyUncles
	}
	if len(block.Uncles()) == 0 {
		return nil
	}
	// Gather the set of past uncles and ancestors
	uncles, ancestors := mapset.NewSet[common.Hash](), make(map[common.Hash]*types.Header)

	number, parent := block.NumberU64()-1, block.ParentHash()
	for i := 0; i < 7; i++ {
		ancestorHeader := chain.GetHeader(parent, number)
		if ancestorHeader == nil {
			break
		}
		ancestors[parent] = ancestorHeader
		// If the ancestor doesn't have any uncles, we don't have to iterate them
		if ancestorHeader.UncleHash != types.EmptyUncleHash {
			// Need to add those uncles to the banned list too
			ancestor := chain.GetBlock(parent, number)
			if ancestor == nil {
				break
			}
			for _, uncle := range ancestor.Uncles() {
				uncles.Add(uncle.Hash())
			}
		}
		parent, number = ancestorHeader.ParentHash, number-1
	}
	ancestors[block.Hash()] = block.Header()
	uncles.Add(block.Hash())

	// Verify each of the uncles that it's recent, but not an ancestor
	for _, uncle := range block.Uncles() {
		// Make sure every uncle is rewarded only once
		hash := uncle.Hash()
		if uncles.Contains(hash) {
			return errDuplicateUncle
		}
		uncles.Add(hash)

		// Make sure the uncle has a valid ancestry
		if ancestors[hash] != nil {
			return errUncleIsAncestor
		}
		if ancestors[uncle.ParentHash] == nil || uncle.ParentHash == block.ParentHash() {
			return errDanglingUncle
		}
		if err := ethash.verifyHeader(chain, uncle, ancestors[uncle.ParentHash], true, time.Now().Unix()); err != nil {
			return err
		}
	}
	return nil
}

// verifyHeader checks whether a header conforms to the consensus rules of the
// stock Ethereum ethash engine.
// See YP section 4.3.4. "Block Header Validity"
func (ethash *Ethash) verifyHeader(chain consensus.ChainHeaderReader, header, parent *types.Header, uncle bool, unixNow int64) error {
	// Ensure that the header's extra-data section is of a reasonable size
	if uint64(len(header.Extra)) > params.MaximumExtraDataSize {
		return fmt.Errorf("extra-data too long: %d > %d", len(header.Extra), params.MaximumExtraDataSize)
	}
	// Verify the header's timestamp
	if !uncle {
		if header.Time > uint64(unixNow+allowedFutureBlockTimeSeconds) {
			return consensus.ErrFutureBlock
		}
	}
	if header.Time <= parent.Time {
		return errOlderBlockTime
	}
	// Verify the block's difficulty based on its timestamp and parent's difficulty
	expected := ethash.CalcDifficulty(chain, header.Time, parent)
	if expected.Cmp(header.Difficulty) != 0 {
		return fmt.Errorf("invalid difficulty: have %v, want %v", header.Difficulty, expected)
	}
	// Verify that the gas limit is <= 2^63-1
	if header.GasLimit > params.MaxGasLimit {
		return fmt.Errorf("invalid gasLimit: have %v, max %v", header.GasLimit, params.MaxGasLimit)
	}
	// Verify that the gasUsed is <= gasLimit
	if header.GasUsed > header.GasLimit {
		return fmt.Errorf("invalid gasUsed: have %d, gasLimit %d", header.GasUsed, header.GasLimit)
	}
	// Verify the block's gas usage and (if applicable) verify the base fee.
	if !chain.Config().IsLondon(header.Number) {
		// Verify BaseFee not present before EIP-1559 fork.
		if header.BaseFee != nil {
			return fmt.Errorf("invalid baseFee before fork: have %d, expected 'nil'", header.BaseFee)
		}
		if err := misc.VerifyGaslimit(parent.GasLimit, header.GasLimit); err != nil {
			return err
		}
	} else if err := eip1559.VerifyEIP1559Header(chain.Config(), parent, header); err != nil {
		// Verify the header's EIP-1559 attributes.
		return err
	}
	// Verify that the block number is parent's +1
	if diff := new(big.Int).Sub(header.Number, parent.Number); diff.Cmp(big.NewInt(1)) != 0 {
		return consensus.ErrInvalidNumber
	}
	if chain.Config().IsShanghai(header.Number, header.Time) {
		return errors.New("ethash does not support shanghai fork")
	}
	// Verify the non-existence of withdrawalsHash.
	if header.WithdrawalsHash != nil {
		return fmt.Errorf("invalid withdrawalsHash: have %x, expected nil", header.WithdrawalsHash)
	}
	if chain.Config().IsCancun(header.Number, header.Time) {
		return errors.New("ethash does not support cancun fork")
	}
	// Verify the non-existence of cancun-specific header fields
	switch {
	case header.ExcessBlobGas != nil:
		return fmt.Errorf("invalid excessBlobGas: have %d, expected nil", header.ExcessBlobGas)
	case header.BlobGasUsed != nil:
		return fmt.Errorf("invalid blobGasUsed: have %d, expected nil", header.BlobGasUsed)
	case header.ParentBeaconRoot != nil:
		return fmt.Errorf("invalid parentBeaconRoot, have %#x, expected nil", header.ParentBeaconRoot)
	}
	// Add some fake checks for tests
	if ethash.fakeDelay != nil {
		time.Sleep(*ethash.fakeDelay)
	}
	if ethash.fakeFail != nil && *ethash.fakeFail == header.Number.Uint64() {
		return errors.New("invalid tester pow")
	}
	// If all checks passed, validate any special fields for hard forks
	if err := misc.VerifyDAOHeaderExtraData(chain.Config(), header); err != nil {
		return err
	}
	return nil
}

// CalcDifficulty is the difficulty adjustment algorithm. It returns
// the difficulty that a new block should have when created at time
// given the parent block's time and difficulty.
func (ethash *Ethash) CalcDifficulty(chain consensus.ChainHeaderReader, time uint64, parent *types.Header) *big.Int {
	return CalcDifficulty(chain.Config(), time, parent)
}

// CalcDifficulty is the difficulty adjustment algorithm. It returns
// the difficulty that a new block should have when created at time
// given the parent block's time and difficulty.
func CalcDifficulty(config *params.ChainConfig, time uint64, parent *types.Header) *big.Int {
	next := new(big.Int).Add(parent.Number, big1)
	switch {
	case config.IsGrayGlacier(next):
		return calcDifficultyEip5133(time, parent)
	case config.IsArrowGlacier(next):
		return calcDifficultyEip4345(time, parent)
	case config.IsLondon(next):
		return calcDifficultyEip3554(time, parent)
	case config.IsMuirGlacier(next):
		return calcDifficultyEip2384(time, parent)
	case config.IsConstantinople(next):
		return calcDifficultyConstantinople(time, parent)
	case config.IsByzantium(next):
		return calcDifficultyByzantium(time, parent)
	case config.IsHomestead(next):
		return calcDifficultyHomestead(time, parent)
	default:
		return calcDifficultyFrontier(time, parent)
	}
}

// Some weird constants to avoid constant memory allocs for them.
var (
	expDiffPeriod = big.NewInt(100000)
	big1          = big.NewInt(1)
	big2          = big.NewInt(2)
	big9          = big.NewInt(9)
	big10         = big.NewInt(10)
	bigMinus99    = big.NewInt(-99)
)

// makeDifficultyCalculator creates a difficultyCalculator with the given bomb-delay.
// the difficulty is calculated with Byzantium rules, which differs from Homestead in
// how uncles affect the calculation
func makeDifficultyCalculator(bombDelay *big.Int) func(time uint64, parent *types.Header) *big.Int {
	// Note, the calculations below looks at the parent number, which is 1 below
	// the block number. Thus we remove one from the delay given
	bombDelayFromParent := new(big.Int).Sub(bombDelay, big1)
	return func(time uint64, parent *types.Header) *big.Int {
		// https://github.com/ethereum/EIPs/issues/100.
		// algorithm:
		// diff = (parent_diff +
		//         (parent_diff / 2048 * max((2 if len(parent.uncles) else 1) - ((timestamp - parent.timestamp) // 9), -99))
		//        ) + 2^(periodCount - 2)

		bigTime := new(big.Int).SetUint64(time)
		bigParentTime := new(big.Int).SetUint64(parent.Time)

		// holds intermediate values to make the algo easier to read & audit
		x := new(big.Int)
		y := new(big.Int)

		// (2 if len(parent_uncles) else 1) - (block_timestamp - parent_timestamp) // 9
		x.Sub(bigTime, bigParentTime)
		x.Div(x, big9)
		if parent.UncleHash == types.EmptyUncleHash {
			x.Sub(big1, x)
		} else {
			x.Sub(big2, x)
		}
		// max((2 if len(parent_uncles) else 1) - (block_timestamp - parent_timestamp) // 9, -99)
		if x.Cmp(bigMinus99) < 0 {
			x.Set(bigMinus99)
		}
		// parent_diff + (parent_diff / 2048 * max((2 if len(parent.uncles) else 1) - ((timestamp - parent.timestamp) // 9), -99))
		y.Div(parent.Difficulty, params.DifficultyBoundDivisor)
		x.Mul(y, x)
		x.Add(parent.Difficulty, x)

		// minimum difficulty can ever be (before exponential factor)
		if x.Cmp(params.MinimumDifficulty) < 0 {
			x.Set(params.MinimumDifficulty)
		}
		// calculate a fake block number for the ice-age delay
		// Specification: https://eips.ethereum.org/EIPS/eip-1234
		fakeBlockNumber := new(big.Int)
		if parent.Number.Cmp(bombDelayFromParent) >= 0 {
			fakeBlockNumber = fakeBlockNumber.Sub(parent.Number, bombDelayFromParent)
		}
		// for the exponential factor
		periodCount := fakeBlockNumber
		periodCount.Div(periodCount, expDiffPeriod)

		// the exponential factor, commonly referred to as "the bomb"
		// diff = diff + 2^(periodCount - 2)
		if periodCount.Cmp(big1) > 0 {
			y.Sub(periodCount, big2)
			y.Exp(big2, y, nil)
			x.Add(x, y)
		}
		return x
	}
}

// calcDifficultyHomestead is the difficulty adjustment algorithm. It returns
// the difficulty that a new block should have when created at time given the
// parent block's time and difficulty. The calculation uses the Homestead rules.
func calcDifficultyHomestead(time uint64, parent *types.Header) *big.Int {
	// https://github.com/ethereum/EIPs/blob/master/EIPS/eip-2.md
	// algorithm:
	// diff = (parent_diff +
	//         (parent_diff / 2048 * max(1 - (block_timestamp - parent_timestamp) // 10, -99))
	//        ) + 2^(periodCount - 2)

	bigTime := new(big.Int).SetUint64(time)
	bigParentTime := new(big.Int).SetUint64(parent.Time)

	// holds intermediate values to make the algo easier to read & audit
	x := new(big.Int)
	y := new(big.Int)

	// 1 - (block_timestamp - parent_timestamp) // 10
	x.Sub(bigTime, bigParentTime)
	x.Div(x, big10)
	x.Sub(big1, x)

	// max(1 - (block_timestamp - parent_timestamp) // 10, -99)
	if x.Cmp(bigMinus99) < 0 {
		x.Set(bigMinus99)
	}
	// (parent_diff + parent_diff // 2048 * max(1 - (block_timestamp - parent_timestamp) // 10, -99))
	y.Div(parent.Difficulty, params.DifficultyBoundDivisor)
	x.Mul(y, x)
	x.Add(parent.Difficulty, x)

	// minimum difficulty can ever be (before exponential factor)
	if x.Cmp(params.MinimumDifficulty) < 0 {
		x.Set(params.MinimumDifficulty)
	}
	// for the exponential factor
	periodCount := new(big.Int).Add(parent.Number, big1)
	periodCount.Div(periodCount, expDiffPeriod)

	// the exponential factor, commonly referred to as "the bomb"
	// diff = diff + 2^(periodCount - 2)
	if periodCount.Cmp(big1) > 0 {
		y.Sub(periodCount, big2)
		y.Exp(big2, y, nil)
		x.Add(x, y)
	}
	return x
}

// calcDifficultyFrontier is the difficulty adjustment algorithm. It returns the
// difficulty that a new block should have when created at time given the parent
// block's time and difficulty. The calculation uses the Frontier rules.
func calcDifficultyFrontier(time uint64, parent *types.Header) *big.Int {
	diff := new(big.Int)
	adjust := new(big.Int).Div(parent.Difficulty, params.DifficultyBoundDivisor)
	bigTime := new(big.Int)
	bigParentTime := new(big.Int)

	bigTime.SetUint64(time)
	bigParentTime.SetUint64(parent.Time)

	if bigTime.Sub(bigTime, bigParentTime).Cmp(params.DurationLimit) < 0 {
		diff.Add(parent.Difficulty, adjust)
	} else {
		diff.Sub(parent.Difficulty, adjust)
	}
	if diff.Cmp(params.MinimumDifficulty) < 0 {
		diff.Set(params.MinimumDifficulty)
	}

	periodCount := new(big.Int).Add(parent.Number, big1)
	periodCount.Div(periodCount, expDiffPeriod)
	if periodCount.Cmp(big1) > 0 {
		// diff = diff + 2^(periodCount - 2)
		expDiff := periodCount.Sub(periodCount, big2)
		expDiff.Exp(big2, expDiff, nil)
		diff.Add(diff, expDiff)
		if diff.Cmp(params.MinimumDifficulty) < 0 {
			diff = params.MinimumDifficulty
		}
	}
	return diff
}

// Exported for fuzzing
var FrontierDifficultyCalculator = calcDifficultyFrontier
var HomesteadDifficultyCalculator = calcDifficultyHomestead
var DynamicDifficultyCalculator = makeDifficultyCalculator

// Prepare implements consensus.Engine, initializing the difficulty field of a
// header to conform to the ethash protocol. The changes are done inline.
func (ethash *Ethash) Prepare(chain consensus.ChainHeaderReader, header *types.Header) error {
	parent := chain.GetHeader(header.ParentHash, header.Number.Uint64()-1)
	if parent == nil {
		return consensus.ErrUnknownAncestor
	}
	header.Difficulty = ethash.CalcDifficulty(chain, header.Time, parent)
	return nil
}

// Finalize implements consensus.Engine, accumulating the block and uncle rewards.
<<<<<<< HEAD
func (ethash *Ethash) Finalize(chain consensus.ChainHeaderReader, header *types.Header, state *state.StateDB, body *types.Body) {
=======
func (ethash *Ethash) Finalize(chain consensus.ChainHeaderReader, header *types.Header, state vm.StateDB, body *types.Body) {
>>>>>>> eb00f169
	// Accumulate any block and uncle rewards
	accumulateRewards(chain.Config(), state, header, body.Uncles)
}

// FinalizeAndAssemble implements consensus.Engine, accumulating the block and
// uncle rewards, setting the final state and assembling the block.
func (ethash *Ethash) FinalizeAndAssemble(chain consensus.ChainHeaderReader, header *types.Header, state *state.StateDB, body *types.Body, receipts []*types.Receipt) (*types.Block, error) {
	if len(body.Withdrawals) > 0 {
		return nil, errors.New("ethash does not support withdrawals")
	}
	// Finalize block
	ethash.Finalize(chain, header, state, body)

	// Assign the final state root to header.
	header.Root = state.IntermediateRoot(chain.Config().IsEIP158(header.Number))

	// Header seems complete, assemble into a block and return
	return types.NewBlock(header, &types.Body{Transactions: body.Transactions, Uncles: body.Uncles}, receipts, trie.NewStackTrie(nil)), nil
}

// SealHash returns the hash of a block prior to it being sealed.
func (ethash *Ethash) SealHash(header *types.Header) (hash common.Hash) {
	hasher := sha3.NewLegacyKeccak256()

	enc := []interface{}{
		header.ParentHash,
		header.UncleHash,
		header.Coinbase,
		header.Root,
		header.TxHash,
		header.ReceiptHash,
		header.Bloom,
		header.Difficulty,
		header.Number,
		header.GasLimit,
		header.GasUsed,
		header.Time,
		header.Extra,
	}
	if header.BaseFee != nil {
		enc = append(enc, header.BaseFee)
	}
	if header.WithdrawalsHash != nil {
		panic("withdrawal hash set on ethash")
	}
	if header.ExcessBlobGas != nil {
		panic("excess blob gas set on ethash")
	}
	if header.BlobGasUsed != nil {
		panic("blob gas used set on ethash")
	}
	if header.ParentBeaconRoot != nil {
		panic("parent beacon root set on ethash")
	}
	rlp.Encode(hasher, enc)
	hasher.Sum(hash[:0])
	return hash
}

<<<<<<< HEAD
// Some weird constants to avoid constant memory allocs for them.
var (
	u256_8  = uint256.NewInt(8)
	u256_32 = uint256.NewInt(32)
)

// accumulateRewards credits the coinbase of the given block with the mining
// reward. The total reward consists of the static block reward and rewards for
// included uncles. The coinbase of each uncle block is also rewarded.
func accumulateRewards(config *params.ChainConfig, stateDB *state.StateDB, header *types.Header, uncles []*types.Header) {
=======
// accumulateRewards credits the coinbase of the given block with the mining
// reward. The total reward consists of the static block reward and rewards for
// included uncles. The coinbase of each uncle block is also rewarded.
func accumulateRewards(config *params.ChainConfig, stateDB vm.StateDB, header *types.Header, uncles []*types.Header) {
>>>>>>> eb00f169
	// Select the correct block reward based on chain progression
	blockReward := FrontierBlockReward
	if config.IsByzantium(header.Number) {
		blockReward = ByzantiumBlockReward
	}
	if config.IsConstantinople(header.Number) {
		blockReward = ConstantinopleBlockReward
	}
	// Accumulate the rewards for the miner and any included uncles
	reward := new(uint256.Int).Set(blockReward)
	r := new(uint256.Int)
	hNum, _ := uint256.FromBig(header.Number)
	for _, uncle := range uncles {
		uNum, _ := uint256.FromBig(uncle.Number)
		r.AddUint64(uNum, 8)
		r.Sub(r, hNum)
		r.Mul(r, blockReward)
<<<<<<< HEAD
		r.Div(r, u256_8)
		stateDB.AddBalance(uncle.Coinbase, r, tracing.BalanceIncreaseRewardMineUncle)

		r.Div(blockReward, u256_32)
=======
		r.Rsh(r, 3)
		stateDB.AddBalance(uncle.Coinbase, r, tracing.BalanceIncreaseRewardMineUncle)

		r.Rsh(blockReward, 5)
>>>>>>> eb00f169
		reward.Add(reward, r)
	}
	stateDB.AddBalance(header.Coinbase, reward, tracing.BalanceIncreaseRewardMineBlock)
}<|MERGE_RESOLUTION|>--- conflicted
+++ resolved
@@ -503,11 +503,7 @@
 }
 
 // Finalize implements consensus.Engine, accumulating the block and uncle rewards.
-<<<<<<< HEAD
-func (ethash *Ethash) Finalize(chain consensus.ChainHeaderReader, header *types.Header, state *state.StateDB, body *types.Body) {
-=======
 func (ethash *Ethash) Finalize(chain consensus.ChainHeaderReader, header *types.Header, state vm.StateDB, body *types.Body) {
->>>>>>> eb00f169
 	// Accumulate any block and uncle rewards
 	accumulateRewards(chain.Config(), state, header, body.Uncles)
 }
@@ -567,23 +563,10 @@
 	return hash
 }
 
-<<<<<<< HEAD
-// Some weird constants to avoid constant memory allocs for them.
-var (
-	u256_8  = uint256.NewInt(8)
-	u256_32 = uint256.NewInt(32)
-)
-
-// accumulateRewards credits the coinbase of the given block with the mining
-// reward. The total reward consists of the static block reward and rewards for
-// included uncles. The coinbase of each uncle block is also rewarded.
-func accumulateRewards(config *params.ChainConfig, stateDB *state.StateDB, header *types.Header, uncles []*types.Header) {
-=======
 // accumulateRewards credits the coinbase of the given block with the mining
 // reward. The total reward consists of the static block reward and rewards for
 // included uncles. The coinbase of each uncle block is also rewarded.
 func accumulateRewards(config *params.ChainConfig, stateDB vm.StateDB, header *types.Header, uncles []*types.Header) {
->>>>>>> eb00f169
 	// Select the correct block reward based on chain progression
 	blockReward := FrontierBlockReward
 	if config.IsByzantium(header.Number) {
@@ -601,17 +584,10 @@
 		r.AddUint64(uNum, 8)
 		r.Sub(r, hNum)
 		r.Mul(r, blockReward)
-<<<<<<< HEAD
-		r.Div(r, u256_8)
-		stateDB.AddBalance(uncle.Coinbase, r, tracing.BalanceIncreaseRewardMineUncle)
-
-		r.Div(blockReward, u256_32)
-=======
 		r.Rsh(r, 3)
 		stateDB.AddBalance(uncle.Coinbase, r, tracing.BalanceIncreaseRewardMineUncle)
 
 		r.Rsh(blockReward, 5)
->>>>>>> eb00f169
 		reward.Add(reward, r)
 	}
 	stateDB.AddBalance(header.Coinbase, reward, tracing.BalanceIncreaseRewardMineBlock)
