--- conflicted
+++ resolved
@@ -110,11 +110,7 @@
 	ExcessBlobGas *math.HexOrDecimal64
 }
 
-<<<<<<< HEAD
-func (t *BlockTest) Run(snapshotter bool, scheme string, tracer *tracing.Hooks, postCheck func(error, *core.BlockChain)) (result error) {
-=======
 func (t *BlockTest) Run(snapshotter bool, scheme string, witness bool, tracer *tracing.Hooks, postCheck func(error, *core.BlockChain)) (result error) {
->>>>>>> c350d3ac
 	config, ok := Forks[t.json.Network]
 	if !ok {
 		return UnsupportedForkError{t.json.Network}
