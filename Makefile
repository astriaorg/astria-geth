# This Makefile is meant to be used by people that do not usually work
# with Go source code. If you know what GOPATH is then you probably
# don't need to bother with make.

<<<<<<< HEAD
.PHONY: geth all test lint clean devtools help
=======
.PHONY: geth all test lint fmt clean devtools help
>>>>>>> 0dd173a7

GOBIN = ./build/bin
GO ?= latest
GORUN = go run

<<<<<<< HEAD
#? geth: Build geth
=======
#? geth: Build geth.
>>>>>>> 0dd173a7
geth:
	$(GORUN) build/ci.go install ./cmd/geth
	@echo "Done building."
	@echo "Run \"$(GOBIN)/geth\" to launch geth."

<<<<<<< HEAD
#? all: Build all packages and executables
all:
	$(GORUN) build/ci.go install

#? test: Run the tests
test: all
	$(GORUN) build/ci.go test

#? lint: Run certain pre-selected linters
lint: ## Run linters.
	$(GORUN) build/ci.go lint

#? clean: Clean go cache, built executables, and the auto generated folder
=======
#? all: Build all packages and executables.
all:
	$(GORUN) build/ci.go install

#? test: Run the tests.
test: all
	$(GORUN) build/ci.go test

#? lint: Run certain pre-selected linters.
lint: ## Run linters.
	$(GORUN) build/ci.go lint

#? fmt: Ensure consistent code formatting.
fmt:
	gofmt -s -w $(shell find . -name "*.go")

#? clean: Clean go cache, built executables, and the auto generated folder.
>>>>>>> 0dd173a7
clean:
	go clean -cache
	rm -fr build/_workspace/pkg/ $(GOBIN)/*

# The devtools target installs tools required for 'go generate'.
# You need to put $GOBIN (or $GOPATH/bin) in your PATH to use 'go generate'.

<<<<<<< HEAD
#? devtools: Install recommended developer tools
=======
#? devtools: Install recommended developer tools.
>>>>>>> 0dd173a7
devtools:
	env GOBIN= go install golang.org/x/tools/cmd/stringer@latest
	env GOBIN= go install github.com/fjl/gencodec@latest
	env GOBIN= go install github.com/golang/protobuf/protoc-gen-go@latest
	env GOBIN= go install ./cmd/abigen
	@type "solc" 2> /dev/null || echo 'Please install solc'
	@type "protoc" 2> /dev/null || echo 'Please install protoc'

#? help: Get more info on make commands.
help: Makefile
<<<<<<< HEAD
	@echo " Choose a command run in go-ethereum:"
=======
	@echo ''
	@echo 'Usage:'
	@echo '  make [target]'
	@echo ''
	@echo 'Targets:'
>>>>>>> 0dd173a7
	@sed -n 's/^#?//p' $< | column -t -s ':' |  sort | sed -e 's/^/ /'<|MERGE_RESOLUTION|>--- conflicted
+++ resolved
@@ -2,27 +2,17 @@
 # with Go source code. If you know what GOPATH is then you probably
 # don't need to bother with make.
 
-<<<<<<< HEAD
 .PHONY: geth all test lint clean devtools help
-=======
-.PHONY: geth all test lint fmt clean devtools help
->>>>>>> 0dd173a7
-
 GOBIN = ./build/bin
 GO ?= latest
 GORUN = go run
 
-<<<<<<< HEAD
 #? geth: Build geth
-=======
-#? geth: Build geth.
->>>>>>> 0dd173a7
 geth:
 	$(GORUN) build/ci.go install ./cmd/geth
 	@echo "Done building."
 	@echo "Run \"$(GOBIN)/geth\" to launch geth."
 
-<<<<<<< HEAD
 #? all: Build all packages and executables
 all:
 	$(GORUN) build/ci.go install
@@ -36,25 +26,6 @@
 	$(GORUN) build/ci.go lint
 
 #? clean: Clean go cache, built executables, and the auto generated folder
-=======
-#? all: Build all packages and executables.
-all:
-	$(GORUN) build/ci.go install
-
-#? test: Run the tests.
-test: all
-	$(GORUN) build/ci.go test
-
-#? lint: Run certain pre-selected linters.
-lint: ## Run linters.
-	$(GORUN) build/ci.go lint
-
-#? fmt: Ensure consistent code formatting.
-fmt:
-	gofmt -s -w $(shell find . -name "*.go")
-
-#? clean: Clean go cache, built executables, and the auto generated folder.
->>>>>>> 0dd173a7
 clean:
 	go clean -cache
 	rm -fr build/_workspace/pkg/ $(GOBIN)/*
@@ -62,11 +33,7 @@
 # The devtools target installs tools required for 'go generate'.
 # You need to put $GOBIN (or $GOPATH/bin) in your PATH to use 'go generate'.
 
-<<<<<<< HEAD
 #? devtools: Install recommended developer tools
-=======
-#? devtools: Install recommended developer tools.
->>>>>>> 0dd173a7
 devtools:
 	env GOBIN= go install golang.org/x/tools/cmd/stringer@latest
 	env GOBIN= go install github.com/fjl/gencodec@latest
@@ -77,13 +44,5 @@
 
 #? help: Get more info on make commands.
 help: Makefile
-<<<<<<< HEAD
 	@echo " Choose a command run in go-ethereum:"
-=======
-	@echo ''
-	@echo 'Usage:'
-	@echo '  make [target]'
-	@echo ''
-	@echo 'Targets:'
->>>>>>> 0dd173a7
 	@sed -n 's/^#?//p' $< | column -t -s ':' |  sort | sed -e 's/^/ /'