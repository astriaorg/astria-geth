--- conflicted
+++ resolved
@@ -238,11 +238,7 @@
 			t.Fatalf("failed to set fork: %v", err)
 		}
 		got := test.in
-<<<<<<< HEAD
-		err := got.setFeeDefaults(ctx, b)
-=======
 		err := got.setFeeDefaults(ctx, b, b.CurrentHeader())
->>>>>>> eb00f169
 		if err != nil {
 			if test.err == nil {
 				t.Fatalf("test %d (%s): unexpected error: %s", i, test.name, err)
