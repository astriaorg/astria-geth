// Copyright 2015 The go-ethereum Authors
// This file is part of the go-ethereum library.
//
// The go-ethereum library is free software: you can redistribute it and/or modify
// it under the terms of the GNU Lesser General Public License as published by
// the Free Software Foundation, either version 3 of the License, or
// (at your option) any later version.
//
// The go-ethereum library is distributed in the hope that it will be useful,
// but WITHOUT ANY WARRANTY; without even the implied warranty of
// MERCHANTABILITY or FITNESS FOR A PARTICULAR PURPOSE. See the
// GNU Lesser General Public License for more details.
//
// You should have received a copy of the GNU Lesser General Public License
// along with the go-ethereum library. If not, see <http://www.gnu.org/licenses/>.

package ethapi

import (
	"context"
	"encoding/hex"
	"errors"
	"fmt"
	"math/big"
	"strings"
	"time"

	"github.com/davecgh/go-spew/spew"
	"github.com/holiman/uint256"
	"github.com/tyler-smith/go-bip39"

	"github.com/ethereum/go-ethereum/accounts"
	"github.com/ethereum/go-ethereum/accounts/keystore"
	"github.com/ethereum/go-ethereum/accounts/scwallet"
	"github.com/ethereum/go-ethereum/common"
	"github.com/ethereum/go-ethereum/common/hexutil"
	"github.com/ethereum/go-ethereum/common/math"
	"github.com/ethereum/go-ethereum/consensus"
	"github.com/ethereum/go-ethereum/consensus/misc/eip1559"
	"github.com/ethereum/go-ethereum/core"
	"github.com/ethereum/go-ethereum/core/state"
	"github.com/ethereum/go-ethereum/core/tracing"
	"github.com/ethereum/go-ethereum/core/types"
	"github.com/ethereum/go-ethereum/core/vm"
	"github.com/ethereum/go-ethereum/crypto"
	"github.com/ethereum/go-ethereum/eth/gasestimator"
	"github.com/ethereum/go-ethereum/eth/tracers/logger"
	"github.com/ethereum/go-ethereum/log"
	"github.com/ethereum/go-ethereum/p2p"
	"github.com/ethereum/go-ethereum/params"
	"github.com/ethereum/go-ethereum/rlp"
	"github.com/ethereum/go-ethereum/rpc"
	"github.com/ethereum/go-ethereum/trie"
)

// estimateGasErrorRatio is the amount of overestimation eth_estimateGas is
// allowed to produce in order to speed up calculations.
const estimateGasErrorRatio = 0.015

var errBlobTxNotSupported = errors.New("signing blob transactions not supported")

// EthereumAPI provides an API to access Ethereum related information.
type EthereumAPI struct {
	b Backend
}

// NewEthereumAPI creates a new Ethereum protocol API.
func NewEthereumAPI(b Backend) *EthereumAPI {
	return &EthereumAPI{b}
}

// GasPrice returns a suggestion for a gas price for legacy transactions.
func (s *EthereumAPI) GasPrice(ctx context.Context) (*hexutil.Big, error) {
	tipcap, err := s.b.SuggestGasTipCap(ctx)
	if err != nil {
		return nil, err
	}
	if head := s.b.CurrentHeader(); head.BaseFee != nil {
		tipcap.Add(tipcap, head.BaseFee)
	}
	return (*hexutil.Big)(tipcap), err
}

// MaxPriorityFeePerGas returns a suggestion for a gas tip cap for dynamic fee transactions.
func (s *EthereumAPI) MaxPriorityFeePerGas(ctx context.Context) (*hexutil.Big, error) {
	tipcap, err := s.b.SuggestGasTipCap(ctx)
	if err != nil {
		return nil, err
	}
	return (*hexutil.Big)(tipcap), err
}

type feeHistoryResult struct {
	OldestBlock      *hexutil.Big     `json:"oldestBlock"`
	Reward           [][]*hexutil.Big `json:"reward,omitempty"`
	BaseFee          []*hexutil.Big   `json:"baseFeePerGas,omitempty"`
	GasUsedRatio     []float64        `json:"gasUsedRatio"`
	BlobBaseFee      []*hexutil.Big   `json:"baseFeePerBlobGas,omitempty"`
	BlobGasUsedRatio []float64        `json:"blobGasUsedRatio,omitempty"`
}

// FeeHistory returns the fee market history.
func (s *EthereumAPI) FeeHistory(ctx context.Context, blockCount math.HexOrDecimal64, lastBlock rpc.BlockNumber, rewardPercentiles []float64) (*feeHistoryResult, error) {
	oldest, reward, baseFee, gasUsed, blobBaseFee, blobGasUsed, err := s.b.FeeHistory(ctx, uint64(blockCount), lastBlock, rewardPercentiles)
	if err != nil {
		return nil, err
	}
	results := &feeHistoryResult{
		OldestBlock:  (*hexutil.Big)(oldest),
		GasUsedRatio: gasUsed,
	}
	if reward != nil {
		results.Reward = make([][]*hexutil.Big, len(reward))
		for i, w := range reward {
			results.Reward[i] = make([]*hexutil.Big, len(w))
			for j, v := range w {
				results.Reward[i][j] = (*hexutil.Big)(v)
			}
		}
	}
	if baseFee != nil {
		results.BaseFee = make([]*hexutil.Big, len(baseFee))
		for i, v := range baseFee {
			results.BaseFee[i] = (*hexutil.Big)(v)
		}
	}
	if blobBaseFee != nil {
		results.BlobBaseFee = make([]*hexutil.Big, len(blobBaseFee))
		for i, v := range blobBaseFee {
			results.BlobBaseFee[i] = (*hexutil.Big)(v)
		}
	}
	if blobGasUsed != nil {
		results.BlobGasUsedRatio = blobGasUsed
	}
	return results, nil
}

// BlobBaseFee returns the base fee for blob gas at the current head.
func (s *EthereumAPI) BlobBaseFee(ctx context.Context) *hexutil.Big {
	return (*hexutil.Big)(s.b.BlobBaseFee(ctx))
}

// Syncing returns false in case the node is currently not syncing with the network. It can be up-to-date or has not
// yet received the latest block headers from its peers. In case it is synchronizing:
// - startingBlock: block number this node started to synchronize from
// - currentBlock:  block number this node is currently importing
// - highestBlock:  block number of the highest block header this node has received from peers
// - pulledStates:  number of state entries processed until now
// - knownStates:   number of known state entries that still need to be pulled
func (s *EthereumAPI) Syncing() (interface{}, error) {
	progress := s.b.SyncProgress()

	// Return not syncing if the synchronisation already completed
	if progress.Done() {
		return false, nil
	}
	// Otherwise gather the block sync stats
	return map[string]interface{}{
		"startingBlock":          hexutil.Uint64(progress.StartingBlock),
		"currentBlock":           hexutil.Uint64(progress.CurrentBlock),
		"highestBlock":           hexutil.Uint64(progress.HighestBlock),
		"syncedAccounts":         hexutil.Uint64(progress.SyncedAccounts),
		"syncedAccountBytes":     hexutil.Uint64(progress.SyncedAccountBytes),
		"syncedBytecodes":        hexutil.Uint64(progress.SyncedBytecodes),
		"syncedBytecodeBytes":    hexutil.Uint64(progress.SyncedBytecodeBytes),
		"syncedStorage":          hexutil.Uint64(progress.SyncedStorage),
		"syncedStorageBytes":     hexutil.Uint64(progress.SyncedStorageBytes),
		"healedTrienodes":        hexutil.Uint64(progress.HealedTrienodes),
		"healedTrienodeBytes":    hexutil.Uint64(progress.HealedTrienodeBytes),
		"healedBytecodes":        hexutil.Uint64(progress.HealedBytecodes),
		"healedBytecodeBytes":    hexutil.Uint64(progress.HealedBytecodeBytes),
		"healingTrienodes":       hexutil.Uint64(progress.HealingTrienodes),
		"healingBytecode":        hexutil.Uint64(progress.HealingBytecode),
		"txIndexFinishedBlocks":  hexutil.Uint64(progress.TxIndexFinishedBlocks),
		"txIndexRemainingBlocks": hexutil.Uint64(progress.TxIndexRemainingBlocks),
	}, nil
}

// TxPoolAPI offers and API for the transaction pool. It only operates on data that is non-confidential.
type TxPoolAPI struct {
	b Backend
}

// NewTxPoolAPI creates a new tx pool service that gives information about the transaction pool.
func NewTxPoolAPI(b Backend) *TxPoolAPI {
	return &TxPoolAPI{b}
}

// Content returns the transactions contained within the transaction pool.
func (s *TxPoolAPI) Content() map[string]map[string]map[string]*RPCTransaction {
	content := map[string]map[string]map[string]*RPCTransaction{
		"pending": make(map[string]map[string]*RPCTransaction),
		"queued":  make(map[string]map[string]*RPCTransaction),
	}
	pending, queue := s.b.TxPoolContent()
	curHeader := s.b.CurrentHeader()
	// Flatten the pending transactions
	for account, txs := range pending {
		dump := make(map[string]*RPCTransaction)
		for _, tx := range txs {
			dump[fmt.Sprintf("%d", tx.Nonce())] = NewRPCPendingTransaction(tx, curHeader, s.b.ChainConfig())
		}
		content["pending"][account.Hex()] = dump
	}
	// Flatten the queued transactions
	for account, txs := range queue {
		dump := make(map[string]*RPCTransaction)
		for _, tx := range txs {
			dump[fmt.Sprintf("%d", tx.Nonce())] = NewRPCPendingTransaction(tx, curHeader, s.b.ChainConfig())
		}
		content["queued"][account.Hex()] = dump
	}
	return content
}

// ContentFrom returns the transactions contained within the transaction pool.
func (s *TxPoolAPI) ContentFrom(addr common.Address) map[string]map[string]*RPCTransaction {
	content := make(map[string]map[string]*RPCTransaction, 2)
	pending, queue := s.b.TxPoolContentFrom(addr)
	curHeader := s.b.CurrentHeader()

	// Build the pending transactions
	dump := make(map[string]*RPCTransaction, len(pending))
	for _, tx := range pending {
		dump[fmt.Sprintf("%d", tx.Nonce())] = NewRPCPendingTransaction(tx, curHeader, s.b.ChainConfig())
	}
	content["pending"] = dump

	// Build the queued transactions
	dump = make(map[string]*RPCTransaction, len(queue))
	for _, tx := range queue {
		dump[fmt.Sprintf("%d", tx.Nonce())] = NewRPCPendingTransaction(tx, curHeader, s.b.ChainConfig())
	}
	content["queued"] = dump

	return content
}

// Status returns the number of pending and queued transaction in the pool.
func (s *TxPoolAPI) Status() map[string]hexutil.Uint {
	pending, queue := s.b.Stats()
	return map[string]hexutil.Uint{
		"pending": hexutil.Uint(pending),
		"queued":  hexutil.Uint(queue),
	}
}

// Inspect retrieves the content of the transaction pool and flattens it into an
// easily inspectable list.
func (s *TxPoolAPI) Inspect() map[string]map[string]map[string]string {
	content := map[string]map[string]map[string]string{
		"pending": make(map[string]map[string]string),
		"queued":  make(map[string]map[string]string),
	}
	pending, queue := s.b.TxPoolContent()

	// Define a formatter to flatten a transaction into a string
	var format = func(tx *types.Transaction) string {
		if to := tx.To(); to != nil {
			return fmt.Sprintf("%s: %v wei + %v gas × %v wei", tx.To().Hex(), tx.Value(), tx.Gas(), tx.GasPrice())
		}
		return fmt.Sprintf("contract creation: %v wei + %v gas × %v wei", tx.Value(), tx.Gas(), tx.GasPrice())
	}
	// Flatten the pending transactions
	for account, txs := range pending {
		dump := make(map[string]string)
		for _, tx := range txs {
			dump[fmt.Sprintf("%d", tx.Nonce())] = format(tx)
		}
		content["pending"][account.Hex()] = dump
	}
	// Flatten the queued transactions
	for account, txs := range queue {
		dump := make(map[string]string)
		for _, tx := range txs {
			dump[fmt.Sprintf("%d", tx.Nonce())] = format(tx)
		}
		content["queued"][account.Hex()] = dump
	}
	return content
}

// EthereumAccountAPI provides an API to access accounts managed by this node.
// It offers only methods that can retrieve accounts.
type EthereumAccountAPI struct {
	am *accounts.Manager
}

// NewEthereumAccountAPI creates a new EthereumAccountAPI.
func NewEthereumAccountAPI(am *accounts.Manager) *EthereumAccountAPI {
	return &EthereumAccountAPI{am: am}
}

// Accounts returns the collection of accounts this node manages.
func (s *EthereumAccountAPI) Accounts() []common.Address {
	return s.am.Accounts()
}

// PersonalAccountAPI provides an API to access accounts managed by this node.
// It offers methods to create, (un)lock en list accounts. Some methods accept
// passwords and are therefore considered private by default.
type PersonalAccountAPI struct {
	am        *accounts.Manager
	nonceLock *AddrLocker
	b         Backend
}

// NewPersonalAccountAPI creates a new PersonalAccountAPI.
func NewPersonalAccountAPI(b Backend, nonceLock *AddrLocker) *PersonalAccountAPI {
	return &PersonalAccountAPI{
		am:        b.AccountManager(),
		nonceLock: nonceLock,
		b:         b,
	}
}

// ListAccounts will return a list of addresses for accounts this node manages.
func (s *PersonalAccountAPI) ListAccounts() []common.Address {
	return s.am.Accounts()
}

// rawWallet is a JSON representation of an accounts.Wallet interface, with its
// data contents extracted into plain fields.
type rawWallet struct {
	URL      string             `json:"url"`
	Status   string             `json:"status"`
	Failure  string             `json:"failure,omitempty"`
	Accounts []accounts.Account `json:"accounts,omitempty"`
}

// ListWallets will return a list of wallets this node manages.
func (s *PersonalAccountAPI) ListWallets() []rawWallet {
	wallets := make([]rawWallet, 0) // return [] instead of nil if empty
	for _, wallet := range s.am.Wallets() {
		status, failure := wallet.Status()

		raw := rawWallet{
			URL:      wallet.URL().String(),
			Status:   status,
			Accounts: wallet.Accounts(),
		}
		if failure != nil {
			raw.Failure = failure.Error()
		}
		wallets = append(wallets, raw)
	}
	return wallets
}

// OpenWallet initiates a hardware wallet opening procedure, establishing a USB
// connection and attempting to authenticate via the provided passphrase. Note,
// the method may return an extra challenge requiring a second open (e.g. the
// Trezor PIN matrix challenge).
func (s *PersonalAccountAPI) OpenWallet(url string, passphrase *string) error {
	wallet, err := s.am.Wallet(url)
	if err != nil {
		return err
	}
	pass := ""
	if passphrase != nil {
		pass = *passphrase
	}
	return wallet.Open(pass)
}

// DeriveAccount requests an HD wallet to derive a new account, optionally pinning
// it for later reuse.
func (s *PersonalAccountAPI) DeriveAccount(url string, path string, pin *bool) (accounts.Account, error) {
	wallet, err := s.am.Wallet(url)
	if err != nil {
		return accounts.Account{}, err
	}
	derivPath, err := accounts.ParseDerivationPath(path)
	if err != nil {
		return accounts.Account{}, err
	}
	if pin == nil {
		pin = new(bool)
	}
	return wallet.Derive(derivPath, *pin)
}

// NewAccount will create a new account and returns the address for the new account.
func (s *PersonalAccountAPI) NewAccount(password string) (common.AddressEIP55, error) {
	ks, err := fetchKeystore(s.am)
	if err != nil {
		return common.AddressEIP55{}, err
	}
	acc, err := ks.NewAccount(password)
	if err == nil {
		addrEIP55 := common.AddressEIP55(acc.Address)
		log.Info("Your new key was generated", "address", addrEIP55.String())
		log.Warn("Please backup your key file!", "path", acc.URL.Path)
		log.Warn("Please remember your password!")
		return addrEIP55, nil
	}
	return common.AddressEIP55{}, err
}

// fetchKeystore retrieves the encrypted keystore from the account manager.
func fetchKeystore(am *accounts.Manager) (*keystore.KeyStore, error) {
	if ks := am.Backends(keystore.KeyStoreType); len(ks) > 0 {
		return ks[0].(*keystore.KeyStore), nil
	}
	return nil, errors.New("local keystore not used")
}

// ImportRawKey stores the given hex encoded ECDSA key into the key directory,
// encrypting it with the passphrase.
func (s *PersonalAccountAPI) ImportRawKey(privkey string, password string) (common.Address, error) {
	key, err := crypto.HexToECDSA(privkey)
	if err != nil {
		return common.Address{}, err
	}
	ks, err := fetchKeystore(s.am)
	if err != nil {
		return common.Address{}, err
	}
	acc, err := ks.ImportECDSA(key, password)
	return acc.Address, err
}

// UnlockAccount will unlock the account associated with the given address with
// the given password for duration seconds. If duration is nil it will use a
// default of 300 seconds. It returns an indication if the account was unlocked.
func (s *PersonalAccountAPI) UnlockAccount(ctx context.Context, addr common.Address, password string, duration *uint64) (bool, error) {
	// When the API is exposed by external RPC(http, ws etc), unless the user
	// explicitly specifies to allow the insecure account unlocking, otherwise
	// it is disabled.
	if s.b.ExtRPCEnabled() && !s.b.AccountManager().Config().InsecureUnlockAllowed {
		return false, errors.New("account unlock with HTTP access is forbidden")
	}

	const max = uint64(time.Duration(math.MaxInt64) / time.Second)
	var d time.Duration
	if duration == nil {
		d = 300 * time.Second
	} else if *duration > max {
		return false, errors.New("unlock duration too large")
	} else {
		d = time.Duration(*duration) * time.Second
	}
	ks, err := fetchKeystore(s.am)
	if err != nil {
		return false, err
	}
	err = ks.TimedUnlock(accounts.Account{Address: addr}, password, d)
	if err != nil {
		log.Warn("Failed account unlock attempt", "address", addr, "err", err)
	}
	return err == nil, err
}

// LockAccount will lock the account associated with the given address when it's unlocked.
func (s *PersonalAccountAPI) LockAccount(addr common.Address) bool {
	if ks, err := fetchKeystore(s.am); err == nil {
		return ks.Lock(addr) == nil
	}
	return false
}

// signTransaction sets defaults and signs the given transaction
// NOTE: the caller needs to ensure that the nonceLock is held, if applicable,
// and release it after the transaction has been submitted to the tx pool
func (s *PersonalAccountAPI) signTransaction(ctx context.Context, args *TransactionArgs, passwd string) (*types.Transaction, error) {
	// Look up the wallet containing the requested signer
	account := accounts.Account{Address: args.from()}
	wallet, err := s.am.Find(account)
	if err != nil {
		return nil, err
	}
	// Set some sanity defaults and terminate on failure
	if err := args.setDefaults(ctx, s.b, false); err != nil {
		return nil, err
	}
	// Assemble the transaction and sign with the wallet
	tx := args.ToTransaction()

	return wallet.SignTxWithPassphrase(account, passwd, tx, s.b.ChainConfig().ChainID)
}

// SendTransaction will create a transaction from the given arguments and
// tries to sign it with the key associated with args.From. If the given
// passwd isn't able to decrypt the key it fails.
func (s *PersonalAccountAPI) SendTransaction(ctx context.Context, args TransactionArgs, passwd string) (common.Hash, error) {
	if args.Nonce == nil {
		// Hold the mutex around signing to prevent concurrent assignment of
		// the same nonce to multiple accounts.
		s.nonceLock.LockAddr(args.from())
		defer s.nonceLock.UnlockAddr(args.from())
	}
	if args.IsEIP4844() {
		return common.Hash{}, errBlobTxNotSupported
	}
	signed, err := s.signTransaction(ctx, &args, passwd)
	if err != nil {
		log.Warn("Failed transaction send attempt", "from", args.from(), "to", args.To, "value", args.Value.ToInt(), "err", err)
		return common.Hash{}, err
	}
	return SubmitTransaction(ctx, s.b, signed)
}

// SignTransaction will create a transaction from the given arguments and
// tries to sign it with the key associated with args.From. If the given passwd isn't
// able to decrypt the key it fails. The transaction is returned in RLP-form, not broadcast
// to other nodes
func (s *PersonalAccountAPI) SignTransaction(ctx context.Context, args TransactionArgs, passwd string) (*SignTransactionResult, error) {
	// No need to obtain the noncelock mutex, since we won't be sending this
	// tx into the transaction pool, but right back to the user
	if args.From == nil {
		return nil, errors.New("sender not specified")
	}
	if args.Gas == nil {
		return nil, errors.New("gas not specified")
	}
	if args.GasPrice == nil && (args.MaxFeePerGas == nil || args.MaxPriorityFeePerGas == nil) {
		return nil, errors.New("missing gasPrice or maxFeePerGas/maxPriorityFeePerGas")
	}
	if args.IsEIP4844() {
		return nil, errBlobTxNotSupported
	}
	if args.Nonce == nil {
		return nil, errors.New("nonce not specified")
	}
	// Before actually signing the transaction, ensure the transaction fee is reasonable.
	tx := args.ToTransaction()
	if err := checkTxFee(tx.GasPrice(), tx.Gas(), s.b.RPCTxFeeCap()); err != nil {
		return nil, err
	}
	signed, err := s.signTransaction(ctx, &args, passwd)
	if err != nil {
		log.Warn("Failed transaction sign attempt", "from", args.from(), "to", args.To, "value", args.Value.ToInt(), "err", err)
		return nil, err
	}
	data, err := signed.MarshalBinary()
	if err != nil {
		return nil, err
	}
	return &SignTransactionResult{data, signed}, nil
}

// Sign calculates an Ethereum ECDSA signature for:
// keccak256("\x19Ethereum Signed Message:\n" + len(message) + message))
//
// Note, the produced signature conforms to the secp256k1 curve R, S and V values,
// where the V value will be 27 or 28 for legacy reasons.
//
// The key used to calculate the signature is decrypted with the given password.
//
// https://geth.ethereum.org/docs/interacting-with-geth/rpc/ns-personal#personal-sign
func (s *PersonalAccountAPI) Sign(ctx context.Context, data hexutil.Bytes, addr common.Address, passwd string) (hexutil.Bytes, error) {
	// Look up the wallet containing the requested signer
	account := accounts.Account{Address: addr}

	wallet, err := s.b.AccountManager().Find(account)
	if err != nil {
		return nil, err
	}
	// Assemble sign the data with the wallet
	signature, err := wallet.SignTextWithPassphrase(account, passwd, data)
	if err != nil {
		log.Warn("Failed data sign attempt", "address", addr, "err", err)
		return nil, err
	}
	signature[crypto.RecoveryIDOffset] += 27 // Transform V from 0/1 to 27/28 according to the yellow paper
	return signature, nil
}

// EcRecover returns the address for the account that was used to create the signature.
// Note, this function is compatible with eth_sign and personal_sign. As such it recovers
// the address of:
// hash = keccak256("\x19Ethereum Signed Message:\n"${message length}${message})
// addr = ecrecover(hash, signature)
//
// Note, the signature must conform to the secp256k1 curve R, S and V values, where
// the V value must be 27 or 28 for legacy reasons.
//
// https://geth.ethereum.org/docs/interacting-with-geth/rpc/ns-personal#personal-ecrecover
func (s *PersonalAccountAPI) EcRecover(ctx context.Context, data, sig hexutil.Bytes) (common.Address, error) {
	if len(sig) != crypto.SignatureLength {
		return common.Address{}, fmt.Errorf("signature must be %d bytes long", crypto.SignatureLength)
	}
	if sig[crypto.RecoveryIDOffset] != 27 && sig[crypto.RecoveryIDOffset] != 28 {
		return common.Address{}, errors.New("invalid Ethereum signature (V is not 27 or 28)")
	}
	sig[crypto.RecoveryIDOffset] -= 27 // Transform yellow paper V from 27/28 to 0/1

	rpk, err := crypto.SigToPub(accounts.TextHash(data), sig)
	if err != nil {
		return common.Address{}, err
	}
	return crypto.PubkeyToAddress(*rpk), nil
}

// InitializeWallet initializes a new wallet at the provided URL, by generating and returning a new private key.
func (s *PersonalAccountAPI) InitializeWallet(ctx context.Context, url string) (string, error) {
	wallet, err := s.am.Wallet(url)
	if err != nil {
		return "", err
	}

	entropy, err := bip39.NewEntropy(256)
	if err != nil {
		return "", err
	}

	mnemonic, err := bip39.NewMnemonic(entropy)
	if err != nil {
		return "", err
	}

	seed := bip39.NewSeed(mnemonic, "")

	switch wallet := wallet.(type) {
	case *scwallet.Wallet:
		return mnemonic, wallet.Initialize(seed)
	default:
		return "", errors.New("specified wallet does not support initialization")
	}
}

// Unpair deletes a pairing between wallet and geth.
func (s *PersonalAccountAPI) Unpair(ctx context.Context, url string, pin string) error {
	wallet, err := s.am.Wallet(url)
	if err != nil {
		return err
	}

	switch wallet := wallet.(type) {
	case *scwallet.Wallet:
		return wallet.Unpair([]byte(pin))
	default:
		return errors.New("specified wallet does not support pairing")
	}
}

// BlockChainAPI provides an API to access Ethereum blockchain data.
type BlockChainAPI struct {
	b Backend
}

// NewBlockChainAPI creates a new Ethereum blockchain API.
func NewBlockChainAPI(b Backend) *BlockChainAPI {
	return &BlockChainAPI{b}
}

// ChainId is the EIP-155 replay-protection chain id for the current Ethereum chain config.
//
// Note, this method does not conform to EIP-695 because the configured chain ID is always
// returned, regardless of the current head block. We used to return an error when the chain
// wasn't synced up to a block where EIP-155 is enabled, but this behavior caused issues
// in CL clients.
func (api *BlockChainAPI) ChainId() *hexutil.Big {
	return (*hexutil.Big)(api.b.ChainConfig().ChainID)
}

// BlockNumber returns the block number of the chain head.
func (s *BlockChainAPI) BlockNumber() hexutil.Uint64 {
	header, _ := s.b.HeaderByNumber(context.Background(), rpc.LatestBlockNumber) // latest header should always be available
	return hexutil.Uint64(header.Number.Uint64())
}

// GetBalance returns the amount of wei for the given address in the state of the
// given block number. The rpc.LatestBlockNumber and rpc.PendingBlockNumber meta
// block numbers are also allowed.
func (s *BlockChainAPI) GetBalance(ctx context.Context, address common.Address, blockNrOrHash rpc.BlockNumberOrHash) (*hexutil.Big, error) {
	state, _, err := s.b.StateAndHeaderByNumberOrHash(ctx, blockNrOrHash)
	if state == nil || err != nil {
		return nil, err
	}
	b := state.GetBalance(address).ToBig()
	return (*hexutil.Big)(b), state.Error()
}

// AccountResult structs for GetProof
type AccountResult struct {
	Address      common.Address  `json:"address"`
	AccountProof []string        `json:"accountProof"`
	Balance      *hexutil.Big    `json:"balance"`
	CodeHash     common.Hash     `json:"codeHash"`
	Nonce        hexutil.Uint64  `json:"nonce"`
	StorageHash  common.Hash     `json:"storageHash"`
	StorageProof []StorageResult `json:"storageProof"`
}

type StorageResult struct {
	Key   string       `json:"key"`
	Value *hexutil.Big `json:"value"`
	Proof []string     `json:"proof"`
}

// proofList implements ethdb.KeyValueWriter and collects the proofs as
// hex-strings for delivery to rpc-caller.
type proofList []string

func (n *proofList) Put(key []byte, value []byte) error {
	*n = append(*n, hexutil.Encode(value))
	return nil
}

func (n *proofList) Delete(key []byte) error {
	panic("not supported")
}

// GetProof returns the Merkle-proof for a given account and optionally some storage keys.
func (s *BlockChainAPI) GetProof(ctx context.Context, address common.Address, storageKeys []string, blockNrOrHash rpc.BlockNumberOrHash) (*AccountResult, error) {
	var (
		keys         = make([]common.Hash, len(storageKeys))
		keyLengths   = make([]int, len(storageKeys))
		storageProof = make([]StorageResult, len(storageKeys))
	)
	// Deserialize all keys. This prevents state access on invalid input.
	for i, hexKey := range storageKeys {
		var err error
		keys[i], keyLengths[i], err = decodeHash(hexKey)
		if err != nil {
			return nil, err
		}
	}
	statedb, header, err := s.b.StateAndHeaderByNumberOrHash(ctx, blockNrOrHash)
	if statedb == nil || err != nil {
		return nil, err
	}
	codeHash := statedb.GetCodeHash(address)
	storageRoot := statedb.GetStorageRoot(address)

	if len(keys) > 0 {
		var storageTrie state.Trie
		if storageRoot != types.EmptyRootHash && storageRoot != (common.Hash{}) {
			id := trie.StorageTrieID(header.Root, crypto.Keccak256Hash(address.Bytes()), storageRoot)
			st, err := trie.NewStateTrie(id, statedb.Database().TrieDB())
			if err != nil {
				return nil, err
			}
			storageTrie = st
		}
		// Create the proofs for the storageKeys.
		for i, key := range keys {
			// Output key encoding is a bit special: if the input was a 32-byte hash, it is
			// returned as such. Otherwise, we apply the QUANTITY encoding mandated by the
			// JSON-RPC spec for getProof. This behavior exists to preserve backwards
			// compatibility with older client versions.
			var outputKey string
			if keyLengths[i] != 32 {
				outputKey = hexutil.EncodeBig(key.Big())
			} else {
				outputKey = hexutil.Encode(key[:])
			}
			if storageTrie == nil {
				storageProof[i] = StorageResult{outputKey, &hexutil.Big{}, []string{}}
				continue
			}
			var proof proofList
			if err := storageTrie.Prove(crypto.Keccak256(key.Bytes()), &proof); err != nil {
				return nil, err
			}
			value := (*hexutil.Big)(statedb.GetState(address, key).Big())
			storageProof[i] = StorageResult{outputKey, value, proof}
		}
	}
	// Create the accountProof.
	tr, err := trie.NewStateTrie(trie.StateTrieID(header.Root), statedb.Database().TrieDB())
	if err != nil {
		return nil, err
	}
	var accountProof proofList
	if err := tr.Prove(crypto.Keccak256(address.Bytes()), &accountProof); err != nil {
		return nil, err
	}
	balance := statedb.GetBalance(address).ToBig()
	return &AccountResult{
		Address:      address,
		AccountProof: accountProof,
		Balance:      (*hexutil.Big)(balance),
		CodeHash:     codeHash,
		Nonce:        hexutil.Uint64(statedb.GetNonce(address)),
		StorageHash:  storageRoot,
		StorageProof: storageProof,
	}, statedb.Error()
}

// decodeHash parses a hex-encoded 32-byte hash. The input may optionally
// be prefixed by 0x and can have a byte length up to 32.
func decodeHash(s string) (h common.Hash, inputLength int, err error) {
	if strings.HasPrefix(s, "0x") || strings.HasPrefix(s, "0X") {
		s = s[2:]
	}
	if (len(s) & 1) > 0 {
		s = "0" + s
	}
	b, err := hex.DecodeString(s)
	if err != nil {
		return common.Hash{}, 0, errors.New("hex string invalid")
	}
	if len(b) > 32 {
		return common.Hash{}, len(b), errors.New("hex string too long, want at most 32 bytes")
	}
	return common.BytesToHash(b), len(b), nil
}

// GetHeaderByNumber returns the requested canonical block header.
//   - When blockNr is -1 the chain pending header is returned.
//   - When blockNr is -2 the chain latest header is returned.
//   - When blockNr is -3 the chain finalized header is returned.
//   - When blockNr is -4 the chain safe header is returned.
func (s *BlockChainAPI) GetHeaderByNumber(ctx context.Context, number rpc.BlockNumber) (map[string]interface{}, error) {
	header, err := s.b.HeaderByNumber(ctx, number)
	if header != nil && err == nil {
		response := s.rpcMarshalHeader(ctx, header)
		if number == rpc.PendingBlockNumber {
			// Pending header need to nil out a few fields
			for _, field := range []string{"hash", "nonce", "miner"} {
				response[field] = nil
			}
		}
		return response, err
	}
	return nil, err
}

// GetHeaderByHash returns the requested header by hash.
func (s *BlockChainAPI) GetHeaderByHash(ctx context.Context, hash common.Hash) map[string]interface{} {
	header, _ := s.b.HeaderByHash(ctx, hash)
	if header != nil {
		return s.rpcMarshalHeader(ctx, header)
	}
	return nil
}

// GetBlockByNumber returns the requested canonical block.
//   - When blockNr is -1 the chain pending block is returned.
//   - When blockNr is -2 the chain latest block is returned.
//   - When blockNr is -3 the chain finalized block is returned.
//   - When blockNr is -4 the chain safe block is returned.
//   - When fullTx is true all transactions in the block are returned, otherwise
//     only the transaction hash is returned.
func (s *BlockChainAPI) GetBlockByNumber(ctx context.Context, number rpc.BlockNumber, fullTx bool) (map[string]interface{}, error) {
	block, err := s.b.BlockByNumber(ctx, number)
	if block != nil && err == nil {
		response, err := s.rpcMarshalBlock(ctx, block, true, fullTx)
		if err == nil && number == rpc.PendingBlockNumber {
			// Pending blocks need to nil out a few fields
			for _, field := range []string{"hash", "nonce", "miner"} {
				response[field] = nil
			}
		}
		return response, err
	}
	return nil, err
}

// GetBlockByHash returns the requested block. When fullTx is true all transactions in the block are returned in full
// detail, otherwise only the transaction hash is returned.
func (s *BlockChainAPI) GetBlockByHash(ctx context.Context, hash common.Hash, fullTx bool) (map[string]interface{}, error) {
	block, err := s.b.BlockByHash(ctx, hash)
	if block != nil {
		return s.rpcMarshalBlock(ctx, block, true, fullTx)
	}
	return nil, err
}

// GetUncleByBlockNumberAndIndex returns the uncle block for the given block hash and index.
func (s *BlockChainAPI) GetUncleByBlockNumberAndIndex(ctx context.Context, blockNr rpc.BlockNumber, index hexutil.Uint) (map[string]interface{}, error) {
	block, err := s.b.BlockByNumber(ctx, blockNr)
	if block != nil {
		uncles := block.Uncles()
		if index >= hexutil.Uint(len(uncles)) {
			log.Debug("Requested uncle not found", "number", blockNr, "hash", block.Hash(), "index", index)
			return nil, nil
		}
		block = types.NewBlockWithHeader(uncles[index])
		return s.rpcMarshalBlock(ctx, block, false, false)
	}
	return nil, err
}

// GetUncleByBlockHashAndIndex returns the uncle block for the given block hash and index.
func (s *BlockChainAPI) GetUncleByBlockHashAndIndex(ctx context.Context, blockHash common.Hash, index hexutil.Uint) (map[string]interface{}, error) {
	block, err := s.b.BlockByHash(ctx, blockHash)
	if block != nil {
		uncles := block.Uncles()
		if index >= hexutil.Uint(len(uncles)) {
			log.Debug("Requested uncle not found", "number", block.Number(), "hash", blockHash, "index", index)
			return nil, nil
		}
		block = types.NewBlockWithHeader(uncles[index])
		return s.rpcMarshalBlock(ctx, block, false, false)
	}
	return nil, err
}

// GetUncleCountByBlockNumber returns number of uncles in the block for the given block number
func (s *BlockChainAPI) GetUncleCountByBlockNumber(ctx context.Context, blockNr rpc.BlockNumber) *hexutil.Uint {
	if block, _ := s.b.BlockByNumber(ctx, blockNr); block != nil {
		n := hexutil.Uint(len(block.Uncles()))
		return &n
	}
	return nil
}

// GetUncleCountByBlockHash returns number of uncles in the block for the given block hash
func (s *BlockChainAPI) GetUncleCountByBlockHash(ctx context.Context, blockHash common.Hash) *hexutil.Uint {
	if block, _ := s.b.BlockByHash(ctx, blockHash); block != nil {
		n := hexutil.Uint(len(block.Uncles()))
		return &n
	}
	return nil
}

// GetCode returns the code stored at the given address in the state for the given block number.
func (s *BlockChainAPI) GetCode(ctx context.Context, address common.Address, blockNrOrHash rpc.BlockNumberOrHash) (hexutil.Bytes, error) {
	state, _, err := s.b.StateAndHeaderByNumberOrHash(ctx, blockNrOrHash)
	if state == nil || err != nil {
		return nil, err
	}
	code := state.GetCode(address)
	return code, state.Error()
}

// GetStorageAt returns the storage from the state at the given address, key and
// block number. The rpc.LatestBlockNumber and rpc.PendingBlockNumber meta block
// numbers are also allowed.
func (s *BlockChainAPI) GetStorageAt(ctx context.Context, address common.Address, hexKey string, blockNrOrHash rpc.BlockNumberOrHash) (hexutil.Bytes, error) {
	state, _, err := s.b.StateAndHeaderByNumberOrHash(ctx, blockNrOrHash)
	if state == nil || err != nil {
		return nil, err
	}
	key, _, err := decodeHash(hexKey)
	if err != nil {
		return nil, fmt.Errorf("unable to decode storage key: %s", err)
	}
	res := state.GetState(address, key)
	return res[:], state.Error()
}

// GetBlockReceipts returns the block receipts for the given block hash or number or tag.
func (s *BlockChainAPI) GetBlockReceipts(ctx context.Context, blockNrOrHash rpc.BlockNumberOrHash) ([]map[string]interface{}, error) {
	block, err := s.b.BlockByNumberOrHash(ctx, blockNrOrHash)
	if block == nil || err != nil {
		// When the block doesn't exist, the RPC method should return JSON null
		// as per specification.
		return nil, nil
	}
	receipts, err := s.b.GetReceipts(ctx, block.Hash())
	if err != nil {
		return nil, err
	}
	txs := block.Transactions()
	if len(txs) != len(receipts) {
		return nil, fmt.Errorf("receipts length mismatch: %d vs %d", len(txs), len(receipts))
	}

	// Derive the sender.
	signer := types.MakeSigner(s.b.ChainConfig(), block.Number(), block.Time())

	result := make([]map[string]interface{}, len(receipts))
	for i, receipt := range receipts {
		result[i] = marshalReceipt(receipt, block.Hash(), block.NumberU64(), signer, txs[i], i)
	}

	return result, nil
}

// OverrideAccount indicates the overriding fields of account during the execution
// of a message call.
// Note, state and stateDiff can't be specified at the same time. If state is
// set, message execution will only use the data in the given state. Otherwise
// if stateDiff is set, all diff will be applied first and then execute the call
// message.
type OverrideAccount struct {
	Nonce     *hexutil.Uint64              `json:"nonce"`
	Code      *hexutil.Bytes               `json:"code"`
	Balance   **hexutil.Big                `json:"balance"`
	State     *map[common.Hash]common.Hash `json:"state"`
	StateDiff *map[common.Hash]common.Hash `json:"stateDiff"`
}

// StateOverride is the collection of overridden accounts.
type StateOverride map[common.Address]OverrideAccount

// Apply overrides the fields of specified accounts into the given state.
func (diff *StateOverride) Apply(statedb *state.StateDB) error {
	if diff == nil {
		return nil
	}
	for addr, account := range *diff {
		// Override account nonce.
		if account.Nonce != nil {
			statedb.SetNonce(addr, uint64(*account.Nonce))
		}
		// Override account(contract) code.
		if account.Code != nil {
			statedb.SetCode(addr, *account.Code)
		}
		// Override account balance.
		if account.Balance != nil {
			u256Balance, _ := uint256.FromBig((*big.Int)(*account.Balance))
			statedb.SetBalance(addr, u256Balance, tracing.BalanceChangeUnspecified)
		}
		if account.State != nil && account.StateDiff != nil {
			return fmt.Errorf("account %s has both 'state' and 'stateDiff'", addr.Hex())
		}
		// Replace entire state if caller requires.
		if account.State != nil {
			statedb.SetStorage(addr, *account.State)
		}
		// Apply state diff into specified accounts.
		if account.StateDiff != nil {
			for key, value := range *account.StateDiff {
				statedb.SetState(addr, key, value)
			}
		}
	}
	// Now finalize the changes. Finalize is normally performed between transactions.
	// By using finalize, the overrides are semantically behaving as
	// if they were created in a transaction just before the tracing occur.
	statedb.Finalise(false)
	return nil
}

// BlockOverrides is a set of header fields to override.
type BlockOverrides struct {
	Number      *hexutil.Big
	Difficulty  *hexutil.Big
	Time        *hexutil.Uint64
	GasLimit    *hexutil.Uint64
	Coinbase    *common.Address
	Random      *common.Hash
	BaseFee     *hexutil.Big
	BlobBaseFee *hexutil.Big
}

// Apply overrides the given header fields into the given block context.
func (diff *BlockOverrides) Apply(blockCtx *vm.BlockContext) {
	if diff == nil {
		return
	}
	if diff.Number != nil {
		blockCtx.BlockNumber = diff.Number.ToInt()
	}
	if diff.Difficulty != nil {
		blockCtx.Difficulty = diff.Difficulty.ToInt()
	}
	if diff.Time != nil {
		blockCtx.Time = uint64(*diff.Time)
	}
	if diff.GasLimit != nil {
		blockCtx.GasLimit = uint64(*diff.GasLimit)
	}
	if diff.Coinbase != nil {
		blockCtx.Coinbase = *diff.Coinbase
	}
	if diff.Random != nil {
		blockCtx.Random = diff.Random
	}
	if diff.BaseFee != nil {
		blockCtx.BaseFee = diff.BaseFee.ToInt()
	}
	if diff.BlobBaseFee != nil {
		blockCtx.BlobBaseFee = diff.BlobBaseFee.ToInt()
	}
}

// ChainContextBackend provides methods required to implement ChainContext.
type ChainContextBackend interface {
	Engine() consensus.Engine
	HeaderByNumber(context.Context, rpc.BlockNumber) (*types.Header, error)
}

// ChainContext is an implementation of core.ChainContext. It's main use-case
// is instantiating a vm.BlockContext without having access to the BlockChain object.
type ChainContext struct {
	b   ChainContextBackend
	ctx context.Context
}

// NewChainContext creates a new ChainContext object.
func NewChainContext(ctx context.Context, backend ChainContextBackend) *ChainContext {
	return &ChainContext{ctx: ctx, b: backend}
}

func (context *ChainContext) Engine() consensus.Engine {
	return context.b.Engine()
}

func (context *ChainContext) GetHeader(hash common.Hash, number uint64) *types.Header {
	// This method is called to get the hash for a block number when executing the BLOCKHASH
	// opcode. Hence no need to search for non-canonical blocks.
	header, err := context.b.HeaderByNumber(context.ctx, rpc.BlockNumber(number))
	if err != nil || header.Hash() != hash {
		return nil
	}
	return header
}

func doCall(ctx context.Context, b Backend, args TransactionArgs, state *state.StateDB, header *types.Header, overrides *StateOverride, blockOverrides *BlockOverrides, timeout time.Duration, globalGasCap uint64) (*core.ExecutionResult, error) {
	if err := overrides.Apply(state); err != nil {
		return nil, err
	}
	// Setup context so it may be cancelled the call has completed
	// or, in case of unmetered gas, setup a context with a timeout.
	var cancel context.CancelFunc
	if timeout > 0 {
		ctx, cancel = context.WithTimeout(ctx, timeout)
	} else {
		ctx, cancel = context.WithCancel(ctx)
	}
	// Make sure the context is cancelled when the call has completed
	// this makes sure resources are cleaned up.
	defer cancel()

	// Get a new instance of the EVM.
	blockCtx := core.NewEVMBlockContext(header, NewChainContext(ctx, b), nil)
	if blockOverrides != nil {
		blockOverrides.Apply(&blockCtx)
	}
	if err := args.CallDefaults(globalGasCap, blockCtx.BaseFee, b.ChainConfig().ChainID); err != nil {
		return nil, err
	}
	msg := args.ToMessage(blockCtx.BaseFee)
	evm := b.GetEVM(ctx, msg, state, header, &vm.Config{NoBaseFee: true}, &blockCtx)

	// Wait for the context to be done and cancel the evm. Even if the
	// EVM has finished, cancelling may be done (repeatedly)
	go func() {
		<-ctx.Done()
		evm.Cancel()
	}()

	// Execute the message.
	gp := new(core.GasPool).AddGas(math.MaxUint64)
	result, err := core.ApplyMessage(evm, msg, gp)
	if err := state.Error(); err != nil {
		return nil, err
	}

	// If the timer caused an abort, return an appropriate error message
	if evm.Cancelled() {
		return nil, fmt.Errorf("execution aborted (timeout = %v)", timeout)
	}
	if err != nil {
		return result, fmt.Errorf("err: %w (supplied gas %d)", err, msg.GasLimit)
	}
	return result, nil
}

func DoCall(ctx context.Context, b Backend, args TransactionArgs, blockNrOrHash rpc.BlockNumberOrHash, overrides *StateOverride, blockOverrides *BlockOverrides, timeout time.Duration, globalGasCap uint64) (*core.ExecutionResult, error) {
	defer func(start time.Time) { log.Debug("Executing EVM call finished", "runtime", time.Since(start)) }(time.Now())

	state, header, err := b.StateAndHeaderByNumberOrHash(ctx, blockNrOrHash)
	if state == nil || err != nil {
		return nil, err
	}

	return doCall(ctx, b, args, state, header, overrides, blockOverrides, timeout, globalGasCap)
}

// Call executes the given transaction on the state for the given block number.
//
// Additionally, the caller can specify a batch of contract for fields overriding.
//
// Note, this function doesn't make and changes in the state/blockchain and is
// useful to execute and retrieve values.
func (s *BlockChainAPI) Call(ctx context.Context, args TransactionArgs, blockNrOrHash *rpc.BlockNumberOrHash, overrides *StateOverride, blockOverrides *BlockOverrides) (hexutil.Bytes, error) {
	if blockNrOrHash == nil {
		latest := rpc.BlockNumberOrHashWithNumber(rpc.LatestBlockNumber)
		blockNrOrHash = &latest
	}
	result, err := DoCall(ctx, s.b, args, *blockNrOrHash, overrides, blockOverrides, s.b.RPCEVMTimeout(), s.b.RPCGasCap())
	if err != nil {
		return nil, err
	}
	// If the result contains a revert reason, try to unpack and return it.
	if len(result.Revert()) > 0 {
		return nil, newRevertError(result.Revert())
	}
	return result.Return(), result.Err
}

// DoEstimateGas returns the lowest possible gas limit that allows the transaction to run
// successfully at block `blockNrOrHash`. It returns error if the transaction would revert, or if
// there are unexpected failures. The gas limit is capped by both `args.Gas` (if non-nil &
// non-zero) and `gasCap` (if non-zero).
func DoEstimateGas(ctx context.Context, b Backend, args TransactionArgs, blockNrOrHash rpc.BlockNumberOrHash, overrides *StateOverride, gasCap uint64) (hexutil.Uint64, error) {
	// Retrieve the base state and mutate it with any overrides
	state, header, err := b.StateAndHeaderByNumberOrHash(ctx, blockNrOrHash)
	if state == nil || err != nil {
		return 0, err
	}
	if err = overrides.Apply(state); err != nil {
		return 0, err
	}
	// Construct the gas estimator option from the user input
	opts := &gasestimator.Options{
		Config:     b.ChainConfig(),
		Chain:      NewChainContext(ctx, b),
		Header:     header,
		State:      state,
		ErrorRatio: estimateGasErrorRatio,
<<<<<<< HEAD
=======
	}
	// Set any required transaction default, but make sure the gas cap itself is not messed with
	// if it was not specified in the original argument list.
	if args.Gas == nil {
		args.Gas = new(hexutil.Uint64)
>>>>>>> 0dd173a7
	}
	if err := args.CallDefaults(gasCap, header.BaseFee, b.ChainConfig().ChainID); err != nil {
		return 0, err
	}
	call := args.ToMessage(header.BaseFee)
<<<<<<< HEAD
	// Run the gas estimation andwrap any revertals into a custom return
=======

	// Run the gas estimation and wrap any revertals into a custom return
>>>>>>> 0dd173a7
	estimate, revert, err := gasestimator.Estimate(ctx, call, opts, gasCap)
	if err != nil {
		if len(revert) > 0 {
			return 0, newRevertError(revert)
		}
		return 0, err
	}
	return hexutil.Uint64(estimate), nil
}

// EstimateGas returns the lowest possible gas limit that allows the transaction to run
// successfully at block `blockNrOrHash`, or the latest block if `blockNrOrHash` is unspecified. It
// returns error if the transaction would revert or if there are unexpected failures. The returned
// value is capped by both `args.Gas` (if non-nil & non-zero) and the backend's RPCGasCap
// configuration (if non-zero).
// Note: Required blob gas is not computed in this method.
func (s *BlockChainAPI) EstimateGas(ctx context.Context, args TransactionArgs, blockNrOrHash *rpc.BlockNumberOrHash, overrides *StateOverride) (hexutil.Uint64, error) {
	bNrOrHash := rpc.BlockNumberOrHashWithNumber(rpc.LatestBlockNumber)
	if blockNrOrHash != nil {
		bNrOrHash = *blockNrOrHash
	}
	return DoEstimateGas(ctx, s.b, args, bNrOrHash, overrides, s.b.RPCGasCap())
}

// RPCMarshalHeader converts the given header to the RPC output .
func RPCMarshalHeader(head *types.Header) map[string]interface{} {
	result := map[string]interface{}{
		"number":           (*hexutil.Big)(head.Number),
		"hash":             head.Hash(),
		"parentHash":       head.ParentHash,
		"nonce":            head.Nonce,
		"mixHash":          head.MixDigest,
		"sha3Uncles":       head.UncleHash,
		"logsBloom":        head.Bloom,
		"stateRoot":        head.Root,
		"miner":            head.Coinbase,
		"difficulty":       (*hexutil.Big)(head.Difficulty),
		"extraData":        hexutil.Bytes(head.Extra),
		"gasLimit":         hexutil.Uint64(head.GasLimit),
		"gasUsed":          hexutil.Uint64(head.GasUsed),
		"timestamp":        hexutil.Uint64(head.Time),
		"transactionsRoot": head.TxHash,
		"receiptsRoot":     head.ReceiptHash,
	}
	if head.BaseFee != nil {
		result["baseFeePerGas"] = (*hexutil.Big)(head.BaseFee)
	}
	if head.WithdrawalsHash != nil {
		result["withdrawalsRoot"] = head.WithdrawalsHash
	}
	if head.BlobGasUsed != nil {
		result["blobGasUsed"] = hexutil.Uint64(*head.BlobGasUsed)
	}
	if head.ExcessBlobGas != nil {
		result["excessBlobGas"] = hexutil.Uint64(*head.ExcessBlobGas)
	}
	if head.ParentBeaconRoot != nil {
		result["parentBeaconBlockRoot"] = head.ParentBeaconRoot
	}
	return result
}

// RPCMarshalBlock converts the given block to the RPC output which depends on fullTx. If inclTx is true transactions are
// returned. When fullTx is true the returned block contains full transaction details, otherwise it will only contain
// transaction hashes.
func RPCMarshalBlock(block *types.Block, inclTx bool, fullTx bool, config *params.ChainConfig) map[string]interface{} {
	fields := RPCMarshalHeader(block.Header())
	fields["size"] = hexutil.Uint64(block.Size())

	if inclTx {
		formatTx := func(idx int, tx *types.Transaction) interface{} {
			return tx.Hash()
		}
		if fullTx {
			formatTx = func(idx int, tx *types.Transaction) interface{} {
				return newRPCTransactionFromBlockIndex(block, uint64(idx), config)
			}
		}
		txs := block.Transactions()
		transactions := make([]interface{}, len(txs))
		for i, tx := range txs {
			transactions[i] = formatTx(i, tx)
		}
		fields["transactions"] = transactions
	}
	uncles := block.Uncles()
	uncleHashes := make([]common.Hash, len(uncles))
	for i, uncle := range uncles {
		uncleHashes[i] = uncle.Hash()
	}
	fields["uncles"] = uncleHashes
	if block.Header().WithdrawalsHash != nil {
		fields["withdrawals"] = block.Withdrawals()
	}
	return fields
}

// rpcMarshalHeader uses the generalized output filler, then adds the total difficulty field, which requires
// a `BlockchainAPI`.
func (s *BlockChainAPI) rpcMarshalHeader(ctx context.Context, header *types.Header) map[string]interface{} {
	fields := RPCMarshalHeader(header)
	fields["totalDifficulty"] = (*hexutil.Big)(s.b.GetTd(ctx, header.Hash()))
	return fields
}

// rpcMarshalBlock uses the generalized output filler, then adds the total difficulty field, which requires
// a `BlockchainAPI`.
func (s *BlockChainAPI) rpcMarshalBlock(ctx context.Context, b *types.Block, inclTx bool, fullTx bool) (map[string]interface{}, error) {
	fields := RPCMarshalBlock(b, inclTx, fullTx, s.b.ChainConfig())
	if inclTx {
		fields["totalDifficulty"] = (*hexutil.Big)(s.b.GetTd(ctx, b.Hash()))
	}
	return fields, nil
}

// RPCTransaction represents a transaction that will serialize to the RPC representation of a transaction
type RPCTransaction struct {
	BlockHash           *common.Hash      `json:"blockHash"`
	BlockNumber         *hexutil.Big      `json:"blockNumber"`
	From                common.Address    `json:"from"`
	Gas                 hexutil.Uint64    `json:"gas"`
	GasPrice            *hexutil.Big      `json:"gasPrice"`
	GasFeeCap           *hexutil.Big      `json:"maxFeePerGas,omitempty"`
	GasTipCap           *hexutil.Big      `json:"maxPriorityFeePerGas,omitempty"`
	MaxFeePerBlobGas    *hexutil.Big      `json:"maxFeePerBlobGas,omitempty"`
	Hash                common.Hash       `json:"hash"`
	Input               hexutil.Bytes     `json:"input"`
	Nonce               hexutil.Uint64    `json:"nonce"`
	To                  *common.Address   `json:"to"`
	TransactionIndex    *hexutil.Uint64   `json:"transactionIndex"`
	Value               *hexutil.Big      `json:"value"`
	Type                hexutil.Uint64    `json:"type"`
	Accesses            *types.AccessList `json:"accessList,omitempty"`
	ChainID             *hexutil.Big      `json:"chainId,omitempty"`
	BlobVersionedHashes []common.Hash     `json:"blobVersionedHashes,omitempty"`
	V                   *hexutil.Big      `json:"v"`
	R                   *hexutil.Big      `json:"r"`
	S                   *hexutil.Big      `json:"s"`
	YParity             *hexutil.Uint64   `json:"yParity,omitempty"`
}

// newRPCTransaction returns a transaction that will serialize to the RPC
// representation, with the given location metadata set (if available).
func newRPCTransaction(tx *types.Transaction, blockHash common.Hash, blockNumber uint64, blockTime uint64, index uint64, baseFee *big.Int, config *params.ChainConfig) *RPCTransaction {
	signer := types.MakeSigner(config, new(big.Int).SetUint64(blockNumber), blockTime)
	from, _ := types.Sender(signer, tx)
	v, r, s := tx.RawSignatureValues()
	result := &RPCTransaction{
		Type:     hexutil.Uint64(tx.Type()),
		From:     from,
		Gas:      hexutil.Uint64(tx.Gas()),
		GasPrice: (*hexutil.Big)(tx.GasPrice()),
		Hash:     tx.Hash(),
		Input:    hexutil.Bytes(tx.Data()),
		Nonce:    hexutil.Uint64(tx.Nonce()),
		To:       tx.To(),
		Value:    (*hexutil.Big)(tx.Value()),
		V:        (*hexutil.Big)(v),
		R:        (*hexutil.Big)(r),
		S:        (*hexutil.Big)(s),
	}
	if blockHash != (common.Hash{}) {
		result.BlockHash = &blockHash
		result.BlockNumber = (*hexutil.Big)(new(big.Int).SetUint64(blockNumber))
		result.TransactionIndex = (*hexutil.Uint64)(&index)
	}

	switch tx.Type() {
	case types.LegacyTxType:
		// if a legacy transaction has an EIP-155 chain id, include it explicitly
		if id := tx.ChainId(); id.Sign() != 0 {
			result.ChainID = (*hexutil.Big)(id)
		}

	case types.AccessListTxType:
		al := tx.AccessList()
		yparity := hexutil.Uint64(v.Sign())
		result.Accesses = &al
		result.ChainID = (*hexutil.Big)(tx.ChainId())
		result.YParity = &yparity

	case types.DynamicFeeTxType:
		al := tx.AccessList()
		yparity := hexutil.Uint64(v.Sign())
		result.Accesses = &al
		result.ChainID = (*hexutil.Big)(tx.ChainId())
		result.YParity = &yparity
		result.GasFeeCap = (*hexutil.Big)(tx.GasFeeCap())
		result.GasTipCap = (*hexutil.Big)(tx.GasTipCap())
		// if the transaction has been mined, compute the effective gas price
		if baseFee != nil && blockHash != (common.Hash{}) {
			// price = min(gasTipCap + baseFee, gasFeeCap)
			result.GasPrice = (*hexutil.Big)(effectiveGasPrice(tx, baseFee))
		} else {
			result.GasPrice = (*hexutil.Big)(tx.GasFeeCap())
		}

	case types.BlobTxType:
		al := tx.AccessList()
		yparity := hexutil.Uint64(v.Sign())
		result.Accesses = &al
		result.ChainID = (*hexutil.Big)(tx.ChainId())
		result.YParity = &yparity
		result.GasFeeCap = (*hexutil.Big)(tx.GasFeeCap())
		result.GasTipCap = (*hexutil.Big)(tx.GasTipCap())
		// if the transaction has been mined, compute the effective gas price
		if baseFee != nil && blockHash != (common.Hash{}) {
			result.GasPrice = (*hexutil.Big)(effectiveGasPrice(tx, baseFee))
		} else {
			result.GasPrice = (*hexutil.Big)(tx.GasFeeCap())
		}
		result.MaxFeePerBlobGas = (*hexutil.Big)(tx.BlobGasFeeCap())
		result.BlobVersionedHashes = tx.BlobHashes()
	}
	return result
}

// effectiveGasPrice computes the transaction gas fee, based on the given basefee value.
//
//	price = min(gasTipCap + baseFee, gasFeeCap)
func effectiveGasPrice(tx *types.Transaction, baseFee *big.Int) *big.Int {
	fee := tx.GasTipCap()
	fee = fee.Add(fee, baseFee)
	if tx.GasFeeCapIntCmp(fee) < 0 {
		return tx.GasFeeCap()
	}
	return fee
}

// NewRPCPendingTransaction returns a pending transaction that will serialize to the RPC representation
func NewRPCPendingTransaction(tx *types.Transaction, current *types.Header, config *params.ChainConfig) *RPCTransaction {
	var (
		baseFee     *big.Int
		blockNumber = uint64(0)
		blockTime   = uint64(0)
	)
	if current != nil {
		baseFee = eip1559.CalcBaseFee(config, current)
		blockNumber = current.Number.Uint64()
		blockTime = current.Time
	}
	return newRPCTransaction(tx, common.Hash{}, blockNumber, blockTime, 0, baseFee, config)
}

// newRPCTransactionFromBlockIndex returns a transaction that will serialize to the RPC representation.
func newRPCTransactionFromBlockIndex(b *types.Block, index uint64, config *params.ChainConfig) *RPCTransaction {
	txs := b.Transactions()
	if index >= uint64(len(txs)) {
		return nil
	}
	return newRPCTransaction(txs[index], b.Hash(), b.NumberU64(), b.Time(), index, b.BaseFee(), config)
}

// newRPCRawTransactionFromBlockIndex returns the bytes of a transaction given a block and a transaction index.
func newRPCRawTransactionFromBlockIndex(b *types.Block, index uint64) hexutil.Bytes {
	txs := b.Transactions()
	if index >= uint64(len(txs)) {
		return nil
	}
	blob, _ := txs[index].MarshalBinary()
	return blob
}

// accessListResult returns an optional accesslist
// It's the result of the `debug_createAccessList` RPC call.
// It contains an error if the transaction itself failed.
type accessListResult struct {
	Accesslist *types.AccessList `json:"accessList"`
	Error      string            `json:"error,omitempty"`
	GasUsed    hexutil.Uint64    `json:"gasUsed"`
}

// CreateAccessList creates an EIP-2930 type AccessList for the given transaction.
// Reexec and BlockNrOrHash can be specified to create the accessList on top of a certain state.
func (s *BlockChainAPI) CreateAccessList(ctx context.Context, args TransactionArgs, blockNrOrHash *rpc.BlockNumberOrHash) (*accessListResult, error) {
	bNrOrHash := rpc.BlockNumberOrHashWithNumber(rpc.LatestBlockNumber)
	if blockNrOrHash != nil {
		bNrOrHash = *blockNrOrHash
	}
	acl, gasUsed, vmerr, err := AccessList(ctx, s.b, bNrOrHash, args)
	if err != nil {
		return nil, err
	}
	result := &accessListResult{Accesslist: &acl, GasUsed: hexutil.Uint64(gasUsed)}
	if vmerr != nil {
		result.Error = vmerr.Error()
	}
	return result, nil
}

// AccessList creates an access list for the given transaction.
// If the accesslist creation fails an error is returned.
// If the transaction itself fails, an vmErr is returned.
func AccessList(ctx context.Context, b Backend, blockNrOrHash rpc.BlockNumberOrHash, args TransactionArgs) (acl types.AccessList, gasUsed uint64, vmErr error, err error) {
	// Retrieve the execution context
	db, header, err := b.StateAndHeaderByNumberOrHash(ctx, blockNrOrHash)
	if db == nil || err != nil {
		return nil, 0, nil, err
	}

	// Ensure any missing fields are filled, extract the recipient and input data
	if err := args.setDefaults(ctx, b, true); err != nil {
		return nil, 0, nil, err
	}
	var to common.Address
	if args.To != nil {
		to = *args.To
	} else {
		to = crypto.CreateAddress(args.from(), uint64(*args.Nonce))
	}
	isPostMerge := header.Difficulty.Sign() == 0
	// Retrieve the precompiles since they don't need to be added to the access list
	precompiles := vm.ActivePrecompiles(b.ChainConfig().Rules(header.Number, isPostMerge, header.Time))

	// Create an initial tracer
	prevTracer := logger.NewAccessListTracer(nil, args.from(), to, precompiles)
	if args.AccessList != nil {
		prevTracer = logger.NewAccessListTracer(*args.AccessList, args.from(), to, precompiles)
	}
	for {
		if err := ctx.Err(); err != nil {
			return nil, 0, nil, err
		}
		// Retrieve the current access list to expand
		accessList := prevTracer.AccessList()
		log.Trace("Creating access list", "input", accessList)

		// Copy the original db so we don't modify it
		statedb := db.Copy()
		// Set the accesslist to the last al
		args.AccessList = &accessList
		msg := args.ToMessage(header.BaseFee)

		// Apply the transaction with the access list tracer
		tracer := logger.NewAccessListTracer(accessList, args.from(), to, precompiles)
		config := vm.Config{Tracer: tracer.Hooks(), NoBaseFee: true}
		vmenv := b.GetEVM(ctx, msg, statedb, header, &config, nil)
		res, err := core.ApplyMessage(vmenv, msg, new(core.GasPool).AddGas(msg.GasLimit))
		if err != nil {
			return nil, 0, nil, fmt.Errorf("failed to apply transaction: %v err: %v", args.ToTransaction().Hash(), err)
		}
		if tracer.Equal(prevTracer) {
			return accessList, res.UsedGas, res.Err, nil
		}
		prevTracer = tracer
	}
}

// TransactionAPI exposes methods for reading and creating transaction data.
type TransactionAPI struct {
	b         Backend
	nonceLock *AddrLocker
	signer    types.Signer
}

// NewTransactionAPI creates a new RPC service with methods for interacting with transactions.
func NewTransactionAPI(b Backend, nonceLock *AddrLocker) *TransactionAPI {
	// The signer used by the API should always be the 'latest' known one because we expect
	// signers to be backwards-compatible with old transactions.
	signer := types.LatestSigner(b.ChainConfig())
	return &TransactionAPI{b, nonceLock, signer}
}

// GetBlockTransactionCountByNumber returns the number of transactions in the block with the given block number.
func (s *TransactionAPI) GetBlockTransactionCountByNumber(ctx context.Context, blockNr rpc.BlockNumber) *hexutil.Uint {
	if block, _ := s.b.BlockByNumber(ctx, blockNr); block != nil {
		n := hexutil.Uint(len(block.Transactions()))
		return &n
	}
	return nil
}

// GetBlockTransactionCountByHash returns the number of transactions in the block with the given hash.
func (s *TransactionAPI) GetBlockTransactionCountByHash(ctx context.Context, blockHash common.Hash) *hexutil.Uint {
	if block, _ := s.b.BlockByHash(ctx, blockHash); block != nil {
		n := hexutil.Uint(len(block.Transactions()))
		return &n
	}
	return nil
}

// GetTransactionByBlockNumberAndIndex returns the transaction for the given block number and index.
func (s *TransactionAPI) GetTransactionByBlockNumberAndIndex(ctx context.Context, blockNr rpc.BlockNumber, index hexutil.Uint) *RPCTransaction {
	if block, _ := s.b.BlockByNumber(ctx, blockNr); block != nil {
		return newRPCTransactionFromBlockIndex(block, uint64(index), s.b.ChainConfig())
	}
	return nil
}

// GetTransactionByBlockHashAndIndex returns the transaction for the given block hash and index.
func (s *TransactionAPI) GetTransactionByBlockHashAndIndex(ctx context.Context, blockHash common.Hash, index hexutil.Uint) *RPCTransaction {
	if block, _ := s.b.BlockByHash(ctx, blockHash); block != nil {
		return newRPCTransactionFromBlockIndex(block, uint64(index), s.b.ChainConfig())
	}
	return nil
}

// GetRawTransactionByBlockNumberAndIndex returns the bytes of the transaction for the given block number and index.
func (s *TransactionAPI) GetRawTransactionByBlockNumberAndIndex(ctx context.Context, blockNr rpc.BlockNumber, index hexutil.Uint) hexutil.Bytes {
	if block, _ := s.b.BlockByNumber(ctx, blockNr); block != nil {
		return newRPCRawTransactionFromBlockIndex(block, uint64(index))
	}
	return nil
}

// GetRawTransactionByBlockHashAndIndex returns the bytes of the transaction for the given block hash and index.
func (s *TransactionAPI) GetRawTransactionByBlockHashAndIndex(ctx context.Context, blockHash common.Hash, index hexutil.Uint) hexutil.Bytes {
	if block, _ := s.b.BlockByHash(ctx, blockHash); block != nil {
		return newRPCRawTransactionFromBlockIndex(block, uint64(index))
	}
	return nil
}

// GetTransactionCount returns the number of transactions the given address has sent for the given block number
func (s *TransactionAPI) GetTransactionCount(ctx context.Context, address common.Address, blockNrOrHash rpc.BlockNumberOrHash) (*hexutil.Uint64, error) {
	// Ask transaction pool for the nonce which includes pending transactions
	if blockNr, ok := blockNrOrHash.Number(); ok && blockNr == rpc.PendingBlockNumber {
		nonce, err := s.b.GetPoolNonce(ctx, address)
		if err != nil {
			return nil, err
		}
		return (*hexutil.Uint64)(&nonce), nil
	}
	// Resolve block number and use its state to ask for the nonce
	state, _, err := s.b.StateAndHeaderByNumberOrHash(ctx, blockNrOrHash)
	if state == nil || err != nil {
		return nil, err
	}
	nonce := state.GetNonce(address)
	return (*hexutil.Uint64)(&nonce), state.Error()
}

// GetTransactionByHash returns the transaction for the given hash
func (s *TransactionAPI) GetTransactionByHash(ctx context.Context, hash common.Hash) (*RPCTransaction, error) {
	// Try to return an already finalized transaction
	found, tx, blockHash, blockNumber, index, err := s.b.GetTransaction(ctx, hash)
	if !found {
		// No finalized transaction, try to retrieve it from the pool
		if tx := s.b.GetPoolTransaction(hash); tx != nil {
			return NewRPCPendingTransaction(tx, s.b.CurrentHeader(), s.b.ChainConfig()), nil
<<<<<<< HEAD
		}
		if err == nil {
			return nil, nil
		}
=======
		}
		if err == nil {
			return nil, nil
		}
>>>>>>> 0dd173a7
		return nil, NewTxIndexingError()
	}
	header, err := s.b.HeaderByHash(ctx, blockHash)
	if err != nil {
		return nil, err
	}
	return newRPCTransaction(tx, blockHash, blockNumber, header.Time, index, header.BaseFee, s.b.ChainConfig()), nil
}

// GetRawTransactionByHash returns the bytes of the transaction for the given hash.
func (s *TransactionAPI) GetRawTransactionByHash(ctx context.Context, hash common.Hash) (hexutil.Bytes, error) {
	// Retrieve a finalized transaction, or a pooled otherwise
	found, tx, _, _, _, err := s.b.GetTransaction(ctx, hash)
	if !found {
		if tx = s.b.GetPoolTransaction(hash); tx != nil {
			return tx.MarshalBinary()
		}
		if err == nil {
			return nil, nil
		}
		return nil, NewTxIndexingError()
	}
	return tx.MarshalBinary()
}

// GetTransactionReceipt returns the transaction receipt for the given transaction hash.
func (s *TransactionAPI) GetTransactionReceipt(ctx context.Context, hash common.Hash) (map[string]interface{}, error) {
	found, tx, blockHash, blockNumber, index, err := s.b.GetTransaction(ctx, hash)
	if err != nil {
		return nil, NewTxIndexingError() // transaction is not fully indexed
	}
	if !found {
		return nil, nil // transaction is not existent or reachable
	}
	header, err := s.b.HeaderByHash(ctx, blockHash)
	if err != nil {
		return nil, err
	}
	receipts, err := s.b.GetReceipts(ctx, blockHash)
	if err != nil {
		return nil, err
	}
	if uint64(len(receipts)) <= index {
		return nil, nil
	}
	receipt := receipts[index]

	// Derive the sender.
	signer := types.MakeSigner(s.b.ChainConfig(), header.Number, header.Time)
	return marshalReceipt(receipt, blockHash, blockNumber, signer, tx, int(index)), nil
}

// marshalReceipt marshals a transaction receipt into a JSON object.
func marshalReceipt(receipt *types.Receipt, blockHash common.Hash, blockNumber uint64, signer types.Signer, tx *types.Transaction, txIndex int) map[string]interface{} {
	from, _ := types.Sender(signer, tx)

	fields := map[string]interface{}{
		"blockHash":         blockHash,
		"blockNumber":       hexutil.Uint64(blockNumber),
		"transactionHash":   tx.Hash(),
		"transactionIndex":  hexutil.Uint64(txIndex),
		"from":              from,
		"to":                tx.To(),
		"gasUsed":           hexutil.Uint64(receipt.GasUsed),
		"cumulativeGasUsed": hexutil.Uint64(receipt.CumulativeGasUsed),
		"contractAddress":   nil,
		"logs":              receipt.Logs,
		"logsBloom":         receipt.Bloom,
		"type":              hexutil.Uint(tx.Type()),
		"effectiveGasPrice": (*hexutil.Big)(receipt.EffectiveGasPrice),
	}

	// Assign receipt status or post state.
	if len(receipt.PostState) > 0 {
		fields["root"] = hexutil.Bytes(receipt.PostState)
	} else {
		fields["status"] = hexutil.Uint(receipt.Status)
	}
	if receipt.Logs == nil {
		fields["logs"] = []*types.Log{}
	}

	if tx.Type() == types.BlobTxType {
		fields["blobGasUsed"] = hexutil.Uint64(receipt.BlobGasUsed)
		fields["blobGasPrice"] = (*hexutil.Big)(receipt.BlobGasPrice)
	}

	// If the ContractAddress is 20 0x0 bytes, assume it is not a contract creation
	if receipt.ContractAddress != (common.Address{}) {
		fields["contractAddress"] = receipt.ContractAddress
	}
	return fields
}

// sign is a helper function that signs a transaction with the private key of the given address.
func (s *TransactionAPI) sign(addr common.Address, tx *types.Transaction) (*types.Transaction, error) {
	// Look up the wallet containing the requested signer
	account := accounts.Account{Address: addr}

	wallet, err := s.b.AccountManager().Find(account)
	if err != nil {
		return nil, err
	}
	// Request the wallet to sign the transaction
	return wallet.SignTx(account, tx, s.b.ChainConfig().ChainID)
}

// SubmitTransaction is a helper function that submits tx to txPool and logs a message.
func SubmitTransaction(ctx context.Context, b Backend, tx *types.Transaction) (common.Hash, error) {
	// If the transaction fee cap is already specified, ensure the
	// fee of the given transaction is _reasonable_.
	if err := checkTxFee(tx.GasPrice(), tx.Gas(), b.RPCTxFeeCap()); err != nil {
		return common.Hash{}, err
	}
	if !b.UnprotectedAllowed() && !tx.Protected() {
		// Ensure only eip155 signed transactions are submitted if EIP155Required is set.
		return common.Hash{}, errors.New("only replay-protected (EIP-155) transactions allowed over RPC")
	}

	// save transaction in geth mempool as well, so things like forge can look it up
	if err := b.SendTx(ctx, tx); err != nil {
		return common.Hash{}, err
	}

	// Print a log with full tx details for manual investigations and interventions
	head := b.CurrentBlock()
	signer := types.MakeSigner(b.ChainConfig(), head.Number, head.Time)
	from, err := types.Sender(signer, tx)
	if err != nil {
		return common.Hash{}, err
	}

	if tx.To() == nil {
		addr := crypto.CreateAddress(from, tx.Nonce())
		log.Info("Submitted contract creation", "hash", tx.Hash().Hex(), "from", from, "nonce", tx.Nonce(), "contract", addr.Hex(), "value", tx.Value())
	} else {
		log.Info("Submitted transaction", "hash", tx.Hash().Hex(), "from", from, "nonce", tx.Nonce(), "recipient", tx.To(), "value", tx.Value())
	}
	return tx.Hash(), nil
}

// SendTransaction creates a transaction for the given argument, sign it and submit it to the
// transaction pool.
func (s *TransactionAPI) SendTransaction(ctx context.Context, args TransactionArgs) (common.Hash, error) {
	// Look up the wallet containing the requested signer
	account := accounts.Account{Address: args.from()}

	wallet, err := s.b.AccountManager().Find(account)
	if err != nil {
		return common.Hash{}, err
	}

	if args.Nonce == nil {
		// Hold the mutex around signing to prevent concurrent assignment of
		// the same nonce to multiple accounts.
		s.nonceLock.LockAddr(args.from())
		defer s.nonceLock.UnlockAddr(args.from())
	}
	if args.IsEIP4844() {
		return common.Hash{}, errBlobTxNotSupported
	}

	// Set some sanity defaults and terminate on failure
	if err := args.setDefaults(ctx, s.b, false); err != nil {
		return common.Hash{}, err
	}
	// Assemble the transaction and sign with the wallet
	tx := args.ToTransaction()

	signed, err := wallet.SignTx(account, tx, s.b.ChainConfig().ChainID)
	if err != nil {
		return common.Hash{}, err
	}
	return SubmitTransaction(ctx, s.b, signed)
}

// FillTransaction fills the defaults (nonce, gas, gasPrice or 1559 fields)
// on a given unsigned transaction, and returns it to the caller for further
// processing (signing + broadcast).
func (s *TransactionAPI) FillTransaction(ctx context.Context, args TransactionArgs) (*SignTransactionResult, error) {
	args.blobSidecarAllowed = true

	// Set some sanity defaults and terminate on failure
	if err := args.setDefaults(ctx, s.b, false); err != nil {
		return nil, err
	}
	// Assemble the transaction and obtain rlp
	tx := args.ToTransaction()
	data, err := tx.MarshalBinary()
	if err != nil {
		return nil, err
	}
	return &SignTransactionResult{data, tx}, nil
}

// SendRawTransaction will add the signed transaction to the transaction pool.
// The sender is responsible for signing the transaction and using the correct nonce.
func (s *TransactionAPI) SendRawTransaction(ctx context.Context, input hexutil.Bytes) (common.Hash, error) {
	tx := new(types.Transaction)
	if err := tx.UnmarshalBinary(input); err != nil {
		return common.Hash{}, err
	}
	return SubmitTransaction(ctx, s.b, tx)
}

// Sign calculates an ECDSA signature for:
// keccak256("\x19Ethereum Signed Message:\n" + len(message) + message).
//
// Note, the produced signature conforms to the secp256k1 curve R, S and V values,
// where the V value will be 27 or 28 for legacy reasons.
//
// The account associated with addr must be unlocked.
//
// https://github.com/ethereum/wiki/wiki/JSON-RPC#eth_sign
func (s *TransactionAPI) Sign(addr common.Address, data hexutil.Bytes) (hexutil.Bytes, error) {
	// Look up the wallet containing the requested signer
	account := accounts.Account{Address: addr}

	wallet, err := s.b.AccountManager().Find(account)
	if err != nil {
		return nil, err
	}
	// Sign the requested hash with the wallet
	signature, err := wallet.SignText(account, data)
	if err == nil {
		signature[64] += 27 // Transform V from 0/1 to 27/28 according to the yellow paper
	}
	return signature, err
}

// SignTransactionResult represents a RLP encoded signed transaction.
type SignTransactionResult struct {
	Raw hexutil.Bytes      `json:"raw"`
	Tx  *types.Transaction `json:"tx"`
}

// SignTransaction will sign the given transaction with the from account.
// The node needs to have the private key of the account corresponding with
// the given from address and it needs to be unlocked.
func (s *TransactionAPI) SignTransaction(ctx context.Context, args TransactionArgs) (*SignTransactionResult, error) {
	args.blobSidecarAllowed = true

	if args.Gas == nil {
		return nil, errors.New("gas not specified")
	}
	if args.GasPrice == nil && (args.MaxPriorityFeePerGas == nil || args.MaxFeePerGas == nil) {
		return nil, errors.New("missing gasPrice or maxFeePerGas/maxPriorityFeePerGas")
	}
	if args.Nonce == nil {
		return nil, errors.New("nonce not specified")
	}
	if err := args.setDefaults(ctx, s.b, false); err != nil {
		return nil, err
	}
	// Before actually sign the transaction, ensure the transaction fee is reasonable.
	tx := args.ToTransaction()
	if err := checkTxFee(tx.GasPrice(), tx.Gas(), s.b.RPCTxFeeCap()); err != nil {
		return nil, err
	}
	signed, err := s.sign(args.from(), tx)
	if err != nil {
		return nil, err
	}
	// If the transaction-to-sign was a blob transaction, then the signed one
	// no longer retains the blobs, only the blob hashes. In this step, we need
	// to put back the blob(s).
	if args.IsEIP4844() {
		signed = signed.WithBlobTxSidecar(&types.BlobTxSidecar{
			Blobs:       args.Blobs,
			Commitments: args.Commitments,
			Proofs:      args.Proofs,
		})
	}
	data, err := signed.MarshalBinary()
	if err != nil {
		return nil, err
	}
	return &SignTransactionResult{data, signed}, nil
}

// PendingTransactions returns the transactions that are in the transaction pool
// and have a from address that is one of the accounts this node manages.
func (s *TransactionAPI) PendingTransactions() ([]*RPCTransaction, error) {
	pending, err := s.b.GetPoolTransactions()
	if err != nil {
		return nil, err
	}
	accounts := make(map[common.Address]struct{})
	for _, wallet := range s.b.AccountManager().Wallets() {
		for _, account := range wallet.Accounts() {
			accounts[account.Address] = struct{}{}
		}
	}
	curHeader := s.b.CurrentHeader()
	transactions := make([]*RPCTransaction, 0, len(pending))
	for _, tx := range pending {
		from, _ := types.Sender(s.signer, tx)
		if _, exists := accounts[from]; exists {
			transactions = append(transactions, NewRPCPendingTransaction(tx, curHeader, s.b.ChainConfig()))
		}
	}
	return transactions, nil
}

// Resend accepts an existing transaction and a new gas price and limit. It will remove
// the given transaction from the pool and reinsert it with the new gas price and limit.
func (s *TransactionAPI) Resend(ctx context.Context, sendArgs TransactionArgs, gasPrice *hexutil.Big, gasLimit *hexutil.Uint64) (common.Hash, error) {
	if sendArgs.Nonce == nil {
		return common.Hash{}, errors.New("missing transaction nonce in transaction spec")
	}
	if err := sendArgs.setDefaults(ctx, s.b, false); err != nil {
		return common.Hash{}, err
	}
	matchTx := sendArgs.ToTransaction()

	// Before replacing the old transaction, ensure the _new_ transaction fee is reasonable.
	var price = matchTx.GasPrice()
	if gasPrice != nil {
		price = gasPrice.ToInt()
	}
	var gas = matchTx.Gas()
	if gasLimit != nil {
		gas = uint64(*gasLimit)
	}
	if err := checkTxFee(price, gas, s.b.RPCTxFeeCap()); err != nil {
		return common.Hash{}, err
	}
	// Iterate the pending list for replacement
	pending, err := s.b.GetPoolTransactions()
	if err != nil {
		return common.Hash{}, err
	}
	for _, p := range pending {
		wantSigHash := s.signer.Hash(matchTx)
		pFrom, err := types.Sender(s.signer, p)
		if err == nil && pFrom == sendArgs.from() && s.signer.Hash(p) == wantSigHash {
			// Match. Re-sign and send the transaction.
			if gasPrice != nil && (*big.Int)(gasPrice).Sign() != 0 {
				sendArgs.GasPrice = gasPrice
			}
			if gasLimit != nil && *gasLimit != 0 {
				sendArgs.Gas = gasLimit
			}
			signedTx, err := s.sign(sendArgs.from(), sendArgs.ToTransaction())
			if err != nil {
				return common.Hash{}, err
			}
			if err = s.b.SendTx(ctx, signedTx); err != nil {
				return common.Hash{}, err
			}
			return signedTx.Hash(), nil
		}
	}
	return common.Hash{}, fmt.Errorf("transaction %#x not found", matchTx.Hash())
}

// DebugAPI is the collection of Ethereum APIs exposed over the debugging
// namespace.
type DebugAPI struct {
	b Backend
}

// NewDebugAPI creates a new instance of DebugAPI.
func NewDebugAPI(b Backend) *DebugAPI {
	return &DebugAPI{b: b}
}

// GetRawHeader retrieves the RLP encoding for a single header.
func (api *DebugAPI) GetRawHeader(ctx context.Context, blockNrOrHash rpc.BlockNumberOrHash) (hexutil.Bytes, error) {
	var hash common.Hash
	if h, ok := blockNrOrHash.Hash(); ok {
		hash = h
	} else {
		block, err := api.b.BlockByNumberOrHash(ctx, blockNrOrHash)
		if err != nil {
			return nil, err
		}
		hash = block.Hash()
	}
	header, _ := api.b.HeaderByHash(ctx, hash)
	if header == nil {
		return nil, fmt.Errorf("header #%d not found", hash)
	}
	return rlp.EncodeToBytes(header)
}

// GetRawBlock retrieves the RLP encoded for a single block.
func (api *DebugAPI) GetRawBlock(ctx context.Context, blockNrOrHash rpc.BlockNumberOrHash) (hexutil.Bytes, error) {
	var hash common.Hash
	if h, ok := blockNrOrHash.Hash(); ok {
		hash = h
	} else {
		block, err := api.b.BlockByNumberOrHash(ctx, blockNrOrHash)
		if err != nil {
			return nil, err
		}
		hash = block.Hash()
	}
	block, _ := api.b.BlockByHash(ctx, hash)
	if block == nil {
		return nil, fmt.Errorf("block #%d not found", hash)
	}
	return rlp.EncodeToBytes(block)
}

// GetRawReceipts retrieves the binary-encoded receipts of a single block.
func (api *DebugAPI) GetRawReceipts(ctx context.Context, blockNrOrHash rpc.BlockNumberOrHash) ([]hexutil.Bytes, error) {
	var hash common.Hash
	if h, ok := blockNrOrHash.Hash(); ok {
		hash = h
	} else {
		block, err := api.b.BlockByNumberOrHash(ctx, blockNrOrHash)
		if err != nil {
			return nil, err
		}
		hash = block.Hash()
	}
	receipts, err := api.b.GetReceipts(ctx, hash)
	if err != nil {
		return nil, err
	}
	result := make([]hexutil.Bytes, len(receipts))
	for i, receipt := range receipts {
		b, err := receipt.MarshalBinary()
		if err != nil {
			return nil, err
		}
		result[i] = b
	}
	return result, nil
}

// GetRawTransaction returns the bytes of the transaction for the given hash.
func (s *DebugAPI) GetRawTransaction(ctx context.Context, hash common.Hash) (hexutil.Bytes, error) {
	// Retrieve a finalized transaction, or a pooled otherwise
	found, tx, _, _, _, err := s.b.GetTransaction(ctx, hash)
	if !found {
		if tx = s.b.GetPoolTransaction(hash); tx != nil {
			return tx.MarshalBinary()
		}
		if err == nil {
			return nil, nil
		}
		return nil, NewTxIndexingError()
	}
	return tx.MarshalBinary()
}

// PrintBlock retrieves a block and returns its pretty printed form.
func (api *DebugAPI) PrintBlock(ctx context.Context, number uint64) (string, error) {
	block, _ := api.b.BlockByNumber(ctx, rpc.BlockNumber(number))
	if block == nil {
		return "", fmt.Errorf("block #%d not found", number)
	}
	return spew.Sdump(block), nil
}

// ChaindbProperty returns leveldb properties of the key-value database.
func (api *DebugAPI) ChaindbProperty(property string) (string, error) {
	return api.b.ChainDb().Stat(property)
}

// ChaindbCompact flattens the entire key-value database into a single level,
// removing all unused slots and merging all keys.
func (api *DebugAPI) ChaindbCompact() error {
	cstart := time.Now()
	for b := 0; b <= 255; b++ {
		var (
			start = []byte{byte(b)}
			end   = []byte{byte(b + 1)}
		)
		if b == 255 {
			end = nil
		}
		log.Info("Compacting database", "range", fmt.Sprintf("%#X-%#X", start, end), "elapsed", common.PrettyDuration(time.Since(cstart)))
		if err := api.b.ChainDb().Compact(start, end); err != nil {
			log.Error("Database compaction failed", "err", err)
			return err
		}
	}
	return nil
}

// SetHead rewinds the head of the blockchain to a previous block.
func (api *DebugAPI) SetHead(number hexutil.Uint64) {
	api.b.SetHead(uint64(number))
}

// NetAPI offers network related RPC methods
type NetAPI struct {
	net            *p2p.Server
	networkVersion uint64
}

// NewNetAPI creates a new net API instance.
func NewNetAPI(net *p2p.Server, networkVersion uint64) *NetAPI {
	return &NetAPI{net, networkVersion}
}

// Listening returns an indication if the node is listening for network connections.
func (s *NetAPI) Listening() bool {
	return true // always listening
}

// PeerCount returns the number of connected peers
func (s *NetAPI) PeerCount() hexutil.Uint {
	return hexutil.Uint(s.net.PeerCount())
}

// Version returns the current ethereum protocol version.
func (s *NetAPI) Version() string {
	return fmt.Sprintf("%d", s.networkVersion)
}

// checkTxFee is an internal function used to check whether the fee of
// the given transaction is _reasonable_(under the cap).
func checkTxFee(gasPrice *big.Int, gas uint64, cap float64) error {
	// Short circuit if there is no cap for transaction fee at all.
	if cap == 0 {
		return nil
	}
	feeEth := new(big.Float).Quo(new(big.Float).SetInt(new(big.Int).Mul(gasPrice, new(big.Int).SetUint64(gas))), new(big.Float).SetInt(big.NewInt(params.Ether)))
	feeFloat, _ := feeEth.Float64()
	if feeFloat > cap {
		return fmt.Errorf("tx fee (%.2f ether) exceeds the configured cap (%.2f ether)", feeFloat, cap)
	}
	return nil
}<|MERGE_RESOLUTION|>--- conflicted
+++ resolved
@@ -1198,25 +1198,18 @@
 		Header:     header,
 		State:      state,
 		ErrorRatio: estimateGasErrorRatio,
-<<<<<<< HEAD
-=======
 	}
 	// Set any required transaction default, but make sure the gas cap itself is not messed with
 	// if it was not specified in the original argument list.
 	if args.Gas == nil {
 		args.Gas = new(hexutil.Uint64)
->>>>>>> 0dd173a7
 	}
 	if err := args.CallDefaults(gasCap, header.BaseFee, b.ChainConfig().ChainID); err != nil {
 		return 0, err
 	}
 	call := args.ToMessage(header.BaseFee)
-<<<<<<< HEAD
-	// Run the gas estimation andwrap any revertals into a custom return
-=======
 
 	// Run the gas estimation and wrap any revertals into a custom return
->>>>>>> 0dd173a7
 	estimate, revert, err := gasestimator.Estimate(ctx, call, opts, gasCap)
 	if err != nil {
 		if len(revert) > 0 {
@@ -1657,17 +1650,10 @@
 		// No finalized transaction, try to retrieve it from the pool
 		if tx := s.b.GetPoolTransaction(hash); tx != nil {
 			return NewRPCPendingTransaction(tx, s.b.CurrentHeader(), s.b.ChainConfig()), nil
-<<<<<<< HEAD
 		}
 		if err == nil {
 			return nil, nil
 		}
-=======
-		}
-		if err == nil {
-			return nil, nil
-		}
->>>>>>> 0dd173a7
 		return nil, NewTxIndexingError()
 	}
 	header, err := s.b.HeaderByHash(ctx, blockHash)
