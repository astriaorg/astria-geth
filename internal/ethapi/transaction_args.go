// Copyright 2021 The go-ethereum Authors
// This file is part of the go-ethereum library.
//
// The go-ethereum library is free software: you can redistribute it and/or modify
// it under the terms of the GNU Lesser General Public License as published by
// the Free Software Foundation, either version 3 of the License, or
// (at your option) any later version.
//
// The go-ethereum library is distributed in the hope that it will be useful,
// but WITHOUT ANY WARRANTY; without even the implied warranty of
// MERCHANTABILITY or FITNESS FOR A PARTICULAR PURPOSE. See the
// GNU Lesser General Public License for more details.
//
// You should have received a copy of the GNU Lesser General Public License
// along with the go-ethereum library. If not, see <http://www.gnu.org/licenses/>.

package ethapi

import (
	"bytes"
	"context"
	"crypto/sha256"
	"errors"
	"fmt"
	"math/big"

	"github.com/ethereum/go-ethereum/common"
	"github.com/ethereum/go-ethereum/common/hexutil"
	"github.com/ethereum/go-ethereum/common/math"
	"github.com/ethereum/go-ethereum/consensus/misc/eip4844"
	"github.com/ethereum/go-ethereum/core"
	"github.com/ethereum/go-ethereum/core/types"
	"github.com/ethereum/go-ethereum/crypto/kzg4844"
	"github.com/ethereum/go-ethereum/log"
	"github.com/ethereum/go-ethereum/params"
	"github.com/ethereum/go-ethereum/rpc"
	"github.com/holiman/uint256"
)

var (
	maxBlobsPerTransaction = params.MaxBlobGasPerBlock / params.BlobTxBlobGasPerBlob
)

// TransactionArgs represents the arguments to construct a new transaction
// or a message call.
type TransactionArgs struct {
	From                 *common.Address `json:"from"`
	To                   *common.Address `json:"to"`
	Gas                  *hexutil.Uint64 `json:"gas"`
	GasPrice             *hexutil.Big    `json:"gasPrice"`
	MaxFeePerGas         *hexutil.Big    `json:"maxFeePerGas"`
	MaxPriorityFeePerGas *hexutil.Big    `json:"maxPriorityFeePerGas"`
	Value                *hexutil.Big    `json:"value"`
	Nonce                *hexutil.Uint64 `json:"nonce"`

	// We accept "data" and "input" for backwards-compatibility reasons.
	// "input" is the newer name and should be preferred by clients.
	// Issue detail: https://github.com/ethereum/go-ethereum/issues/15628
	Data  *hexutil.Bytes `json:"data"`
	Input *hexutil.Bytes `json:"input"`

	// Introduced by AccessListTxType transaction.
	AccessList *types.AccessList `json:"accessList,omitempty"`
	ChainID    *hexutil.Big      `json:"chainId,omitempty"`

	// For BlobTxType
	BlobFeeCap *hexutil.Big  `json:"maxFeePerBlobGas"`
	BlobHashes []common.Hash `json:"blobVersionedHashes,omitempty"`

	// For BlobTxType transactions with blob sidecar
	Blobs       []kzg4844.Blob       `json:"blobs"`
	Commitments []kzg4844.Commitment `json:"commitments"`
	Proofs      []kzg4844.Proof      `json:"proofs"`

	// This configures whether blobs are allowed to be passed.
	blobSidecarAllowed bool
}

// from retrieves the transaction sender address.
func (args *TransactionArgs) from() common.Address {
	if args.From == nil {
		return common.Address{}
	}
	return *args.From
}

// data retrieves the transaction calldata. Input field is preferred.
func (args *TransactionArgs) data() []byte {
	if args.Input != nil {
		return *args.Input
	}
	if args.Data != nil {
		return *args.Data
	}
	return nil
}

// setDefaults fills in default values for unspecified tx fields.
func (args *TransactionArgs) setDefaults(ctx context.Context, b Backend, skipGasEstimation bool) error {
	if err := args.setBlobTxSidecar(ctx); err != nil {
		return err
	}
	if err := args.setFeeDefaults(ctx, b); err != nil {
		return err
	}

	if args.Value == nil {
		args.Value = new(hexutil.Big)
	}
	if args.Nonce == nil {
		nonce, err := b.GetPoolNonce(ctx, args.from())
		if err != nil {
			return err
		}
		args.Nonce = (*hexutil.Uint64)(&nonce)
	}
	if args.Data != nil && args.Input != nil && !bytes.Equal(*args.Data, *args.Input) {
		return errors.New(`both "data" and "input" are set and not equal. Please use "input" to pass transaction call data`)
	}

	// BlobTx fields
	if args.BlobHashes != nil && len(args.BlobHashes) == 0 {
		return errors.New(`need at least 1 blob for a blob transaction`)
	}
	if args.BlobHashes != nil && len(args.BlobHashes) > maxBlobsPerTransaction {
		return fmt.Errorf(`too many blobs in transaction (have=%d, max=%d)`, len(args.BlobHashes), maxBlobsPerTransaction)
	}

	// create check
	if args.To == nil {
		if args.BlobHashes != nil {
			return errors.New(`missing "to" in blob transaction`)
		}
		if len(args.data()) == 0 {
			return errors.New(`contract creation without any data provided`)
<<<<<<< HEAD
		}
	}

	if args.Gas == nil {
		if skipGasEstimation { // Skip gas usage estimation if a precise gas limit is not critical, e.g., in non-transaction calls.
			gas := hexutil.Uint64(b.RPCGasCap())
			if gas == 0 {
				gas = hexutil.Uint64(math.MaxUint64 / 2)
			}
			args.Gas = &gas
		} else { // Estimate the gas usage otherwise.
			// These fields are immutable during the estimation, safe to
			// pass the pointer directly.
			data := args.data()
			callArgs := TransactionArgs{
				From:                 args.From,
				To:                   args.To,
				GasPrice:             args.GasPrice,
				MaxFeePerGas:         args.MaxFeePerGas,
				MaxPriorityFeePerGas: args.MaxPriorityFeePerGas,
				Value:                args.Value,
				Data:                 (*hexutil.Bytes)(&data),
				AccessList:           args.AccessList,
				BlobFeeCap:           args.BlobFeeCap,
				BlobHashes:           args.BlobHashes,
			}
			latestBlockNr := rpc.BlockNumberOrHashWithNumber(rpc.LatestBlockNumber)
			estimated, err := DoEstimateGas(ctx, b, callArgs, latestBlockNr, nil, b.RPCGasCap())
			if err != nil {
				return err
			}
			args.Gas = &estimated
			log.Trace("Estimate gas usage automatically", "gas", args.Gas)
		}
	}

=======
		}
	}

	if args.Gas == nil {
		if skipGasEstimation { // Skip gas usage estimation if a precise gas limit is not critical, e.g., in non-transaction calls.
			gas := hexutil.Uint64(b.RPCGasCap())
			if gas == 0 {
				gas = hexutil.Uint64(math.MaxUint64 / 2)
			}
			args.Gas = &gas
		} else { // Estimate the gas usage otherwise.
			// These fields are immutable during the estimation, safe to
			// pass the pointer directly.
			data := args.data()
			callArgs := TransactionArgs{
				From:                 args.From,
				To:                   args.To,
				GasPrice:             args.GasPrice,
				MaxFeePerGas:         args.MaxFeePerGas,
				MaxPriorityFeePerGas: args.MaxPriorityFeePerGas,
				Value:                args.Value,
				Data:                 (*hexutil.Bytes)(&data),
				AccessList:           args.AccessList,
				BlobFeeCap:           args.BlobFeeCap,
				BlobHashes:           args.BlobHashes,
			}
			latestBlockNr := rpc.BlockNumberOrHashWithNumber(rpc.LatestBlockNumber)
			estimated, err := DoEstimateGas(ctx, b, callArgs, latestBlockNr, nil, b.RPCGasCap())
			if err != nil {
				return err
			}
			args.Gas = &estimated
			log.Trace("Estimate gas usage automatically", "gas", args.Gas)
		}
	}

>>>>>>> c350d3ac
	// If chain id is provided, ensure it matches the local chain id. Otherwise, set the local
	// chain id as the default.
	want := b.ChainConfig().ChainID
	if args.ChainID != nil {
		if have := (*big.Int)(args.ChainID); have.Cmp(want) != 0 {
			return fmt.Errorf("chainId does not match node's (have=%v, want=%v)", have, want)
		}
	} else {
		args.ChainID = (*hexutil.Big)(want)
	}
	return nil
}

// setFeeDefaults fills in default fee values for unspecified tx fields.
func (args *TransactionArgs) setFeeDefaults(ctx context.Context, b Backend) error {
	head := b.CurrentHeader()
	// Sanity check the EIP-4844 fee parameters.
	if args.BlobFeeCap != nil && args.BlobFeeCap.ToInt().Sign() == 0 {
		return errors.New("maxFeePerBlobGas, if specified, must be non-zero")
	}
	if err := args.setCancunFeeDefaults(ctx, head, b); err != nil {
		return err
	}
	// If both gasPrice and at least one of the EIP-1559 fee parameters are specified, error.
	if args.GasPrice != nil && (args.MaxFeePerGas != nil || args.MaxPriorityFeePerGas != nil) {
		return errors.New("both gasPrice and (maxFeePerGas or maxPriorityFeePerGas) specified")
	}
	// If the tx has completely specified a fee mechanism, no default is needed.
	// This allows users who are not yet synced past London to get defaults for
	// other tx values. See https://github.com/ethereum/go-ethereum/pull/23274
	// for more information.
	eip1559ParamsSet := args.MaxFeePerGas != nil && args.MaxPriorityFeePerGas != nil
	// Sanity check the EIP-1559 fee parameters if present.
	if args.GasPrice == nil && eip1559ParamsSet {
		if args.MaxFeePerGas.ToInt().Sign() == 0 {
			return errors.New("maxFeePerGas must be non-zero")
		}
		if args.MaxFeePerGas.ToInt().Cmp(args.MaxPriorityFeePerGas.ToInt()) < 0 {
			return fmt.Errorf("maxFeePerGas (%v) < maxPriorityFeePerGas (%v)", args.MaxFeePerGas, args.MaxPriorityFeePerGas)
		}
		return nil // No need to set anything, user already set MaxFeePerGas and MaxPriorityFeePerGas
<<<<<<< HEAD
	}

	// Sanity check the non-EIP-1559 fee parameters.
	isLondon := b.ChainConfig().IsLondon(head.Number)
	if args.GasPrice != nil && !eip1559ParamsSet {
		// Zero gas-price is not allowed after London fork
		if args.GasPrice.ToInt().Sign() == 0 && isLondon {
			return errors.New("gasPrice must be non-zero after london fork")
		}
		return nil // No need to set anything, user already set GasPrice
	}

=======
	}

	// Sanity check the non-EIP-1559 fee parameters.
	isLondon := b.ChainConfig().IsLondon(head.Number)
	if args.GasPrice != nil && !eip1559ParamsSet {
		// Zero gas-price is not allowed after London fork
		if args.GasPrice.ToInt().Sign() == 0 && isLondon {
			return errors.New("gasPrice must be non-zero after london fork")
		}
		return nil // No need to set anything, user already set GasPrice
	}

>>>>>>> c350d3ac
	// Now attempt to fill in default value depending on whether London is active or not.
	if isLondon {
		// London is active, set maxPriorityFeePerGas and maxFeePerGas.
		if err := args.setLondonFeeDefaults(ctx, head, b); err != nil {
			return err
		}
	} else {
		if args.MaxFeePerGas != nil || args.MaxPriorityFeePerGas != nil {
			return errors.New("maxFeePerGas and maxPriorityFeePerGas are not valid before London is active")
		}
		// London not active, set gas price.
		price, err := b.SuggestGasTipCap(ctx)
		if err != nil {
			return err
		}
		args.GasPrice = (*hexutil.Big)(price)
	}
	return nil
}

// setCancunFeeDefaults fills in reasonable default fee values for unspecified fields.
func (args *TransactionArgs) setCancunFeeDefaults(ctx context.Context, head *types.Header, b Backend) error {
	// Set maxFeePerBlobGas if it is missing.
	if args.BlobHashes != nil && args.BlobFeeCap == nil {
		var excessBlobGas uint64
		if head.ExcessBlobGas != nil {
			excessBlobGas = *head.ExcessBlobGas
		}
		// ExcessBlobGas must be set for a Cancun block.
		blobBaseFee := eip4844.CalcBlobFee(excessBlobGas)
		// Set the max fee to be 2 times larger than the previous block's blob base fee.
		// The additional slack allows the tx to not become invalidated if the base
		// fee is rising.
		val := new(big.Int).Mul(blobBaseFee, big.NewInt(2))
		args.BlobFeeCap = (*hexutil.Big)(val)
	}
	return nil
}

// setLondonFeeDefaults fills in reasonable default fee values for unspecified fields.
func (args *TransactionArgs) setLondonFeeDefaults(ctx context.Context, head *types.Header, b Backend) error {
	// Set maxPriorityFeePerGas if it is missing.
	if args.MaxPriorityFeePerGas == nil {
		tip, err := b.SuggestGasTipCap(ctx)
		if err != nil {
			return err
		}
		args.MaxPriorityFeePerGas = (*hexutil.Big)(tip)
	}
	// Set maxFeePerGas if it is missing.
	if args.MaxFeePerGas == nil {
		// Set the max fee to be 2 times larger than the previous block's base fee.
		// The additional slack allows the tx to not become invalidated if the base
		// fee is rising.
		val := new(big.Int).Add(
			args.MaxPriorityFeePerGas.ToInt(),
			new(big.Int).Mul(head.BaseFee, big.NewInt(2)),
		)
		args.MaxFeePerGas = (*hexutil.Big)(val)
	}
	// Both EIP-1559 fee parameters are now set; sanity check them.
	if args.MaxFeePerGas.ToInt().Cmp(args.MaxPriorityFeePerGas.ToInt()) < 0 {
		return fmt.Errorf("maxFeePerGas (%v) < maxPriorityFeePerGas (%v)", args.MaxFeePerGas, args.MaxPriorityFeePerGas)
	}
	return nil
}

// setBlobTxSidecar adds the blob tx
func (args *TransactionArgs) setBlobTxSidecar(ctx context.Context) error {
	// No blobs, we're done.
	if args.Blobs == nil {
		return nil
	}

	// Passing blobs is not allowed in all contexts, only in specific methods.
	if !args.blobSidecarAllowed {
		return errors.New(`"blobs" is not supported for this RPC method`)
	}

	n := len(args.Blobs)
	// Assume user provides either only blobs (w/o hashes), or
	// blobs together with commitments and proofs.
	if args.Commitments == nil && args.Proofs != nil {
		return errors.New(`blob proofs provided while commitments were not`)
	} else if args.Commitments != nil && args.Proofs == nil {
		return errors.New(`blob commitments provided while proofs were not`)
	}

	// len(blobs) == len(commitments) == len(proofs) == len(hashes)
	if args.Commitments != nil && len(args.Commitments) != n {
		return fmt.Errorf("number of blobs and commitments mismatch (have=%d, want=%d)", len(args.Commitments), n)
	}
	if args.Proofs != nil && len(args.Proofs) != n {
		return fmt.Errorf("number of blobs and proofs mismatch (have=%d, want=%d)", len(args.Proofs), n)
	}
	if args.BlobHashes != nil && len(args.BlobHashes) != n {
		return fmt.Errorf("number of blobs and hashes mismatch (have=%d, want=%d)", len(args.BlobHashes), n)
	}

	if args.Commitments == nil {
		// Generate commitment and proof.
		commitments := make([]kzg4844.Commitment, n)
		proofs := make([]kzg4844.Proof, n)
		for i, b := range args.Blobs {
			c, err := kzg4844.BlobToCommitment(&b)
			if err != nil {
				return fmt.Errorf("blobs[%d]: error computing commitment: %v", i, err)
			}
			commitments[i] = c
			p, err := kzg4844.ComputeBlobProof(&b, c)
			if err != nil {
				return fmt.Errorf("blobs[%d]: error computing proof: %v", i, err)
			}
			proofs[i] = p
		}
		args.Commitments = commitments
		args.Proofs = proofs
	} else {
		for i, b := range args.Blobs {
			if err := kzg4844.VerifyBlobProof(&b, args.Commitments[i], args.Proofs[i]); err != nil {
				return fmt.Errorf("failed to verify blob proof: %v", err)
			}
		}
	}

	hashes := make([]common.Hash, n)
	hasher := sha256.New()
	for i, c := range args.Commitments {
		hashes[i] = kzg4844.CalcBlobHashV1(hasher, &c)
	}
	if args.BlobHashes != nil {
		for i, h := range hashes {
			if h != args.BlobHashes[i] {
				return fmt.Errorf("blob hash verification failed (have=%s, want=%s)", args.BlobHashes[i], h)
			}
		}
	} else {
		args.BlobHashes = hashes
	}
	return nil
}

// CallDefaults sanitizes the transaction arguments, often filling in zero values,
// for the purpose of eth_call class of RPC methods.
func (args *TransactionArgs) CallDefaults(globalGasCap uint64, baseFee *big.Int, chainID *big.Int) error {
	// Reject invalid combinations of pre- and post-1559 fee styles
	if args.GasPrice != nil && (args.MaxFeePerGas != nil || args.MaxPriorityFeePerGas != nil) {
		return errors.New("both gasPrice and (maxFeePerGas or maxPriorityFeePerGas) specified")
	}
	if args.ChainID == nil {
		args.ChainID = (*hexutil.Big)(chainID)
	} else {
		if have := (*big.Int)(args.ChainID); have.Cmp(chainID) != 0 {
			return fmt.Errorf("chainId does not match node's (have=%v, want=%v)", have, chainID)
		}
<<<<<<< HEAD
	}
	if args.Gas == nil {
		gas := globalGasCap
		if gas == 0 {
			gas = uint64(math.MaxUint64 / 2)
		}
		args.Gas = (*hexutil.Uint64)(&gas)
	} else {
		if globalGasCap > 0 && globalGasCap < uint64(*args.Gas) {
			log.Warn("Caller gas above allowance, capping", "requested", args.Gas, "cap", globalGasCap)
			args.Gas = (*hexutil.Uint64)(&globalGasCap)
		}
	}
	if args.Nonce == nil {
		args.Nonce = new(hexutil.Uint64)
	}
	if args.Value == nil {
		args.Value = new(hexutil.Big)
	}
	if baseFee == nil {
		// If there's no basefee, then it must be a non-1559 execution
		if args.GasPrice == nil {
			args.GasPrice = new(hexutil.Big)
		}
	} else {
		// A basefee is provided, necessitating 1559-type execution
		if args.MaxFeePerGas == nil {
			args.MaxFeePerGas = new(hexutil.Big)
		}
		if args.MaxPriorityFeePerGas == nil {
			args.MaxPriorityFeePerGas = new(hexutil.Big)
		}
	}
	if args.BlobFeeCap == nil && args.BlobHashes != nil {
		args.BlobFeeCap = new(hexutil.Big)
	}
=======
	}
	if args.Gas == nil {
		gas := globalGasCap
		if gas == 0 {
			gas = uint64(math.MaxUint64 / 2)
		}
		args.Gas = (*hexutil.Uint64)(&gas)
	} else {
		if globalGasCap > 0 && globalGasCap < uint64(*args.Gas) {
			log.Warn("Caller gas above allowance, capping", "requested", args.Gas, "cap", globalGasCap)
			args.Gas = (*hexutil.Uint64)(&globalGasCap)
		}
	}
	if args.Nonce == nil {
		args.Nonce = new(hexutil.Uint64)
	}
	if args.Value == nil {
		args.Value = new(hexutil.Big)
	}
	if baseFee == nil {
		// If there's no basefee, then it must be a non-1559 execution
		if args.GasPrice == nil {
			args.GasPrice = new(hexutil.Big)
		}
	} else {
		// A basefee is provided, necessitating 1559-type execution
		if args.MaxFeePerGas == nil {
			args.MaxFeePerGas = new(hexutil.Big)
		}
		if args.MaxPriorityFeePerGas == nil {
			args.MaxPriorityFeePerGas = new(hexutil.Big)
		}
	}
	if args.BlobFeeCap == nil && args.BlobHashes != nil {
		args.BlobFeeCap = new(hexutil.Big)
	}
>>>>>>> c350d3ac

	return nil
}

// ToMessage converts the transaction arguments to the Message type used by the
// core evm. This method is used in calls and traces that do not require a real
// live transaction.
// Assumes that fields are not nil, i.e. setDefaults or CallDefaults has been called.
<<<<<<< HEAD
func (args *TransactionArgs) ToMessage(baseFee *big.Int) *core.Message {
=======
func (args *TransactionArgs) ToMessage(baseFee *big.Int, skipNonceCheck, skipEoACheck bool) *core.Message {
>>>>>>> c350d3ac
	var (
		gasPrice  *big.Int
		gasFeeCap *big.Int
		gasTipCap *big.Int
	)
	if baseFee == nil {
		gasPrice = args.GasPrice.ToInt()
		gasFeeCap, gasTipCap = gasPrice, gasPrice
	} else {
		// A basefee is provided, necessitating 1559-type execution
		if args.GasPrice != nil {
			// User specified the legacy gas field, convert to 1559 gas typing
			gasPrice = args.GasPrice.ToInt()
			gasFeeCap, gasTipCap = gasPrice, gasPrice
		} else {
			// User specified 1559 gas fields (or none), use those
			gasFeeCap = args.MaxFeePerGas.ToInt()
			gasTipCap = args.MaxPriorityFeePerGas.ToInt()
			// Backfill the legacy gasPrice for EVM execution, unless we're all zeroes
			gasPrice = new(big.Int)
			if gasFeeCap.BitLen() > 0 || gasTipCap.BitLen() > 0 {
				gasPrice = math.BigMin(new(big.Int).Add(gasTipCap, baseFee), gasFeeCap)
			}
		}
	}
	var accessList types.AccessList
	if args.AccessList != nil {
		accessList = *args.AccessList
	}
	return &core.Message{
<<<<<<< HEAD
		From:              args.from(),
		To:                args.To,
		Value:             (*big.Int)(args.Value),
		GasLimit:          uint64(*args.Gas),
		GasPrice:          gasPrice,
		GasFeeCap:         gasFeeCap,
		GasTipCap:         gasTipCap,
		Data:              args.data(),
		AccessList:        accessList,
		BlobGasFeeCap:     (*big.Int)(args.BlobFeeCap),
		BlobHashes:        args.BlobHashes,
		SkipAccountChecks: true,
=======
		From:             args.from(),
		To:               args.To,
		Value:            (*big.Int)(args.Value),
		Nonce:            uint64(*args.Nonce),
		GasLimit:         uint64(*args.Gas),
		GasPrice:         gasPrice,
		GasFeeCap:        gasFeeCap,
		GasTipCap:        gasTipCap,
		Data:             args.data(),
		AccessList:       accessList,
		BlobGasFeeCap:    (*big.Int)(args.BlobFeeCap),
		BlobHashes:       args.BlobHashes,
		SkipNonceChecks:  skipNonceCheck,
		SkipFromEOACheck: skipEoACheck,
>>>>>>> c350d3ac
	}
}

// ToTransaction converts the arguments to a transaction.
// This assumes that setDefaults has been called.
<<<<<<< HEAD
func (args *TransactionArgs) ToTransaction() *types.Transaction {
	var data types.TxData
	switch {
	case args.BlobHashes != nil:
=======
func (args *TransactionArgs) ToTransaction(defaultType int) *types.Transaction {
	usedType := types.LegacyTxType
	switch {
	case args.BlobHashes != nil || defaultType == types.BlobTxType:
		usedType = types.BlobTxType
	case args.MaxFeePerGas != nil || defaultType == types.DynamicFeeTxType:
		usedType = types.DynamicFeeTxType
	case args.AccessList != nil || defaultType == types.AccessListTxType:
		usedType = types.AccessListTxType
	}
	// Make it possible to default to newer tx, but use legacy if gasprice is provided
	if args.GasPrice != nil {
		usedType = types.LegacyTxType
	}
	var data types.TxData
	switch usedType {
	case types.BlobTxType:
>>>>>>> c350d3ac
		al := types.AccessList{}
		if args.AccessList != nil {
			al = *args.AccessList
		}
		data = &types.BlobTx{
			To:         *args.To,
			ChainID:    uint256.MustFromBig((*big.Int)(args.ChainID)),
			Nonce:      uint64(*args.Nonce),
			Gas:        uint64(*args.Gas),
			GasFeeCap:  uint256.MustFromBig((*big.Int)(args.MaxFeePerGas)),
			GasTipCap:  uint256.MustFromBig((*big.Int)(args.MaxPriorityFeePerGas)),
			Value:      uint256.MustFromBig((*big.Int)(args.Value)),
			Data:       args.data(),
			AccessList: al,
			BlobHashes: args.BlobHashes,
			BlobFeeCap: uint256.MustFromBig((*big.Int)(args.BlobFeeCap)),
		}
		if args.Blobs != nil {
			data.(*types.BlobTx).Sidecar = &types.BlobTxSidecar{
				Blobs:       args.Blobs,
				Commitments: args.Commitments,
				Proofs:      args.Proofs,
			}
		}

<<<<<<< HEAD
	case args.MaxFeePerGas != nil:
=======
	case types.DynamicFeeTxType:
>>>>>>> c350d3ac
		al := types.AccessList{}
		if args.AccessList != nil {
			al = *args.AccessList
		}
		data = &types.DynamicFeeTx{
			To:         args.To,
			ChainID:    (*big.Int)(args.ChainID),
			Nonce:      uint64(*args.Nonce),
			Gas:        uint64(*args.Gas),
			GasFeeCap:  (*big.Int)(args.MaxFeePerGas),
			GasTipCap:  (*big.Int)(args.MaxPriorityFeePerGas),
			Value:      (*big.Int)(args.Value),
			Data:       args.data(),
			AccessList: al,
		}

<<<<<<< HEAD
	case args.AccessList != nil:
=======
	case types.AccessListTxType:
>>>>>>> c350d3ac
		data = &types.AccessListTx{
			To:         args.To,
			ChainID:    (*big.Int)(args.ChainID),
			Nonce:      uint64(*args.Nonce),
			Gas:        uint64(*args.Gas),
			GasPrice:   (*big.Int)(args.GasPrice),
			Value:      (*big.Int)(args.Value),
			Data:       args.data(),
			AccessList: *args.AccessList,
		}

	default:
		data = &types.LegacyTx{
			To:       args.To,
			Nonce:    uint64(*args.Nonce),
			Gas:      uint64(*args.Gas),
			GasPrice: (*big.Int)(args.GasPrice),
			Value:    (*big.Int)(args.Value),
			Data:     args.data(),
		}
	}
	return types.NewTx(data)
}

// IsEIP4844 returns an indicator if the args contains EIP4844 fields.
func (args *TransactionArgs) IsEIP4844() bool {
	return args.BlobHashes != nil || args.BlobFeeCap != nil
}<|MERGE_RESOLUTION|>--- conflicted
+++ resolved
@@ -133,7 +133,6 @@
 		}
 		if len(args.data()) == 0 {
 			return errors.New(`contract creation without any data provided`)
-<<<<<<< HEAD
 		}
 	}
 
@@ -170,44 +169,6 @@
 		}
 	}
 
-=======
-		}
-	}
-
-	if args.Gas == nil {
-		if skipGasEstimation { // Skip gas usage estimation if a precise gas limit is not critical, e.g., in non-transaction calls.
-			gas := hexutil.Uint64(b.RPCGasCap())
-			if gas == 0 {
-				gas = hexutil.Uint64(math.MaxUint64 / 2)
-			}
-			args.Gas = &gas
-		} else { // Estimate the gas usage otherwise.
-			// These fields are immutable during the estimation, safe to
-			// pass the pointer directly.
-			data := args.data()
-			callArgs := TransactionArgs{
-				From:                 args.From,
-				To:                   args.To,
-				GasPrice:             args.GasPrice,
-				MaxFeePerGas:         args.MaxFeePerGas,
-				MaxPriorityFeePerGas: args.MaxPriorityFeePerGas,
-				Value:                args.Value,
-				Data:                 (*hexutil.Bytes)(&data),
-				AccessList:           args.AccessList,
-				BlobFeeCap:           args.BlobFeeCap,
-				BlobHashes:           args.BlobHashes,
-			}
-			latestBlockNr := rpc.BlockNumberOrHashWithNumber(rpc.LatestBlockNumber)
-			estimated, err := DoEstimateGas(ctx, b, callArgs, latestBlockNr, nil, b.RPCGasCap())
-			if err != nil {
-				return err
-			}
-			args.Gas = &estimated
-			log.Trace("Estimate gas usage automatically", "gas", args.Gas)
-		}
-	}
-
->>>>>>> c350d3ac
 	// If chain id is provided, ensure it matches the local chain id. Otherwise, set the local
 	// chain id as the default.
 	want := b.ChainConfig().ChainID
@@ -249,7 +210,6 @@
 			return fmt.Errorf("maxFeePerGas (%v) < maxPriorityFeePerGas (%v)", args.MaxFeePerGas, args.MaxPriorityFeePerGas)
 		}
 		return nil // No need to set anything, user already set MaxFeePerGas and MaxPriorityFeePerGas
-<<<<<<< HEAD
 	}
 
 	// Sanity check the non-EIP-1559 fee parameters.
@@ -262,20 +222,6 @@
 		return nil // No need to set anything, user already set GasPrice
 	}
 
-=======
-	}
-
-	// Sanity check the non-EIP-1559 fee parameters.
-	isLondon := b.ChainConfig().IsLondon(head.Number)
-	if args.GasPrice != nil && !eip1559ParamsSet {
-		// Zero gas-price is not allowed after London fork
-		if args.GasPrice.ToInt().Sign() == 0 && isLondon {
-			return errors.New("gasPrice must be non-zero after london fork")
-		}
-		return nil // No need to set anything, user already set GasPrice
-	}
-
->>>>>>> c350d3ac
 	// Now attempt to fill in default value depending on whether London is active or not.
 	if isLondon {
 		// London is active, set maxPriorityFeePerGas and maxFeePerGas.
@@ -431,7 +377,6 @@
 		if have := (*big.Int)(args.ChainID); have.Cmp(chainID) != 0 {
 			return fmt.Errorf("chainId does not match node's (have=%v, want=%v)", have, chainID)
 		}
-<<<<<<< HEAD
 	}
 	if args.Gas == nil {
 		gas := globalGasCap
@@ -468,44 +413,6 @@
 	if args.BlobFeeCap == nil && args.BlobHashes != nil {
 		args.BlobFeeCap = new(hexutil.Big)
 	}
-=======
-	}
-	if args.Gas == nil {
-		gas := globalGasCap
-		if gas == 0 {
-			gas = uint64(math.MaxUint64 / 2)
-		}
-		args.Gas = (*hexutil.Uint64)(&gas)
-	} else {
-		if globalGasCap > 0 && globalGasCap < uint64(*args.Gas) {
-			log.Warn("Caller gas above allowance, capping", "requested", args.Gas, "cap", globalGasCap)
-			args.Gas = (*hexutil.Uint64)(&globalGasCap)
-		}
-	}
-	if args.Nonce == nil {
-		args.Nonce = new(hexutil.Uint64)
-	}
-	if args.Value == nil {
-		args.Value = new(hexutil.Big)
-	}
-	if baseFee == nil {
-		// If there's no basefee, then it must be a non-1559 execution
-		if args.GasPrice == nil {
-			args.GasPrice = new(hexutil.Big)
-		}
-	} else {
-		// A basefee is provided, necessitating 1559-type execution
-		if args.MaxFeePerGas == nil {
-			args.MaxFeePerGas = new(hexutil.Big)
-		}
-		if args.MaxPriorityFeePerGas == nil {
-			args.MaxPriorityFeePerGas = new(hexutil.Big)
-		}
-	}
-	if args.BlobFeeCap == nil && args.BlobHashes != nil {
-		args.BlobFeeCap = new(hexutil.Big)
-	}
->>>>>>> c350d3ac
 
 	return nil
 }
@@ -514,11 +421,7 @@
 // core evm. This method is used in calls and traces that do not require a real
 // live transaction.
 // Assumes that fields are not nil, i.e. setDefaults or CallDefaults has been called.
-<<<<<<< HEAD
-func (args *TransactionArgs) ToMessage(baseFee *big.Int) *core.Message {
-=======
 func (args *TransactionArgs) ToMessage(baseFee *big.Int, skipNonceCheck, skipEoACheck bool) *core.Message {
->>>>>>> c350d3ac
 	var (
 		gasPrice  *big.Int
 		gasFeeCap *big.Int
@@ -549,20 +452,6 @@
 		accessList = *args.AccessList
 	}
 	return &core.Message{
-<<<<<<< HEAD
-		From:              args.from(),
-		To:                args.To,
-		Value:             (*big.Int)(args.Value),
-		GasLimit:          uint64(*args.Gas),
-		GasPrice:          gasPrice,
-		GasFeeCap:         gasFeeCap,
-		GasTipCap:         gasTipCap,
-		Data:              args.data(),
-		AccessList:        accessList,
-		BlobGasFeeCap:     (*big.Int)(args.BlobFeeCap),
-		BlobHashes:        args.BlobHashes,
-		SkipAccountChecks: true,
-=======
 		From:             args.from(),
 		To:               args.To,
 		Value:            (*big.Int)(args.Value),
@@ -577,18 +466,11 @@
 		BlobHashes:       args.BlobHashes,
 		SkipNonceChecks:  skipNonceCheck,
 		SkipFromEOACheck: skipEoACheck,
->>>>>>> c350d3ac
 	}
 }
 
 // ToTransaction converts the arguments to a transaction.
 // This assumes that setDefaults has been called.
-<<<<<<< HEAD
-func (args *TransactionArgs) ToTransaction() *types.Transaction {
-	var data types.TxData
-	switch {
-	case args.BlobHashes != nil:
-=======
 func (args *TransactionArgs) ToTransaction(defaultType int) *types.Transaction {
 	usedType := types.LegacyTxType
 	switch {
@@ -606,7 +488,6 @@
 	var data types.TxData
 	switch usedType {
 	case types.BlobTxType:
->>>>>>> c350d3ac
 		al := types.AccessList{}
 		if args.AccessList != nil {
 			al = *args.AccessList
@@ -632,11 +513,7 @@
 			}
 		}
 
-<<<<<<< HEAD
-	case args.MaxFeePerGas != nil:
-=======
 	case types.DynamicFeeTxType:
->>>>>>> c350d3ac
 		al := types.AccessList{}
 		if args.AccessList != nil {
 			al = *args.AccessList
@@ -653,11 +530,7 @@
 			AccessList: al,
 		}
 
-<<<<<<< HEAD
-	case args.AccessList != nil:
-=======
 	case types.AccessListTxType:
->>>>>>> c350d3ac
 		data = &types.AccessListTx{
 			To:         args.To,
 			ChainID:    (*big.Int)(args.ChainID),
