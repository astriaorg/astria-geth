--- conflicted
+++ resolved
@@ -751,11 +751,7 @@
 				From:       &accounts[0].addr,
 				To:         &accounts[1].addr,
 				Value:      (*hexutil.Big)(big.NewInt(1)),
-<<<<<<< HEAD
-				BlobHashes: []common.Hash{common.Hash{0x01, 0x22}},
-=======
 				BlobHashes: []common.Hash{{0x01, 0x22}},
->>>>>>> 0dd173a7
 				BlobFeeCap: (*hexutil.Big)(big.NewInt(1)),
 			},
 			want: 21000,
@@ -943,11 +939,7 @@
 			call: TransactionArgs{
 				From:       &accounts[1].addr,
 				To:         &randomAccounts[2].addr,
-<<<<<<< HEAD
-				BlobHashes: []common.Hash{common.Hash{0x01, 0x22}},
-=======
 				BlobHashes: []common.Hash{{0x01, 0x22}},
->>>>>>> 0dd173a7
 				BlobFeeCap: (*hexutil.Big)(big.NewInt(1)),
 			},
 			overrides: StateOverride{
@@ -1071,11 +1063,7 @@
 		From:       &b.acc.Address,
 		To:         &to,
 		Value:      (*hexutil.Big)(big.NewInt(1)),
-<<<<<<< HEAD
-		BlobHashes: []common.Hash{common.Hash{0x01, 0x22}},
-=======
 		BlobHashes: []common.Hash{{0x01, 0x22}},
->>>>>>> 0dd173a7
 	})
 	if err != nil {
 		t.Fatalf("failed to fill tx defaults: %v\n", err)
