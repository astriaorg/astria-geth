--- conflicted
+++ resolved
@@ -30,15 +30,9 @@
 	"path/filepath"
 	"reflect"
 	"slices"
-<<<<<<< HEAD
-=======
 	"strings"
->>>>>>> c350d3ac
 	"testing"
 	"time"
-
-	"github.com/holiman/uint256"
-	"github.com/stretchr/testify/require"
 
 	"github.com/ethereum/go-ethereum"
 	"github.com/ethereum/go-ethereum/accounts"
@@ -61,12 +55,9 @@
 	"github.com/ethereum/go-ethereum/internal/blocktest"
 	"github.com/ethereum/go-ethereum/params"
 	"github.com/ethereum/go-ethereum/rpc"
-<<<<<<< HEAD
-=======
 	"github.com/ethereum/go-ethereum/triedb"
 	"github.com/holiman/uint256"
 	"github.com/stretchr/testify/require"
->>>>>>> c350d3ac
 )
 
 func testTransactionMarshal(t *testing.T, tests []txData, config *params.ChainConfig) {
@@ -766,11 +757,7 @@
 				From:       &accounts[0].addr,
 				To:         &accounts[1].addr,
 				Value:      (*hexutil.Big)(big.NewInt(1)),
-<<<<<<< HEAD
-				BlobHashes: []common.Hash{common.Hash{0x01, 0x22}},
-=======
 				BlobHashes: []common.Hash{{0x01, 0x22}},
->>>>>>> c350d3ac
 				BlobFeeCap: (*hexutil.Big)(big.NewInt(1)),
 			},
 			want: 21000,
@@ -960,10 +947,6 @@
 			blockOverrides: BlockOverrides{Number: (*hexutil.Big)(big.NewInt(11))},
 			want:           "0x000000000000000000000000000000000000000000000000000000000000000b",
 		},
-<<<<<<< HEAD
-		// Invalid blob tx
-		{
-=======
 		// Clear storage trie
 		{
 			name:        "clear-storage-trie",
@@ -994,7 +977,6 @@
 		// Invalid blob tx
 		{
 			name:        "invalid-blob-tx",
->>>>>>> c350d3ac
 			blockNumber: rpc.LatestBlockNumber,
 			call: TransactionArgs{
 				From:       &accounts[1].addr,
@@ -1005,19 +987,12 @@
 		},
 		// BLOBHASH opcode
 		{
-<<<<<<< HEAD
-=======
 			name:        "blobhash-opcode",
->>>>>>> c350d3ac
 			blockNumber: rpc.LatestBlockNumber,
 			call: TransactionArgs{
 				From:       &accounts[1].addr,
 				To:         &randomAccounts[2].addr,
-<<<<<<< HEAD
-				BlobHashes: []common.Hash{common.Hash{0x01, 0x22}},
-=======
 				BlobHashes: []common.Hash{{0x01, 0x22}},
->>>>>>> c350d3ac
 				BlobFeeCap: (*hexutil.Big)(big.NewInt(1)),
 			},
 			overrides: StateOverride{
@@ -1027,8 +1002,6 @@
 			},
 			want: "0x0122000000000000000000000000000000000000000000000000000000000000",
 		},
-<<<<<<< HEAD
-=======
 		// Clear the entire storage set
 		{
 			blockNumber: rpc.LatestBlockNumber,
@@ -1055,7 +1028,6 @@
 			},
 			want: "0x0000000000000000000000000000000000000000000000000000000000000000",
 		},
->>>>>>> c350d3ac
 	}
 	for _, tc := range testSuite {
 		result, err := api.Call(context.Background(), tc.call, &rpc.BlockNumberOrHash{BlockNumber: &tc.blockNumber}, &tc.overrides, &tc.blockOverrides)
@@ -2267,47 +2239,6 @@
 	}
 }
 
-<<<<<<< HEAD
-func TestSignTransaction(t *testing.T) {
-	t.Parallel()
-	// Initialize test accounts
-	var (
-		key, _  = crypto.HexToECDSA("8a1f9a8f95be41cd7ccb6168179afb4504aefe388d1e14474d32c45c72ce7b7a")
-		to      = crypto.PubkeyToAddress(key.PublicKey)
-		genesis = &core.Genesis{
-			Config: params.MergedTestChainConfig,
-			Alloc:  types.GenesisAlloc{},
-		}
-	)
-	b := newTestBackend(t, 1, genesis, beacon.New(ethash.NewFaker()), func(i int, b *core.BlockGen) {
-		b.SetPoS()
-	})
-	api := NewTransactionAPI(b, nil)
-	res, err := api.FillTransaction(context.Background(), TransactionArgs{
-		From:  &b.acc.Address,
-		To:    &to,
-		Value: (*hexutil.Big)(big.NewInt(1)),
-	})
-	if err != nil {
-		t.Fatalf("failed to fill tx defaults: %v\n", err)
-	}
-
-	res, err = api.SignTransaction(context.Background(), argsFromTransaction(res.Tx, b.acc.Address))
-	if err != nil {
-		t.Fatalf("failed to sign tx: %v\n", err)
-	}
-	tx, err := json.Marshal(res.Tx)
-	if err != nil {
-		t.Fatal(err)
-	}
-	expect := `{"type":"0x2","chainId":"0x1","nonce":"0x0","to":"0x703c4b2bd70c169f5717101caee543299fc946c7","gas":"0x5208","gasPrice":null,"maxPriorityFeePerGas":"0x0","maxFeePerGas":"0x684ee180","value":"0x1","input":"0x","accessList":[],"v":"0x0","r":"0x8fabeb142d585dd9247f459f7e6fe77e2520c88d50ba5d220da1533cea8b34e1","s":"0x582dd68b21aef36ba23f34e49607329c20d981d30404daf749077f5606785ce7","yParity":"0x0","hash":"0x93927839207cfbec395da84b8a2bc38b7b65d2cb2819e9fef1f091f5b1d4cc8f"}`
-	if !bytes.Equal(tx, []byte(expect)) {
-		t.Errorf("result mismatch. Have:\n%s\nWant:\n%s\n", tx, expect)
-	}
-}
-
-=======
->>>>>>> c350d3ac
 func TestSignBlobTransaction(t *testing.T) {
 	t.Parallel()
 	// Initialize test accounts
@@ -2358,11 +2289,7 @@
 		From:       &b.acc.Address,
 		To:         &to,
 		Value:      (*hexutil.Big)(big.NewInt(1)),
-<<<<<<< HEAD
-		BlobHashes: []common.Hash{common.Hash{0x01, 0x22}},
-=======
 		BlobHashes: []common.Hash{{0x01, 0x22}},
->>>>>>> c350d3ac
 	})
 	if err != nil {
 		t.Fatalf("failed to fill tx defaults: %v\n", err)
@@ -2536,11 +2463,8 @@
 	}
 	for _, tc := range suite {
 		t.Run(tc.name, func(t *testing.T) {
-<<<<<<< HEAD
-=======
 			t.Parallel()
 
->>>>>>> c350d3ac
 			res, err := api.FillTransaction(context.Background(), tc.args)
 			if len(tc.err) > 0 {
 				if err == nil {
