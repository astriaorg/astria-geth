// Copyright 2016 The go-ethereum Authors
// This file is part of the go-ethereum library.
//
// The go-ethereum library is free software: you can redistribute it and/or modify
// it under the terms of the GNU Lesser General Public License as published by
// the Free Software Foundation, either version 3 of the License, or
// (at your option) any later version.
//
// The go-ethereum library is distributed in the hope that it will be useful,
// but WITHOUT ANY WARRANTY; without even the implied warranty of
// MERCHANTABILITY or FITNESS FOR A PARTICULAR PURPOSE. See the
// GNU Lesser General Public License for more details.
//
// You should have received a copy of the GNU Lesser General Public License
// along with the go-ethereum library. If not, see <http://www.gnu.org/licenses/>.

package debug

import (
	"fmt"
	"io"
	"log/slog"
	"net"
	"net/http"
	_ "net/http/pprof"
	"os"
	"path/filepath"
	"runtime"

	"github.com/ethereum/go-ethereum/internal/flags"
	"github.com/ethereum/go-ethereum/log"
	"github.com/ethereum/go-ethereum/metrics"
	"github.com/ethereum/go-ethereum/metrics/exp"
	"github.com/mattn/go-colorable"
	"github.com/mattn/go-isatty"
	"github.com/urfave/cli/v2"
	"gopkg.in/natefinch/lumberjack.v2"
)

var (
	verbosityFlag = &cli.IntFlag{
		Name:     "verbosity",
		Usage:    "Logging verbosity: 0=silent, 1=error, 2=warn, 3=info, 4=debug, 5=detail",
		Value:    3,
		Category: flags.LoggingCategory,
	}
	logVmoduleFlag = &cli.StringFlag{
		Name:     "log.vmodule",
		Usage:    "Per-module verbosity: comma-separated list of <pattern>=<level> (e.g. eth/*=5,p2p=4)",
		Value:    "",
		Category: flags.LoggingCategory,
	}
	vmoduleFlag = &cli.StringFlag{
		Name:     "vmodule",
		Usage:    "Per-module verbosity: comma-separated list of <pattern>=<level> (e.g. eth/*=5,p2p=4)",
		Value:    "",
		Hidden:   true,
		Category: flags.LoggingCategory,
	}
	logjsonFlag = &cli.BoolFlag{
		Name:     "log.json",
		Usage:    "Format logs with JSON",
		Hidden:   true,
		Category: flags.LoggingCategory,
	}
	logFormatFlag = &cli.StringFlag{
		Name:     "log.format",
		Usage:    "Log format to use (json|logfmt|terminal)",
		Category: flags.LoggingCategory,
	}
	logfmtFlag = &cli.BoolFlag{
		Name:     "log.logfmt",
		Usage:    "Format logs with logfmt",
		Category: flags.LoggingCategory,
	}
	logFileFlag = &cli.StringFlag{
		Name:     "log.file",
		Usage:    "Write logs to a file",
		Category: flags.LoggingCategory,
	}
	logRotateFlag = &cli.BoolFlag{
		Name:     "log.rotate",
		Usage:    "Enables log file rotation",
		Category: flags.LoggingCategory,
	}
	logMaxSizeMBsFlag = &cli.IntFlag{
		Name:     "log.maxsize",
		Usage:    "Maximum size in MBs of a single log file",
		Value:    100,
		Category: flags.LoggingCategory,
	}
	logMaxBackupsFlag = &cli.IntFlag{
		Name:     "log.maxbackups",
		Usage:    "Maximum number of log files to retain",
		Value:    10,
		Category: flags.LoggingCategory,
	}
	logMaxAgeFlag = &cli.IntFlag{
		Name:     "log.maxage",
		Usage:    "Maximum number of days to retain a log file",
		Value:    30,
		Category: flags.LoggingCategory,
	}
	logCompressFlag = &cli.BoolFlag{
		Name:     "log.compress",
		Usage:    "Compress the log files",
		Value:    false,
		Category: flags.LoggingCategory,
	}
	pprofFlag = &cli.BoolFlag{
		Name:     "pprof",
		Usage:    "Enable the pprof HTTP server",
		Category: flags.LoggingCategory,
	}
	pprofPortFlag = &cli.IntFlag{
		Name:     "pprof.port",
		Usage:    "pprof HTTP server listening port",
		Value:    6060,
		Category: flags.LoggingCategory,
	}
	pprofAddrFlag = &cli.StringFlag{
		Name:     "pprof.addr",
		Usage:    "pprof HTTP server listening interface",
		Value:    "127.0.0.1",
		Category: flags.LoggingCategory,
	}
	memprofilerateFlag = &cli.IntFlag{
		Name:     "pprof.memprofilerate",
		Usage:    "Turn on memory profiling with the given rate",
		Value:    runtime.MemProfileRate,
		Category: flags.LoggingCategory,
	}
	blockprofilerateFlag = &cli.IntFlag{
		Name:     "pprof.blockprofilerate",
		Usage:    "Turn on block profiling with the given rate",
		Category: flags.LoggingCategory,
	}
	cpuprofileFlag = &cli.StringFlag{
		Name:     "pprof.cpuprofile",
		Usage:    "Write CPU profile to the given file",
		Category: flags.LoggingCategory,
	}
	traceFlag = &cli.StringFlag{
		Name:     "trace",
		Usage:    "Write execution trace to the given file",
		Category: flags.LoggingCategory,
	}
)

// Flags holds all command-line flags required for debugging.
var Flags = []cli.Flag{
	verbosityFlag,
	logVmoduleFlag,
	vmoduleFlag,
	logjsonFlag,
	logFormatFlag,
	logFileFlag,
	logRotateFlag,
	logMaxSizeMBsFlag,
	logMaxBackupsFlag,
	logMaxAgeFlag,
	logCompressFlag,
	pprofFlag,
	pprofAddrFlag,
	pprofPortFlag,
	memprofilerateFlag,
	blockprofilerateFlag,
	cpuprofileFlag,
	traceFlag,
}

var (
	glogger       *log.GlogHandler
	logOutputFile io.WriteCloser
)

func init() {
	glogger = log.NewGlogHandler(log.NewTerminalHandler(os.Stderr, false))
}

// Setup initializes profiling and logging based on the CLI flags.
// It should be called as early as possible in the program.
func Setup(ctx *cli.Context) error {
	var (
		handler        slog.Handler
		terminalOutput = io.Writer(os.Stderr)
		output         io.Writer
		logFmtFlag     = ctx.String(logFormatFlag.Name)
	)
	var (
		logFile  = ctx.String(logFileFlag.Name)
		rotation = ctx.Bool(logRotateFlag.Name)
	)
	if len(logFile) > 0 {
		if err := validateLogLocation(filepath.Dir(logFile)); err != nil {
			return fmt.Errorf("failed to initiatilize file logger: %v", err)
		}
	}
	context := []interface{}{"rotate", rotation}
	if len(logFmtFlag) > 0 {
		context = append(context, "format", logFmtFlag)
	} else {
		context = append(context, "format", "terminal")
	}
	if rotation {
		// Lumberjack uses <processname>-lumberjack.log in is.TempDir() if empty.
		// so typically /tmp/geth-lumberjack.log on linux
		if len(logFile) > 0 {
			context = append(context, "location", logFile)
		} else {
			context = append(context, "location", filepath.Join(os.TempDir(), "geth-lumberjack.log"))
		}
		logOutputFile = &lumberjack.Logger{
			Filename:   logFile,
			MaxSize:    ctx.Int(logMaxSizeMBsFlag.Name),
			MaxBackups: ctx.Int(logMaxBackupsFlag.Name),
			MaxAge:     ctx.Int(logMaxAgeFlag.Name),
			Compress:   ctx.Bool(logCompressFlag.Name),
		}
		output = io.MultiWriter(terminalOutput, logOutputFile)
	} else if logFile != "" {
		var err error
		if logOutputFile, err = os.OpenFile(logFile, os.O_CREATE|os.O_APPEND|os.O_WRONLY, 0644); err != nil {
			return err
		}
		output = io.MultiWriter(logOutputFile, terminalOutput)
		context = append(context, "location", logFile)
	} else {
		output = terminalOutput
	}

	switch {
	case ctx.Bool(logjsonFlag.Name):
		// Retain backwards compatibility with `--log.json` flag if `--log.format` not set
		defer log.Warn("The flag '--log.json' is deprecated, please use '--log.format=json' instead")
<<<<<<< HEAD
		handler = log.JSONHandlerWithLevel(output, log.LevelInfo)
	case logFmtFlag == "json":
		handler = log.JSONHandlerWithLevel(output, log.LevelInfo)
=======
		handler = log.JSONHandler(output)
	case logFmtFlag == "json":
		handler = log.JSONHandler(output)
>>>>>>> eb00f169
	case logFmtFlag == "logfmt":
		handler = log.LogfmtHandler(output)
	case logFmtFlag == "", logFmtFlag == "terminal":
		useColor := (isatty.IsTerminal(os.Stderr.Fd()) || isatty.IsCygwinTerminal(os.Stderr.Fd())) && os.Getenv("TERM") != "dumb"
		if useColor {
			terminalOutput = colorable.NewColorableStderr()
			if logOutputFile != nil {
				output = io.MultiWriter(logOutputFile, terminalOutput)
			} else {
				output = terminalOutput
			}
		}
		handler = log.NewTerminalHandler(output, useColor)
	default:
		// Unknown log format specified
		return fmt.Errorf("unknown log format: %v", ctx.String(logFormatFlag.Name))
	}

	glogger = log.NewGlogHandler(handler)

	// logging
	verbosity := log.FromLegacyLevel(ctx.Int(verbosityFlag.Name))
	glogger.Verbosity(verbosity)
	vmodule := ctx.String(logVmoduleFlag.Name)
	if vmodule == "" {
		// Retain backwards compatibility with `--vmodule` flag if `--log.vmodule` not set
		vmodule = ctx.String(vmoduleFlag.Name)
		if vmodule != "" {
			defer log.Warn("The flag '--vmodule' is deprecated, please use '--log.vmodule' instead")
		}
	}
	glogger.Vmodule(vmodule)

	log.SetDefault(log.NewLogger(glogger))

	// profiling, tracing
	runtime.MemProfileRate = memprofilerateFlag.Value
	if ctx.IsSet(memprofilerateFlag.Name) {
		runtime.MemProfileRate = ctx.Int(memprofilerateFlag.Name)
	}

	blockProfileRate := ctx.Int(blockprofilerateFlag.Name)
	Handler.SetBlockProfileRate(blockProfileRate)

	if traceFile := ctx.String(traceFlag.Name); traceFile != "" {
		if err := Handler.StartGoTrace(traceFile); err != nil {
			return err
		}
	}

	if cpuFile := ctx.String(cpuprofileFlag.Name); cpuFile != "" {
		if err := Handler.StartCPUProfile(cpuFile); err != nil {
			return err
		}
	}

	// pprof server
	if ctx.Bool(pprofFlag.Name) {
		listenHost := ctx.String(pprofAddrFlag.Name)

		port := ctx.Int(pprofPortFlag.Name)

		address := net.JoinHostPort(listenHost, fmt.Sprintf("%d", port))
		// This context value ("metrics.addr") represents the utils.MetricsHTTPFlag.Name.
		// It cannot be imported because it will cause a cyclical dependency.
		StartPProf(address, !ctx.IsSet("metrics.addr"))
	}
	if len(logFile) > 0 || rotation {
		log.Info("Logging configured", context...)
	}
	return nil
}

func StartPProf(address string, withMetrics bool) {
	// Hook go-metrics into expvar on any /debug/metrics request, load all vars
	// from the registry into expvar, and execute regular expvar handler.
	if withMetrics {
		exp.Exp(metrics.DefaultRegistry)
	}
	log.Info("Starting pprof server", "addr", fmt.Sprintf("http://%s/debug/pprof", address))
	go func() {
		if err := http.ListenAndServe(address, nil); err != nil {
			log.Error("Failure in running pprof server", "err", err)
		}
	}()
}

// Exit stops all running profiles, flushing their output to the
// respective file.
func Exit() {
	Handler.StopCPUProfile()
	Handler.StopGoTrace()
	if logOutputFile != nil {
		logOutputFile.Close()
	}
}

func validateLogLocation(path string) error {
	if err := os.MkdirAll(path, os.ModePerm); err != nil {
		return fmt.Errorf("error creating the directory: %w", err)
	}
	// Check if the path is writable by trying to create a temporary file
	tmp := filepath.Join(path, "tmp")
	if f, err := os.Create(tmp); err != nil {
		return err
	} else {
		f.Close()
	}
	return os.Remove(tmp)
}<|MERGE_RESOLUTION|>--- conflicted
+++ resolved
@@ -233,15 +233,9 @@
 	case ctx.Bool(logjsonFlag.Name):
 		// Retain backwards compatibility with `--log.json` flag if `--log.format` not set
 		defer log.Warn("The flag '--log.json' is deprecated, please use '--log.format=json' instead")
-<<<<<<< HEAD
-		handler = log.JSONHandlerWithLevel(output, log.LevelInfo)
-	case logFmtFlag == "json":
-		handler = log.JSONHandlerWithLevel(output, log.LevelInfo)
-=======
 		handler = log.JSONHandler(output)
 	case logFmtFlag == "json":
 		handler = log.JSONHandler(output)
->>>>>>> eb00f169
 	case logFmtFlag == "logfmt":
 		handler = log.LogfmtHandler(output)
 	case logFmtFlag == "", logFmtFlag == "terminal":
