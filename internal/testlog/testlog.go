--- conflicted
+++ resolved
@@ -58,11 +58,7 @@
 }
 
 func (h *bufHandler) Enabled(_ context.Context, lvl slog.Level) bool {
-<<<<<<< HEAD
-	return lvl <= h.level
-=======
 	return lvl >= h.level
->>>>>>> eb00f169
 }
 
 func (h *bufHandler) WithAttrs(attrs []slog.Attr) slog.Handler {
