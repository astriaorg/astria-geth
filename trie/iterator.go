--- conflicted
+++ resolved
@@ -145,11 +145,7 @@
 	err   error                // Failure set in case of an internal error in the iterator
 
 	resolver NodeResolver         // optional node resolver for avoiding disk hits
-<<<<<<< HEAD
-	pool     []*nodeIteratorState // local pool for iteratorstates
-=======
 	pool     []*nodeIteratorState // local pool for iterator states
->>>>>>> 0dd173a7
 }
 
 // errIteratorEnd is stored in nodeIterator.err when iteration is done.
@@ -456,20 +452,12 @@
 		if n.Children[index] != nil {
 			child = n.Children[index]
 			hash, _ := child.cache()
-<<<<<<< HEAD
-=======
-
->>>>>>> 0dd173a7
 			state = it.getFromPool()
 			state.hash = common.BytesToHash(hash)
 			state.node = child
 			state.parent = ancestor
 			state.index = -1
 			state.pathlen = len(path)
-<<<<<<< HEAD
-=======
-
->>>>>>> 0dd173a7
 			childPath = append(childPath, path...)
 			childPath = append(childPath, byte(index))
 			return child, state, childPath, index
@@ -482,13 +470,8 @@
 	switch node := parent.node.(type) {
 	case *fullNode:
 		// Full node, move to the first non-nil child.
-<<<<<<< HEAD
-		if child, state, path, index := it.findChild(node, parent.index+1, ancestor); child != nil {
-			parent.index = index - 1
-=======
 		if child, state, path, index := it.findChild(node, nextChildIndex(parent.index), ancestor); child != nil {
 			parent.index = prevChildIndex(index)
->>>>>>> 0dd173a7
 			return state, path, true
 		}
 	case *shortNode:
@@ -514,11 +497,7 @@
 	switch n := parent.node.(type) {
 	case *fullNode:
 		// Full node, move to the first non-nil child before the desired key position
-<<<<<<< HEAD
-		child, state, path, index := it.findChild(n, parent.index+1, ancestor)
-=======
 		child, state, path, index := it.findChild(n, nextChildIndex(parent.index), ancestor)
->>>>>>> 0dd173a7
 		if child == nil {
 			// No more children in this fullnode
 			return parent, it.path, false
@@ -530,11 +509,7 @@
 		}
 		// The child is before the seek position. Try advancing
 		for {
-<<<<<<< HEAD
-			nextChild, nextState, nextPath, nextIndex := it.findChild(n, index+1, ancestor)
-=======
 			nextChild, nextState, nextPath, nextIndex := it.findChild(n, nextChildIndex(index), ancestor)
->>>>>>> 0dd173a7
 			// If we run out of children, or skipped past the target, return the
 			// previous one
 			if nextChild == nil || reachedPath(nextPath, key) {
@@ -574,10 +549,6 @@
 	it.path = it.path[:last.pathlen]
 	it.stack[len(it.stack)-1] = nil
 	it.stack = it.stack[:len(it.stack)-1]
-<<<<<<< HEAD
-	// last is now unused
-	it.putInPool(last)
-=======
 
 	it.putInPool(last) // last is now unused
 }
@@ -626,7 +597,6 @@
 	default: // Iterate children in sequence
 		return index + 1
 	}
->>>>>>> 0dd173a7
 }
 
 func compareNodes(a, b NodeIterator) int {
