// Copyright 2014 The go-ethereum Authors
// This file is part of the go-ethereum library.
//
// The go-ethereum library is free software: you can redistribute it and/or modify
// it under the terms of the GNU Lesser General Public License as published by
// the Free Software Foundation, either version 3 of the License, or
// (at your option) any later version.
//
// The go-ethereum library is distributed in the hope that it will be useful,
// but WITHOUT ANY WARRANTY; without even the implied warranty of
// MERCHANTABILITY or FITNESS FOR A PARTICULAR PURPOSE. See the
// GNU Lesser General Public License for more details.
//
// You should have received a copy of the GNU Lesser General Public License
// along with the go-ethereum library. If not, see <http://www.gnu.org/licenses/>.

package trie

import (
	"bytes"
	"encoding/binary"
	"errors"
	"fmt"
	"hash"
	"io"
	"math/rand"
	"reflect"
	"sort"
<<<<<<< HEAD
=======
	"strings"
>>>>>>> eb00f169
	"testing"
	"testing/quick"

	"github.com/davecgh/go-spew/spew"
	"github.com/ethereum/go-ethereum/common"
	"github.com/ethereum/go-ethereum/core/rawdb"
	"github.com/ethereum/go-ethereum/core/types"
	"github.com/ethereum/go-ethereum/crypto"
	"github.com/ethereum/go-ethereum/ethdb"
	"github.com/ethereum/go-ethereum/internal/testrand"
	"github.com/ethereum/go-ethereum/rlp"
	"github.com/ethereum/go-ethereum/trie/trienode"
	"github.com/holiman/uint256"
	"golang.org/x/crypto/sha3"
)

func init() {
	spew.Config.Indent = "    "
	spew.Config.DisableMethods = false
}

func TestEmptyTrie(t *testing.T) {
	trie := NewEmpty(newTestDatabase(rawdb.NewMemoryDatabase(), rawdb.HashScheme))
	res := trie.Hash()
	exp := types.EmptyRootHash
	if res != exp {
		t.Errorf("expected %x got %x", exp, res)
	}
}

func TestNull(t *testing.T) {
	trie := NewEmpty(newTestDatabase(rawdb.NewMemoryDatabase(), rawdb.HashScheme))
	key := make([]byte, 32)
	value := []byte("test")
	trie.MustUpdate(key, value)
	if !bytes.Equal(trie.MustGet(key), value) {
		t.Fatal("wrong value")
	}
}

func TestMissingRoot(t *testing.T) {
	testMissingRoot(t, rawdb.HashScheme)
	testMissingRoot(t, rawdb.PathScheme)
}

func testMissingRoot(t *testing.T, scheme string) {
	root := common.HexToHash("0beec7b5ea3f0fdbc95d0dd47f3c5bc275da8a33")
	trie, err := New(TrieID(root), newTestDatabase(rawdb.NewMemoryDatabase(), scheme))
	if trie != nil {
		t.Error("New returned non-nil trie for invalid root")
	}
	if _, ok := err.(*MissingNodeError); !ok {
		t.Errorf("New returned wrong error: %v", err)
	}
}

func TestMissingNode(t *testing.T) {
	testMissingNode(t, false, rawdb.HashScheme)
	testMissingNode(t, false, rawdb.PathScheme)
	testMissingNode(t, true, rawdb.HashScheme)
	testMissingNode(t, true, rawdb.PathScheme)
}

func testMissingNode(t *testing.T, memonly bool, scheme string) {
	diskdb := rawdb.NewMemoryDatabase()
	triedb := newTestDatabase(diskdb, scheme)

	trie := NewEmpty(triedb)
	updateString(trie, "120000", "qwerqwerqwerqwerqwerqwerqwerqwer")
	updateString(trie, "123456", "asdfasdfasdfasdfasdfasdfasdfasdf")
<<<<<<< HEAD
	root, nodes, _ := trie.Commit(false)
=======
	root, nodes := trie.Commit(false)
>>>>>>> eb00f169
	triedb.Update(root, types.EmptyRootHash, trienode.NewWithNodeSet(nodes))

	if !memonly {
		triedb.Commit(root)
	}

	trie, _ = New(TrieID(root), triedb)
	_, err := trie.Get([]byte("120000"))
	if err != nil {
		t.Errorf("Unexpected error: %v", err)
	}
	trie, _ = New(TrieID(root), triedb)
	_, err = trie.Get([]byte("120099"))
	if err != nil {
		t.Errorf("Unexpected error: %v", err)
	}
	trie, _ = New(TrieID(root), triedb)
	_, err = trie.Get([]byte("123456"))
	if err != nil {
		t.Errorf("Unexpected error: %v", err)
	}
	trie, _ = New(TrieID(root), triedb)
	err = trie.Update([]byte("120099"), []byte("zxcvzxcvzxcvzxcvzxcvzxcvzxcvzxcv"))
	if err != nil {
		t.Errorf("Unexpected error: %v", err)
	}
	trie, _ = New(TrieID(root), triedb)
	err = trie.Delete([]byte("123456"))
	if err != nil {
		t.Errorf("Unexpected error: %v", err)
	}

	var (
		path []byte
		hash = common.HexToHash("0xe1d943cc8f061a0c0b98162830b970395ac9315654824bf21b73b891365262f9")
	)
	for p, n := range nodes.Nodes {
		if n.Hash == hash {
			path = common.CopyBytes([]byte(p))
			break
		}
	}
	trie, _ = New(TrieID(root), triedb)
	if memonly {
		trie.reader.banned = map[string]struct{}{string(path): {}}
	} else {
		rawdb.DeleteTrieNode(diskdb, common.Hash{}, path, hash, scheme)
	}

	_, err = trie.Get([]byte("120000"))
	if _, ok := err.(*MissingNodeError); !ok {
		t.Errorf("Wrong error: %v", err)
	}
	_, err = trie.Get([]byte("120099"))
	if _, ok := err.(*MissingNodeError); !ok {
		t.Errorf("Wrong error: %v", err)
	}
	_, err = trie.Get([]byte("123456"))
	if err != nil {
		t.Errorf("Unexpected error: %v", err)
	}
	err = trie.Update([]byte("120099"), []byte("zxcv"))
	if _, ok := err.(*MissingNodeError); !ok {
		t.Errorf("Wrong error: %v", err)
	}
	err = trie.Delete([]byte("123456"))
	if _, ok := err.(*MissingNodeError); !ok {
		t.Errorf("Wrong error: %v", err)
	}
}

func TestInsert(t *testing.T) {
	trie := NewEmpty(newTestDatabase(rawdb.NewMemoryDatabase(), rawdb.HashScheme))

	updateString(trie, "doe", "reindeer")
	updateString(trie, "dog", "puppy")
	updateString(trie, "dogglesworth", "cat")

	exp := common.HexToHash("8aad789dff2f538bca5d8ea56e8abe10f4c7ba3a5dea95fea4cd6e7c3a1168d3")
	root := trie.Hash()
	if root != exp {
		t.Errorf("case 1: exp %x got %x", exp, root)
	}

	trie = NewEmpty(newTestDatabase(rawdb.NewMemoryDatabase(), rawdb.HashScheme))
	updateString(trie, "A", "aaaaaaaaaaaaaaaaaaaaaaaaaaaaaaaaaaaaaaaaaaaaaaaaaa")

	exp = common.HexToHash("d23786fb4a010da3ce639d66d5e904a11dbc02746d1ce25029e53290cabf28ab")
	root, _ = trie.Commit(false)
	if root != exp {
		t.Errorf("case 2: exp %x got %x", exp, root)
	}
}

func TestGet(t *testing.T) {
	db := newTestDatabase(rawdb.NewMemoryDatabase(), rawdb.HashScheme)
	trie := NewEmpty(db)
	updateString(trie, "doe", "reindeer")
	updateString(trie, "dog", "puppy")
	updateString(trie, "dogglesworth", "cat")

	for i := 0; i < 2; i++ {
		res := getString(trie, "dog")
		if !bytes.Equal(res, []byte("puppy")) {
			t.Errorf("expected puppy got %x", res)
		}
		unknown := getString(trie, "unknown")
		if unknown != nil {
			t.Errorf("expected nil got %x", unknown)
		}
		if i == 1 {
			return
		}
<<<<<<< HEAD
		root, nodes, _ := trie.Commit(false)
=======
		root, nodes := trie.Commit(false)
>>>>>>> eb00f169
		db.Update(root, types.EmptyRootHash, trienode.NewWithNodeSet(nodes))
		trie, _ = New(TrieID(root), db)
	}
}

func TestDelete(t *testing.T) {
	db := newTestDatabase(rawdb.NewMemoryDatabase(), rawdb.HashScheme)
	trie := NewEmpty(db)
	vals := []struct{ k, v string }{
		{"do", "verb"},
		{"ether", "wookiedoo"},
		{"horse", "stallion"},
		{"shaman", "horse"},
		{"doge", "coin"},
		{"ether", ""},
		{"dog", "puppy"},
		{"shaman", ""},
	}
	for _, val := range vals {
		if val.v != "" {
			updateString(trie, val.k, val.v)
		} else {
			deleteString(trie, val.k)
		}
	}

	hash := trie.Hash()
	exp := common.HexToHash("5991bb8c6514148a29db676a14ac506cd2cd5775ace63c30a4fe457715e9ac84")
	if hash != exp {
		t.Errorf("expected %x got %x", exp, hash)
	}
}

func TestEmptyValues(t *testing.T) {
	trie := NewEmpty(newTestDatabase(rawdb.NewMemoryDatabase(), rawdb.HashScheme))

	vals := []struct{ k, v string }{
		{"do", "verb"},
		{"ether", "wookiedoo"},
		{"horse", "stallion"},
		{"shaman", "horse"},
		{"doge", "coin"},
		{"ether", ""},
		{"dog", "puppy"},
		{"shaman", ""},
	}
	for _, val := range vals {
		updateString(trie, val.k, val.v)
	}

	hash := trie.Hash()
	exp := common.HexToHash("5991bb8c6514148a29db676a14ac506cd2cd5775ace63c30a4fe457715e9ac84")
	if hash != exp {
		t.Errorf("expected %x got %x", exp, hash)
	}
}

func TestReplication(t *testing.T) {
	db := newTestDatabase(rawdb.NewMemoryDatabase(), rawdb.HashScheme)
	trie := NewEmpty(db)
	vals := []struct{ k, v string }{
		{"do", "verb"},
		{"ether", "wookiedoo"},
		{"horse", "stallion"},
		{"shaman", "horse"},
		{"doge", "coin"},
		{"dog", "puppy"},
		{"somethingveryoddindeedthis is", "myothernodedata"},
	}
	for _, val := range vals {
		updateString(trie, val.k, val.v)
	}
<<<<<<< HEAD
	root, nodes, _ := trie.Commit(false)
=======
	root, nodes := trie.Commit(false)
>>>>>>> eb00f169
	db.Update(root, types.EmptyRootHash, trienode.NewWithNodeSet(nodes))

	// create a new trie on top of the database and check that lookups work.
	trie2, err := New(TrieID(root), db)
	if err != nil {
		t.Fatalf("can't recreate trie at %x: %v", root, err)
	}
	for _, kv := range vals {
		if string(getString(trie2, kv.k)) != kv.v {
			t.Errorf("trie2 doesn't have %q => %q", kv.k, kv.v)
		}
	}
	hash, nodes := trie2.Commit(false)
	if hash != root {
		t.Errorf("root failure. expected %x got %x", root, hash)
	}

	// recreate the trie after commit
	if nodes != nil {
		db.Update(hash, types.EmptyRootHash, trienode.NewWithNodeSet(nodes))
	}
	trie2, err = New(TrieID(hash), db)
	if err != nil {
		t.Fatalf("can't recreate trie at %x: %v", hash, err)
	}
	// perform some insertions on the new trie.
	vals2 := []struct{ k, v string }{
		{"do", "verb"},
		{"ether", "wookiedoo"},
		{"horse", "stallion"},
		// {"shaman", "horse"},
		// {"doge", "coin"},
		// {"ether", ""},
		// {"dog", "puppy"},
		// {"somethingveryoddindeedthis is", "myothernodedata"},
		// {"shaman", ""},
	}
	for _, val := range vals2 {
		updateString(trie2, val.k, val.v)
	}
	if trie2.Hash() != hash {
		t.Errorf("root failure. expected %x got %x", hash, hash)
	}
}

func TestLargeValue(t *testing.T) {
	trie := NewEmpty(newTestDatabase(rawdb.NewMemoryDatabase(), rawdb.HashScheme))
	trie.MustUpdate([]byte("key1"), []byte{99, 99, 99, 99})
	trie.MustUpdate([]byte("key2"), bytes.Repeat([]byte{1}, 32))
	trie.Hash()
}

// TestRandomCases tests some cases that were found via random fuzzing
func TestRandomCases(t *testing.T) {
	var rt = []randTestStep{
		{op: 6, key: common.Hex2Bytes(""), value: common.Hex2Bytes("")},                                                                                                 // step 0
		{op: 6, key: common.Hex2Bytes(""), value: common.Hex2Bytes("")},                                                                                                 // step 1
		{op: 0, key: common.Hex2Bytes("d51b182b95d677e5f1c82508c0228de96b73092d78ce78b2230cd948674f66fd1483bd"), value: common.Hex2Bytes("0000000000000002")},           // step 2
		{op: 2, key: common.Hex2Bytes("c2a38512b83107d665c65235b0250002882ac2022eb00711552354832c5f1d030d0e408e"), value: common.Hex2Bytes("")},                         // step 3
		{op: 3, key: common.Hex2Bytes(""), value: common.Hex2Bytes("")},                                                                                                 // step 4
		{op: 3, key: common.Hex2Bytes(""), value: common.Hex2Bytes("")},                                                                                                 // step 5
		{op: 6, key: common.Hex2Bytes(""), value: common.Hex2Bytes("")},                                                                                                 // step 6
		{op: 3, key: common.Hex2Bytes(""), value: common.Hex2Bytes("")},                                                                                                 // step 7
		{op: 0, key: common.Hex2Bytes("c2a38512b83107d665c65235b0250002882ac2022eb00711552354832c5f1d030d0e408e"), value: common.Hex2Bytes("0000000000000008")},         // step 8
		{op: 0, key: common.Hex2Bytes("d51b182b95d677e5f1c82508c0228de96b73092d78ce78b2230cd948674f66fd1483bd"), value: common.Hex2Bytes("0000000000000009")},           // step 9
		{op: 2, key: common.Hex2Bytes("fd"), value: common.Hex2Bytes("")},                                                                                               // step 10
		{op: 6, key: common.Hex2Bytes(""), value: common.Hex2Bytes("")},                                                                                                 // step 11
		{op: 6, key: common.Hex2Bytes(""), value: common.Hex2Bytes("")},                                                                                                 // step 12
		{op: 0, key: common.Hex2Bytes("fd"), value: common.Hex2Bytes("000000000000000d")},                                                                               // step 13
		{op: 6, key: common.Hex2Bytes(""), value: common.Hex2Bytes("")},                                                                                                 // step 14
		{op: 1, key: common.Hex2Bytes("c2a38512b83107d665c65235b0250002882ac2022eb00711552354832c5f1d030d0e408e"), value: common.Hex2Bytes("")},                         // step 15
		{op: 3, key: common.Hex2Bytes(""), value: common.Hex2Bytes("")},                                                                                                 // step 16
		{op: 0, key: common.Hex2Bytes("c2a38512b83107d665c65235b0250002882ac2022eb00711552354832c5f1d030d0e408e"), value: common.Hex2Bytes("0000000000000011")},         // step 17
		{op: 5, key: common.Hex2Bytes(""), value: common.Hex2Bytes("")},                                                                                                 // step 18
		{op: 3, key: common.Hex2Bytes(""), value: common.Hex2Bytes("")},                                                                                                 // step 19
		{op: 0, key: common.Hex2Bytes("d51b182b95d677e5f1c82508c0228de96b73092d78ce78b2230cd948674f66fd1483bd"), value: common.Hex2Bytes("0000000000000014")},           // step 20
		{op: 0, key: common.Hex2Bytes("d51b182b95d677e5f1c82508c0228de96b73092d78ce78b2230cd948674f66fd1483bd"), value: common.Hex2Bytes("0000000000000015")},           // step 21
		{op: 0, key: common.Hex2Bytes("c2a38512b83107d665c65235b0250002882ac2022eb00711552354832c5f1d030d0e408e"), value: common.Hex2Bytes("0000000000000016")},         // step 22
		{op: 5, key: common.Hex2Bytes(""), value: common.Hex2Bytes("")},                                                                                                 // step 23
		{op: 1, key: common.Hex2Bytes("980c393656413a15c8da01978ed9f89feb80b502f58f2d640e3a2f5f7a99a7018f1b573befd92053ac6f78fca4a87268"), value: common.Hex2Bytes("")}, // step 24
		{op: 1, key: common.Hex2Bytes("fd"), value: common.Hex2Bytes("")},                                                                                               // step 25
	}
	if err := runRandTest(rt); err != nil {
		t.Fatal(err)
	}
}

// randTest performs random trie operations.
// Instances of this test are created by Generate.
type randTest []randTestStep

// compile-time interface check
var _ quick.Generator = (randTest)(nil)

type randTestStep struct {
	op    int
	key   []byte // for opUpdate, opDelete, opGet
	value []byte // for opUpdate
	err   error  // for debugging
}

const (
	opUpdate = iota
	opDelete
	opGet
	opHash
	opCommit
	opItercheckhash
	opNodeDiff
	opProve
	opMax // boundary value, not an actual op
)

func (randTest) Generate(r *rand.Rand, size int) reflect.Value {
	var finishedFn = func() bool {
		size--
		return size == 0
	}
	return reflect.ValueOf(generateSteps(finishedFn, r))
}

func generateSteps(finished func() bool, r io.Reader) randTest {
	var allKeys [][]byte
	var one = []byte{0}
	genKey := func() []byte {
		r.Read(one)
		if len(allKeys) < 2 || one[0]%100 > 90 {
			// new key
			size := one[0] % 50
			key := make([]byte, size)
			r.Read(key)
			allKeys = append(allKeys, key)
			return key
		}
		// use existing key
		idx := int(one[0]) % len(allKeys)
		return allKeys[idx]
	}
	var steps randTest
	for !finished() {
		r.Read(one)
		step := randTestStep{op: int(one[0]) % opMax}
		switch step.op {
		case opUpdate:
			step.key = genKey()
			step.value = make([]byte, 8)
			binary.BigEndian.PutUint64(step.value, uint64(len(steps)))
		case opGet, opDelete, opProve:
			step.key = genKey()
		}
		steps = append(steps, step)
	}
	return steps
}

func verifyAccessList(old *Trie, new *Trie, set *trienode.NodeSet) error {
	deletes, inserts, updates := diffTries(old, new)

	// Check insertion set
	for path := range inserts {
		n, ok := set.Nodes[path]
		if !ok || n.IsDeleted() {
			return errors.New("expect new node")
		}
		//if len(n.Prev) > 0 {
		//	return errors.New("unexpected origin value")
		//}
	}
	// Check deletion set
	for path := range deletes {
		n, ok := set.Nodes[path]
		if !ok || !n.IsDeleted() {
			return errors.New("expect deleted node")
		}
		//if len(n.Prev) == 0 {
		//	return errors.New("expect origin value")
		//}
		//if !bytes.Equal(n.Prev, blob) {
		//	return errors.New("invalid origin value")
		//}
	}
	// Check update set
	for path := range updates {
		n, ok := set.Nodes[path]
		if !ok || n.IsDeleted() {
			return errors.New("expect updated node")
		}
		//if len(n.Prev) == 0 {
		//	return errors.New("expect origin value")
		//}
		//if !bytes.Equal(n.Prev, blob) {
		//	return errors.New("invalid origin value")
		//}
	}
	return nil
}

// runRandTestBool coerces error to boolean, for use in quick.Check
func runRandTestBool(rt randTest) bool {
	return runRandTest(rt) == nil
}

func runRandTest(rt randTest) error {
	var scheme = rawdb.HashScheme
	if rand.Intn(2) == 0 {
		scheme = rawdb.PathScheme
	}
	var (
		origin   = types.EmptyRootHash
		triedb   = newTestDatabase(rawdb.NewMemoryDatabase(), scheme)
		tr       = NewEmpty(triedb)
		values   = make(map[string]string) // tracks content of the trie
		origTrie = NewEmpty(triedb)
	)
	for i, step := range rt {
		// fmt.Printf("{op: %d, key: common.Hex2Bytes(\"%x\"), value: common.Hex2Bytes(\"%x\")}, // step %d\n",
		// 	step.op, step.key, step.value, i)

		switch step.op {
		case opUpdate:
			tr.MustUpdate(step.key, step.value)
			values[string(step.key)] = string(step.value)
		case opDelete:
			tr.MustDelete(step.key)
			delete(values, string(step.key))
		case opGet:
			v := tr.MustGet(step.key)
			want := values[string(step.key)]
			if string(v) != want {
				rt[i].err = fmt.Errorf("mismatch for key %#x, got %#x want %#x", step.key, v, want)
			}
		case opProve:
			hash := tr.Hash()
			if hash == types.EmptyRootHash {
				continue
			}
			proofDb := rawdb.NewMemoryDatabase()
			err := tr.Prove(step.key, proofDb)
			if err != nil {
				rt[i].err = fmt.Errorf("failed for proving key %#x, %v", step.key, err)
			}
			_, err = VerifyProof(hash, step.key, proofDb)
			if err != nil {
				rt[i].err = fmt.Errorf("failed for verifying key %#x, %v", step.key, err)
			}
		case opHash:
			tr.Hash()
		case opCommit:
			root, nodes := tr.Commit(true)
			if nodes != nil {
				triedb.Update(root, origin, trienode.NewWithNodeSet(nodes))
			}
			newtr, err := New(TrieID(root), triedb)
			if err != nil {
				rt[i].err = err
				return err
			}
			if nodes != nil {
				if err := verifyAccessList(origTrie, newtr, nodes); err != nil {
					rt[i].err = err
					return err
				}
			}
			tr = newtr
			origTrie = tr.Copy()
			origin = root
		case opItercheckhash:
			checktr := NewEmpty(triedb)
			it := NewIterator(tr.MustNodeIterator(nil))
			for it.Next() {
				checktr.MustUpdate(it.Key, it.Value)
			}
			if tr.Hash() != checktr.Hash() {
				rt[i].err = errors.New("hash mismatch in opItercheckhash")
			}
		case opNodeDiff:
			var (
				origIter = origTrie.MustNodeIterator(nil)
				curIter  = tr.MustNodeIterator(nil)
				origSeen = make(map[string]struct{})
				curSeen  = make(map[string]struct{})
			)
			for origIter.Next(true) {
				if origIter.Leaf() {
					continue
				}
				origSeen[string(origIter.Path())] = struct{}{}
			}
			for curIter.Next(true) {
				if curIter.Leaf() {
					continue
				}
				curSeen[string(curIter.Path())] = struct{}{}
			}
			var (
				insertExp = make(map[string]struct{})
				deleteExp = make(map[string]struct{})
			)
			for path := range curSeen {
				_, present := origSeen[path]
				if !present {
					insertExp[path] = struct{}{}
				}
			}
			for path := range origSeen {
				_, present := curSeen[path]
				if !present {
					deleteExp[path] = struct{}{}
				}
			}
			if len(insertExp) != len(tr.tracer.inserts) {
				rt[i].err = errors.New("insert set mismatch")
			}
			if len(deleteExp) != len(tr.tracer.deletes) {
				rt[i].err = errors.New("delete set mismatch")
			}
			for insert := range tr.tracer.inserts {
				if _, present := insertExp[insert]; !present {
					rt[i].err = errors.New("missing inserted node")
				}
			}
			for del := range tr.tracer.deletes {
				if _, present := deleteExp[del]; !present {
					rt[i].err = errors.New("missing deleted node")
				}
			}
		}
		// Abort the test on error.
		if rt[i].err != nil {
			return rt[i].err
		}
	}
	return nil
}

func TestRandom(t *testing.T) {
	if err := quick.Check(runRandTestBool, nil); err != nil {
		if cerr, ok := err.(*quick.CheckError); ok {
			t.Fatalf("random test iteration %d failed: %s", cerr.Count, spew.Sdump(cerr.In))
		}
		t.Fatal(err)
	}
}

func BenchmarkGet(b *testing.B)      { benchGet(b) }
func BenchmarkUpdateBE(b *testing.B) { benchUpdate(b, binary.BigEndian) }
func BenchmarkUpdateLE(b *testing.B) { benchUpdate(b, binary.LittleEndian) }

const benchElemCount = 20000

func benchGet(b *testing.B) {
	triedb := newTestDatabase(rawdb.NewMemoryDatabase(), rawdb.HashScheme)
	trie := NewEmpty(triedb)
	k := make([]byte, 32)
	for i := 0; i < benchElemCount; i++ {
		binary.LittleEndian.PutUint64(k, uint64(i))
		v := make([]byte, 32)
		binary.LittleEndian.PutUint64(v, uint64(i))
		trie.MustUpdate(k, v)
	}
	binary.LittleEndian.PutUint64(k, benchElemCount/2)

	b.ResetTimer()
	for i := 0; i < b.N; i++ {
		trie.MustGet(k)
	}
	b.StopTimer()
}

func benchUpdate(b *testing.B, e binary.ByteOrder) *Trie {
	trie := NewEmpty(newTestDatabase(rawdb.NewMemoryDatabase(), rawdb.HashScheme))
	k := make([]byte, 32)
	b.ReportAllocs()
	for i := 0; i < b.N; i++ {
		v := make([]byte, 32)
		e.PutUint64(k, uint64(i))
		e.PutUint64(v, uint64(i))
		trie.MustUpdate(k, v)
	}
	return trie
}

// Benchmarks the trie hashing. Since the trie caches the result of any operation,
// we cannot use b.N as the number of hashing rounds, since all rounds apart from
// the first one will be NOOP. As such, we'll use b.N as the number of account to
// insert into the trie before measuring the hashing.
// BenchmarkHash-6   	  288680	      4561 ns/op	     682 B/op	       9 allocs/op
// BenchmarkHash-6   	  275095	      4800 ns/op	     685 B/op	       9 allocs/op
// pure hasher:
// BenchmarkHash-6   	  319362	      4230 ns/op	     675 B/op	       9 allocs/op
// BenchmarkHash-6   	  257460	      4674 ns/op	     689 B/op	       9 allocs/op
// With hashing in-between and pure hasher:
// BenchmarkHash-6   	  225417	      7150 ns/op	     982 B/op	      12 allocs/op
// BenchmarkHash-6   	  220378	      6197 ns/op	     983 B/op	      12 allocs/op
// same with old hasher
// BenchmarkHash-6   	  229758	      6437 ns/op	     981 B/op	      12 allocs/op
// BenchmarkHash-6   	  212610	      7137 ns/op	     986 B/op	      12 allocs/op
func BenchmarkHash(b *testing.B) {
	// Create a realistic account trie to hash. We're first adding and hashing N
	// entries, then adding N more.
	addresses, accounts := makeAccounts(2 * b.N)
	// Insert the accounts into the trie and hash it
	trie := NewEmpty(newTestDatabase(rawdb.NewMemoryDatabase(), rawdb.HashScheme))
	i := 0
	for ; i < len(addresses)/2; i++ {
		trie.MustUpdate(crypto.Keccak256(addresses[i][:]), accounts[i])
	}
	trie.Hash()
	for ; i < len(addresses); i++ {
		trie.MustUpdate(crypto.Keccak256(addresses[i][:]), accounts[i])
	}
	b.ResetTimer()
	b.ReportAllocs()
	//trie.hashRoot(nil, nil)
	trie.Hash()
}

// Benchmarks the trie Commit following a Hash. Since the trie caches the result of any operation,
// we cannot use b.N as the number of hashing rounds, since all rounds apart from
// the first one will be NOOP. As such, we'll use b.N as the number of account to
// insert into the trie before measuring the hashing.
func BenchmarkCommitAfterHash(b *testing.B) {
	b.Run("no-onleaf", func(b *testing.B) {
		benchmarkCommitAfterHash(b, false)
	})
	b.Run("with-onleaf", func(b *testing.B) {
		benchmarkCommitAfterHash(b, true)
	})
}

func benchmarkCommitAfterHash(b *testing.B, collectLeaf bool) {
	// Make the random benchmark deterministic
	addresses, accounts := makeAccounts(b.N)
	trie := NewEmpty(newTestDatabase(rawdb.NewMemoryDatabase(), rawdb.HashScheme))
	for i := 0; i < len(addresses); i++ {
		trie.MustUpdate(crypto.Keccak256(addresses[i][:]), accounts[i])
	}
	// Insert the accounts into the trie and hash it
	trie.Hash()
	b.ResetTimer()
	b.ReportAllocs()
	trie.Commit(collectLeaf)
}

func TestTinyTrie(t *testing.T) {
	// Create a realistic account trie to hash
	_, accounts := makeAccounts(5)
	trie := NewEmpty(newTestDatabase(rawdb.NewMemoryDatabase(), rawdb.HashScheme))
	trie.MustUpdate(common.Hex2Bytes("0000000000000000000000000000000000000000000000000000000000001337"), accounts[3])
	if exp, root := common.HexToHash("8c6a85a4d9fda98feff88450299e574e5378e32391f75a055d470ac0653f1005"), trie.Hash(); exp != root {
		t.Errorf("1: got %x, exp %x", root, exp)
	}
	trie.MustUpdate(common.Hex2Bytes("0000000000000000000000000000000000000000000000000000000000001338"), accounts[4])
	if exp, root := common.HexToHash("ec63b967e98a5720e7f720482151963982890d82c9093c0d486b7eb8883a66b1"), trie.Hash(); exp != root {
		t.Errorf("2: got %x, exp %x", root, exp)
	}
	trie.MustUpdate(common.Hex2Bytes("0000000000000000000000000000000000000000000000000000000000001339"), accounts[4])
	if exp, root := common.HexToHash("0608c1d1dc3905fa22204c7a0e43644831c3b6d3def0f274be623a948197e64a"), trie.Hash(); exp != root {
		t.Errorf("3: got %x, exp %x", root, exp)
	}
	checktr := NewEmpty(newTestDatabase(rawdb.NewMemoryDatabase(), rawdb.HashScheme))
	it := NewIterator(trie.MustNodeIterator(nil))
	for it.Next() {
		checktr.MustUpdate(it.Key, it.Value)
	}
	if troot, itroot := trie.Hash(), checktr.Hash(); troot != itroot {
		t.Fatalf("hash mismatch in opItercheckhash, trie: %x, check: %x", troot, itroot)
	}
}

func TestCommitAfterHash(t *testing.T) {
	// Create a realistic account trie to hash
	addresses, accounts := makeAccounts(1000)
	trie := NewEmpty(newTestDatabase(rawdb.NewMemoryDatabase(), rawdb.HashScheme))
	for i := 0; i < len(addresses); i++ {
		trie.MustUpdate(crypto.Keccak256(addresses[i][:]), accounts[i])
	}
	// Insert the accounts into the trie and hash it
	trie.Hash()
	trie.Commit(false)
	root := trie.Hash()
	exp := common.HexToHash("72f9d3f3fe1e1dd7b8936442e7642aef76371472d94319900790053c493f3fe6")
	if exp != root {
		t.Errorf("got %x, exp %x", root, exp)
	}
	root, _ = trie.Commit(false)
	if exp != root {
		t.Errorf("got %x, exp %x", root, exp)
	}
}

func makeAccounts(size int) (addresses [][20]byte, accounts [][]byte) {
	// Make the random benchmark deterministic
	random := rand.New(rand.NewSource(0))
	// Create a realistic account trie to hash
	addresses = make([][20]byte, size)
	for i := 0; i < len(addresses); i++ {
		data := make([]byte, 20)
		random.Read(data)
		copy(addresses[i][:], data)
	}
	accounts = make([][]byte, len(addresses))
	for i := 0; i < len(accounts); i++ {
		var (
			nonce = uint64(random.Int63())
			root  = types.EmptyRootHash
			code  = crypto.Keccak256(nil)
		)
		// The big.Rand function is not deterministic with regards to 64 vs 32 bit systems,
		// and will consume different amount of data from the rand source.
		//balance = new(big.Int).Rand(random, new(big.Int).Exp(common.Big2, common.Big256, nil))
		// Therefore, we instead just read via byte buffer
		numBytes := random.Uint32() % 33 // [0, 32] bytes
		balanceBytes := make([]byte, numBytes)
		random.Read(balanceBytes)
		balance := new(uint256.Int).SetBytes(balanceBytes)
		data, _ := rlp.EncodeToBytes(&types.StateAccount{Nonce: nonce, Balance: balance, Root: root, CodeHash: code})
		accounts[i] = data
	}
	return addresses, accounts
}

// spongeDb is a dummy db backend which accumulates writes in a sponge
type spongeDb struct {
	sponge  hash.Hash
	id      string
	journal []string
	keys    []string
	values  map[string]string
}

func (s *spongeDb) Has(key []byte) (bool, error)             { panic("implement me") }
func (s *spongeDb) Get(key []byte) ([]byte, error)           { return nil, errors.New("no such elem") }
func (s *spongeDb) Delete(key []byte) error                  { panic("implement me") }
func (s *spongeDb) DeleteRange(start, end []byte) error      { panic("implement me") }
func (s *spongeDb) NewBatch() ethdb.Batch                    { return &spongeBatch{s} }
func (s *spongeDb) NewBatchWithSize(size int) ethdb.Batch    { return &spongeBatch{s} }
func (s *spongeDb) Stat() (string, error)                    { panic("implement me") }
func (s *spongeDb) Compact(start []byte, limit []byte) error { panic("implement me") }
func (s *spongeDb) Close() error                             { return nil }
func (s *spongeDb) Put(key []byte, value []byte) error {
	var (
		keybrief = key
		valbrief = value
	)
	if len(keybrief) > 8 {
		keybrief = keybrief[:8]
	}
	if len(valbrief) > 8 {
		valbrief = valbrief[:8]
	}
	s.journal = append(s.journal, fmt.Sprintf("%v: PUT([%x...], [%d bytes] %x...)\n", s.id, keybrief, len(value), valbrief))

	if s.values == nil {
		s.sponge.Write(key)
		s.sponge.Write(value)
	} else {
		s.keys = append(s.keys, string(key))
		s.values[string(key)] = string(value)
	}
	return nil
}
func (s *spongeDb) NewIterator(prefix []byte, start []byte) ethdb.Iterator { panic("implement me") }

func (s *spongeDb) Flush() {
	// Bottom-up, the longest path first
	sort.Sort(sort.Reverse(sort.StringSlice(s.keys)))
	for _, key := range s.keys {
		s.sponge.Write([]byte(key))
		s.sponge.Write([]byte(s.values[key]))
	}
}

// spongeBatch is a dummy batch which immediately writes to the underlying spongedb
type spongeBatch struct {
	db *spongeDb
}

func (b *spongeBatch) Put(key, value []byte) error {
	b.db.Put(key, value)
	return nil
}
func (b *spongeBatch) Delete(key []byte) error             { panic("implement me") }
func (b *spongeBatch) ValueSize() int                      { return 100 }
func (b *spongeBatch) Write() error                        { return nil }
func (b *spongeBatch) Reset()                              {}
func (b *spongeBatch) Replay(w ethdb.KeyValueWriter) error { return nil }

// TestCommitSequence tests that the trie.Commit operation writes the elements of the trie
// in the expected order.
// The test data was based on the 'master' code, and is basically random. It can be used
// to check whether changes to the trie modifies the write order or data in any way.
func TestCommitSequence(t *testing.T) {
	for i, tc := range []struct {
		count           int
		expWriteSeqHash []byte
	}{
		{20, common.FromHex("330b0afae2853d96b9f015791fbe0fb7f239bf65f335f16dfc04b76c7536276d")},
		{200, common.FromHex("5162b3735c06b5d606b043a3ee8adbdbbb408543f4966bca9dcc63da82684eeb")},
		{2000, common.FromHex("4574cd8e6b17f3fe8ad89140d1d0bf4f1bd7a87a8ac3fb623b33550544c77635")},
	} {
		addresses, accounts := makeAccounts(tc.count)
		// This spongeDb is used to check the sequence of disk-db-writes
		s := &spongeDb{sponge: crypto.NewKeccakState()}
		db := newTestDatabase(rawdb.NewDatabase(s), rawdb.HashScheme)
		trie := NewEmpty(db)
		// Fill the trie with elements
		for i := 0; i < tc.count; i++ {
			trie.MustUpdate(crypto.Keccak256(addresses[i][:]), accounts[i])
		}
		// Flush trie -> database
<<<<<<< HEAD
		root, nodes, _ := trie.Commit(false)
=======
		root, nodes := trie.Commit(false)
>>>>>>> eb00f169
		db.Update(root, types.EmptyRootHash, trienode.NewWithNodeSet(nodes))
		// Flush memdb -> disk (sponge)
		db.Commit(root)
		if got, exp := s.sponge.Sum(nil), tc.expWriteSeqHash; !bytes.Equal(got, exp) {
			t.Errorf("test %d, disk write sequence wrong:\ngot %x exp %x\n", i, got, exp)
		}
	}
}

// TestCommitSequenceRandomBlobs is identical to TestCommitSequence
// but uses random blobs instead of 'accounts'
func TestCommitSequenceRandomBlobs(t *testing.T) {
	for i, tc := range []struct {
		count           int
		expWriteSeqHash []byte
	}{
		{20, common.FromHex("8016650c7a50cf88485fd06cde52d634a89711051107f00d21fae98234f2f13d")},
		{200, common.FromHex("dde92ca9812e068e6982d04b40846dc65a61a9fd4996fc0f55f2fde172a8e13c")},
		{2000, common.FromHex("ab553a7f9aff82e3929c382908e30ef7dd17a332933e92ba3fe873fc661ef382")},
	} {
		prng := rand.New(rand.NewSource(int64(i)))
		// This spongeDb is used to check the sequence of disk-db-writes
		s := &spongeDb{sponge: crypto.NewKeccakState()}
		db := newTestDatabase(rawdb.NewDatabase(s), rawdb.HashScheme)
		trie := NewEmpty(db)
		// Fill the trie with elements
		for i := 0; i < tc.count; i++ {
			key := make([]byte, 32)
			var val []byte
			// 50% short elements, 50% large elements
			if prng.Intn(2) == 0 {
				val = make([]byte, 1+prng.Intn(32))
			} else {
				val = make([]byte, 1+prng.Intn(4096))
			}
			prng.Read(key)
			prng.Read(val)
			trie.MustUpdate(key, val)
		}
		// Flush trie -> database
<<<<<<< HEAD
		root, nodes, _ := trie.Commit(false)
=======
		root, nodes := trie.Commit(false)
>>>>>>> eb00f169
		db.Update(root, types.EmptyRootHash, trienode.NewWithNodeSet(nodes))
		// Flush memdb -> disk (sponge)
		db.Commit(root)
		if got, exp := s.sponge.Sum(nil), tc.expWriteSeqHash; !bytes.Equal(got, exp) {
			t.Fatalf("test %d, disk write sequence wrong:\ngot %x exp %x\n", i, got, exp)
		}
	}
}

func TestCommitSequenceStackTrie(t *testing.T) {
	for count := 1; count < 200; count++ {
		prng := rand.New(rand.NewSource(int64(count)))
		// This spongeDb is used to check the sequence of disk-db-writes
		s := &spongeDb{
			sponge: sha3.NewLegacyKeccak256(),
			id:     "a",
			values: make(map[string]string),
		}
		db := newTestDatabase(rawdb.NewDatabase(s), rawdb.HashScheme)
		trie := NewEmpty(db)

		// Another sponge is used for the stacktrie commits
		stackTrieSponge := &spongeDb{
			sponge: sha3.NewLegacyKeccak256(),
			id:     "b",
			values: make(map[string]string),
		}
		stTrie := NewStackTrie(func(path []byte, hash common.Hash, blob []byte) {
			rawdb.WriteTrieNode(stackTrieSponge, common.Hash{}, path, hash, blob, db.Scheme())
		})

		// Fill the trie with elements
		for i := 0; i < count; i++ {
			// For the stack trie, we need to do inserts in proper order
			key := make([]byte, 32)
			binary.BigEndian.PutUint64(key, uint64(i))
			var val []byte
			// 50% short elements, 50% large elements
			if prng.Intn(2) == 0 {
				val = make([]byte, 1+prng.Intn(32))
			} else {
				val = make([]byte, 1+prng.Intn(1024))
			}
			prng.Read(val)
			trie.Update(key, val)
			stTrie.Update(key, val)
		}
		// Flush trie -> database
		root, nodes := trie.Commit(false)
		// Flush memdb -> disk (sponge)
		db.Update(root, types.EmptyRootHash, trienode.NewWithNodeSet(nodes))
		db.Commit(root)
		s.Flush()

		// And flush stacktrie -> disk
		stRoot := stTrie.Hash()
		if stRoot != root {
			t.Fatalf("root wrong, got %x exp %x", stRoot, root)
		}
		stackTrieSponge.Flush()
		if got, exp := stackTrieSponge.sponge.Sum(nil), s.sponge.Sum(nil); !bytes.Equal(got, exp) {
			// Show the journal
			t.Logf("Expected:")
			for i, v := range s.journal {
				t.Logf("op %d: %v", i, v)
			}
			t.Logf("Stacktrie:")
			for i, v := range stackTrieSponge.journal {
				t.Logf("op %d: %v", i, v)
			}
			t.Fatalf("test %d, disk write sequence wrong:\ngot %x exp %x\n", count, got, exp)
		}
	}
}

// TestCommitSequenceSmallRoot tests that a trie which is essentially only a
// small (<32 byte) shortnode with an included value is properly committed to a
// database.
// This case might not matter, since in practice, all keys are 32 bytes, which means
// that even a small trie which contains a leaf will have an extension making it
// not fit into 32 bytes, rlp-encoded. However, it's still the correct thing to do.
func TestCommitSequenceSmallRoot(t *testing.T) {
	s := &spongeDb{
		sponge: sha3.NewLegacyKeccak256(),
		id:     "a",
		values: make(map[string]string),
	}
	db := newTestDatabase(rawdb.NewDatabase(s), rawdb.HashScheme)
	trie := NewEmpty(db)

	// Another sponge is used for the stacktrie commits
	stackTrieSponge := &spongeDb{
		sponge: sha3.NewLegacyKeccak256(),
		id:     "b",
		values: make(map[string]string),
	}
	stTrie := NewStackTrie(func(path []byte, hash common.Hash, blob []byte) {
		rawdb.WriteTrieNode(stackTrieSponge, common.Hash{}, path, hash, blob, db.Scheme())
	})
	// Add a single small-element to the trie(s)
	key := make([]byte, 5)
	key[0] = 1
	trie.Update(key, []byte{0x1})
	stTrie.Update(key, []byte{0x1})

	// Flush trie -> database
	root, nodes := trie.Commit(false)
	// Flush memdb -> disk (sponge)
	db.Update(root, types.EmptyRootHash, trienode.NewWithNodeSet(nodes))
	db.Commit(root)

	// And flush stacktrie -> disk
	stRoot := stTrie.Hash()
	if stRoot != root {
		t.Fatalf("root wrong, got %x exp %x", stRoot, root)
	}
	t.Logf("root: %x\n", stRoot)

	s.Flush()
	stackTrieSponge.Flush()
	if got, exp := stackTrieSponge.sponge.Sum(nil), s.sponge.Sum(nil); !bytes.Equal(got, exp) {
		t.Fatalf("test, disk write sequence wrong:\ngot %x exp %x\n", got, exp)
	}
}

// BenchmarkHashFixedSize benchmarks the hash of a fixed number of updates to a trie.
// This benchmark is meant to capture the difference on efficiency of small versus large changes. Typically,
// storage tries are small (a couple of entries), whereas the full post-block account trie update is large (a couple
// of thousand entries)
func BenchmarkHashFixedSize(b *testing.B) {
	b.Run("10", func(b *testing.B) {
		b.StopTimer()
		acc, add := makeAccounts(20)
		for i := 0; i < b.N; i++ {
			benchmarkHashFixedSize(b, acc, add)
		}
	})
	b.Run("100", func(b *testing.B) {
		b.StopTimer()
		acc, add := makeAccounts(100)
		for i := 0; i < b.N; i++ {
			benchmarkHashFixedSize(b, acc, add)
		}
	})

	b.Run("1K", func(b *testing.B) {
		b.StopTimer()
		acc, add := makeAccounts(1000)
		for i := 0; i < b.N; i++ {
			benchmarkHashFixedSize(b, acc, add)
		}
	})
	b.Run("10K", func(b *testing.B) {
		b.StopTimer()
		acc, add := makeAccounts(10000)
		for i := 0; i < b.N; i++ {
			benchmarkHashFixedSize(b, acc, add)
		}
	})
	b.Run("100K", func(b *testing.B) {
		b.StopTimer()
		acc, add := makeAccounts(100000)
		for i := 0; i < b.N; i++ {
			benchmarkHashFixedSize(b, acc, add)
		}
	})
}

func benchmarkHashFixedSize(b *testing.B, addresses [][20]byte, accounts [][]byte) {
	b.ReportAllocs()
	trie := NewEmpty(newTestDatabase(rawdb.NewMemoryDatabase(), rawdb.HashScheme))
	for i := 0; i < len(addresses); i++ {
		trie.MustUpdate(crypto.Keccak256(addresses[i][:]), accounts[i])
	}
	// Insert the accounts into the trie and hash it
	b.StartTimer()
	trie.Hash()
	b.StopTimer()
}

func BenchmarkCommitAfterHashFixedSize(b *testing.B) {
	b.Run("10", func(b *testing.B) {
		b.StopTimer()
		acc, add := makeAccounts(20)
		for i := 0; i < b.N; i++ {
			benchmarkCommitAfterHashFixedSize(b, acc, add)
		}
	})
	b.Run("100", func(b *testing.B) {
		b.StopTimer()
		acc, add := makeAccounts(100)
		for i := 0; i < b.N; i++ {
			benchmarkCommitAfterHashFixedSize(b, acc, add)
		}
	})

	b.Run("1K", func(b *testing.B) {
		b.StopTimer()
		acc, add := makeAccounts(1000)
		for i := 0; i < b.N; i++ {
			benchmarkCommitAfterHashFixedSize(b, acc, add)
		}
	})
	b.Run("10K", func(b *testing.B) {
		b.StopTimer()
		acc, add := makeAccounts(10000)
		for i := 0; i < b.N; i++ {
			benchmarkCommitAfterHashFixedSize(b, acc, add)
		}
	})
	b.Run("100K", func(b *testing.B) {
		b.StopTimer()
		acc, add := makeAccounts(100000)
		for i := 0; i < b.N; i++ {
			benchmarkCommitAfterHashFixedSize(b, acc, add)
		}
	})
}

func benchmarkCommitAfterHashFixedSize(b *testing.B, addresses [][20]byte, accounts [][]byte) {
	b.ReportAllocs()
	trie := NewEmpty(newTestDatabase(rawdb.NewMemoryDatabase(), rawdb.HashScheme))
	for i := 0; i < len(addresses); i++ {
		trie.MustUpdate(crypto.Keccak256(addresses[i][:]), accounts[i])
	}
	// Insert the accounts into the trie and hash it
	trie.Hash()
	b.StartTimer()
	trie.Commit(false)
	b.StopTimer()
}

func getString(trie *Trie, k string) []byte {
	return trie.MustGet([]byte(k))
}

func updateString(trie *Trie, k, v string) {
	trie.MustUpdate([]byte(k), []byte(v))
}

func deleteString(trie *Trie, k string) {
	trie.MustDelete([]byte(k))
}

func TestDecodeNode(t *testing.T) {
	t.Parallel()

	var (
		hash  = make([]byte, 20)
		elems = make([]byte, 20)
	)
	for i := 0; i < 5000000; i++ {
		prng.Read(hash)
		prng.Read(elems)
		decodeNode(hash, elems)
	}
}

func FuzzTrie(f *testing.F) {
	f.Fuzz(func(t *testing.T, data []byte) {
		var steps = 500
		var input = bytes.NewReader(data)
		var finishedFn = func() bool {
			steps--
			return steps < 0 || input.Len() == 0
		}
		if err := runRandTest(generateSteps(finishedFn, input)); err != nil {
			t.Fatal(err)
		}
	})
<<<<<<< HEAD
=======
}

func BenchmarkCommit(b *testing.B) {
	benchmarkCommit(b, 100)
	benchmarkCommit(b, 500)
	benchmarkCommit(b, 2000)
	benchmarkCommit(b, 5000)
}

func benchmarkCommit(b *testing.B, n int) {
	b.Run(fmt.Sprintf("commit-%vnodes-sequential", n), func(b *testing.B) {
		testCommit(b, n, false)
	})
	b.Run(fmt.Sprintf("commit-%vnodes-parallel", n), func(b *testing.B) {
		testCommit(b, n, true)
	})
}

func testCommit(b *testing.B, n int, parallel bool) {
	tries := make([]*Trie, b.N)
	for i := 0; i < b.N; i++ {
		tries[i] = NewEmpty(nil)
		for j := 0; j < n; j++ {
			key := testrand.Bytes(32)
			val := testrand.Bytes(32)
			tries[i].Update(key, val)
		}
		tries[i].Hash()
		if !parallel {
			tries[i].uncommitted = 0
		}
	}
	b.ResetTimer()
	b.ReportAllocs()
	for i := 0; i < len(tries); i++ {
		tries[i].Commit(true)
	}
}

func TestCommitCorrect(t *testing.T) {
	var paraTrie = NewEmpty(nil)
	var refTrie = NewEmpty(nil)

	for j := 0; j < 5000; j++ {
		key := testrand.Bytes(32)
		val := testrand.Bytes(32)
		paraTrie.Update(key, val)
		refTrie.Update(common.CopyBytes(key), common.CopyBytes(val))
	}
	paraTrie.Hash()
	refTrie.Hash()
	refTrie.uncommitted = 0

	haveRoot, haveNodes := paraTrie.Commit(true)
	wantRoot, wantNodes := refTrie.Commit(true)

	if haveRoot != wantRoot {
		t.Fatalf("have %x want %x", haveRoot, wantRoot)
	}
	have := printSet(haveNodes)
	want := printSet(wantNodes)
	if have != want {
		i := 0
		for i = 0; i < len(have); i++ {
			if have[i] != want[i] {
				break
			}
		}
		if i > 100 {
			i -= 100
		}
		t.Fatalf("have != want\nhave %q\nwant %q", have[i:], want[i:])
	}
}
func printSet(set *trienode.NodeSet) string {
	var out = new(strings.Builder)
	fmt.Fprintf(out, "nodeset owner: %v\n", set.Owner)
	var paths []string
	for k := range set.Nodes {
		paths = append(paths, k)
	}
	sort.Strings(paths)

	for _, path := range paths {
		n := set.Nodes[path]
		// Deletion
		if n.IsDeleted() {
			fmt.Fprintf(out, "  [-]: %x\n", path)
			continue
		}
		// Insertion or update
		fmt.Fprintf(out, "  [+/*]: %x -> %v \n", path, n.Hash)
	}
	sort.Slice(set.Leaves, func(i, j int) bool {
		a := set.Leaves[i]
		b := set.Leaves[j]
		return bytes.Compare(a.Parent[:], b.Parent[:]) < 0
	})
	for _, n := range set.Leaves {
		fmt.Fprintf(out, "[leaf]: %v\n", n)
	}
	return out.String()
>>>>>>> eb00f169
}<|MERGE_RESOLUTION|>--- conflicted
+++ resolved
@@ -26,10 +26,7 @@
 	"math/rand"
 	"reflect"
 	"sort"
-<<<<<<< HEAD
-=======
 	"strings"
->>>>>>> eb00f169
 	"testing"
 	"testing/quick"
 
@@ -100,11 +97,7 @@
 	trie := NewEmpty(triedb)
 	updateString(trie, "120000", "qwerqwerqwerqwerqwerqwerqwerqwer")
 	updateString(trie, "123456", "asdfasdfasdfasdfasdfasdfasdfasdf")
-<<<<<<< HEAD
-	root, nodes, _ := trie.Commit(false)
-=======
 	root, nodes := trie.Commit(false)
->>>>>>> eb00f169
 	triedb.Update(root, types.EmptyRootHash, trienode.NewWithNodeSet(nodes))
 
 	if !memonly {
@@ -218,11 +211,7 @@
 		if i == 1 {
 			return
 		}
-<<<<<<< HEAD
-		root, nodes, _ := trie.Commit(false)
-=======
 		root, nodes := trie.Commit(false)
->>>>>>> eb00f169
 		db.Update(root, types.EmptyRootHash, trienode.NewWithNodeSet(nodes))
 		trie, _ = New(TrieID(root), db)
 	}
@@ -295,11 +284,7 @@
 	for _, val := range vals {
 		updateString(trie, val.k, val.v)
 	}
-<<<<<<< HEAD
-	root, nodes, _ := trie.Commit(false)
-=======
 	root, nodes := trie.Commit(false)
->>>>>>> eb00f169
 	db.Update(root, types.EmptyRootHash, trienode.NewWithNodeSet(nodes))
 
 	// create a new trie on top of the database and check that lookups work.
@@ -911,11 +896,7 @@
 			trie.MustUpdate(crypto.Keccak256(addresses[i][:]), accounts[i])
 		}
 		// Flush trie -> database
-<<<<<<< HEAD
-		root, nodes, _ := trie.Commit(false)
-=======
 		root, nodes := trie.Commit(false)
->>>>>>> eb00f169
 		db.Update(root, types.EmptyRootHash, trienode.NewWithNodeSet(nodes))
 		// Flush memdb -> disk (sponge)
 		db.Commit(root)
@@ -956,11 +937,7 @@
 			trie.MustUpdate(key, val)
 		}
 		// Flush trie -> database
-<<<<<<< HEAD
-		root, nodes, _ := trie.Commit(false)
-=======
 		root, nodes := trie.Commit(false)
->>>>>>> eb00f169
 		db.Update(root, types.EmptyRootHash, trienode.NewWithNodeSet(nodes))
 		// Flush memdb -> disk (sponge)
 		db.Commit(root)
@@ -1231,8 +1208,6 @@
 			t.Fatal(err)
 		}
 	})
-<<<<<<< HEAD
-=======
 }
 
 func BenchmarkCommit(b *testing.B) {
@@ -1335,5 +1310,4 @@
 		fmt.Fprintf(out, "[leaf]: %v\n", n)
 	}
 	return out.String()
->>>>>>> eb00f169
 }