// Copyright 2023 The go-ethereum Authors
// This file is part of the go-ethereum library.
//
// The go-ethereum library is free software: you can redistribute it and/or modify
// it under the terms of the GNU Lesser General Public License as published by
// the Free Software Foundation, either version 3 of the License, or
// (at your option) any later version.
//
// The go-ethereum library is distributed in the hope that it will be useful,
// but WITHOUT ANY WARRANTY; without even the implied warranty of
// MERCHANTABILITY or FITNESS FOR A PARTICULAR PURPOSE. See the
// GNU Lesser General Public License for more details.
//
// You should have received a copy of the GNU Lesser General Public License
// along with the go-ethereum library. If not, see <http://www.gnu.org/licenses/>

package trienode

import (
	"fmt"
	"maps"
	"sort"
	"strings"

	"github.com/ethereum/go-ethereum/common"
)

// Node is a wrapper which contains the encoded blob of the trie node and its
// node hash. It is general enough that can be used to represent trie node
// corresponding to different trie implementations.
type Node struct {
	Hash common.Hash // Node hash, empty for deleted node
	Blob []byte      // Encoded node blob, nil for the deleted node
}

// Size returns the total memory size used by this node.
func (n *Node) Size() int {
	return len(n.Blob) + common.HashLength
}

// IsDeleted returns the indicator if the node is marked as deleted.
func (n *Node) IsDeleted() bool {
	return len(n.Blob) == 0
}

// New constructs a node with provided node information.
func New(hash common.Hash, blob []byte) *Node {
	return &Node{Hash: hash, Blob: blob}
}

// NewDeleted constructs a node which is deleted.
func NewDeleted() *Node { return New(common.Hash{}, nil) }

// leaf represents a trie leaf node
type leaf struct {
	Blob   []byte      // raw blob of leaf
	Parent common.Hash // the hash of parent node
}

// NodeSet contains a set of nodes collected during the commit operation.
// Each node is keyed by path. It's not thread-safe to use.
type NodeSet struct {
	Owner   common.Hash
	Leaves  []*leaf
	Nodes   map[string]*Node
	updates int // the count of updated and inserted nodes
	deletes int // the count of deleted nodes
}

// NewNodeSet initializes a node set. The owner is zero for the account trie and
// the owning account address hash for storage tries.
func NewNodeSet(owner common.Hash) *NodeSet {
	return &NodeSet{
		Owner: owner,
		Nodes: make(map[string]*Node),
	}
}

// ForEachWithOrder iterates the nodes with the order from bottom to top,
// right to left, nodes with the longest path will be iterated first.
func (set *NodeSet) ForEachWithOrder(callback func(path string, n *Node)) {
	paths := make([]string, 0, len(set.Nodes))
	for path := range set.Nodes {
		paths = append(paths, path)
	}
	// Bottom-up, the longest path first
	sort.Sort(sort.Reverse(sort.StringSlice(paths)))
	for _, path := range paths {
		callback(path, set.Nodes[path])
	}
}

// AddNode adds the provided node into set.
func (set *NodeSet) AddNode(path []byte, n *Node) {
	if n.IsDeleted() {
		set.deletes += 1
	} else {
		set.updates += 1
	}
	set.Nodes[string(path)] = n
}

// MergeSet merges this 'set' with 'other'. It assumes that the sets are disjoint,
// and thus does not deduplicate data (count deletes, dedup leaves etc).
func (set *NodeSet) MergeSet(other *NodeSet) error {
	if set.Owner != other.Owner {
		return fmt.Errorf("nodesets belong to different owner are not mergeable %x-%x", set.Owner, other.Owner)
	}
	maps.Copy(set.Nodes, other.Nodes)

	set.deletes += other.deletes
	set.updates += other.updates

	// Since we assume the sets are disjoint, we can safely append leaves
	// like this without deduplication.
	set.Leaves = append(set.Leaves, other.Leaves...)
	return nil
}

// Merge adds a set of nodes into the set.
func (set *NodeSet) Merge(owner common.Hash, nodes map[string]*Node) error {
	if set.Owner != owner {
		return fmt.Errorf("nodesets belong to different owner are not mergeable %x-%x", set.Owner, owner)
	}
	for path, node := range nodes {
		prev, ok := set.Nodes[path]
		if ok {
			// overwrite happens, revoke the counter
			if prev.IsDeleted() {
				set.deletes -= 1
			} else {
				set.updates -= 1
			}
		}
		if node.IsDeleted() {
			set.deletes += 1
		} else {
			set.updates += 1
		}
		set.Nodes[path] = node
	}
	return nil
}

// AddLeaf adds the provided leaf node into set. TODO(rjl493456442) how can
// we get rid of it?
func (set *NodeSet) AddLeaf(parent common.Hash, blob []byte) {
	set.Leaves = append(set.Leaves, &leaf{Blob: blob, Parent: parent})
}

// Size returns the number of dirty nodes in set.
func (set *NodeSet) Size() (int, int) {
	return set.updates, set.deletes
}

<<<<<<< HEAD
=======
// HashSet returns a set of trie nodes keyed by node hash.
func (set *NodeSet) HashSet() map[common.Hash][]byte {
	ret := make(map[common.Hash][]byte, len(set.Nodes))
	for _, n := range set.Nodes {
		ret[n.Hash] = n.Blob
	}
	return ret
}

>>>>>>> eb00f169
// Summary returns a string-representation of the NodeSet.
func (set *NodeSet) Summary() string {
	var out = new(strings.Builder)
	fmt.Fprintf(out, "nodeset owner: %v\n", set.Owner)
	for path, n := range set.Nodes {
		// Deletion
		if n.IsDeleted() {
			fmt.Fprintf(out, "  [-]: %x\n", path)
			continue
		}
		// Insertion or update
		fmt.Fprintf(out, "  [+/*]: %x -> %v \n", path, n.Hash)
	}
	for _, n := range set.Leaves {
		fmt.Fprintf(out, "[leaf]: %v\n", n)
	}
	return out.String()
}

// MergedNodeSet represents a merged node set for a group of tries.
type MergedNodeSet struct {
	Sets map[common.Hash]*NodeSet
}

// NewMergedNodeSet initializes an empty merged set.
func NewMergedNodeSet() *MergedNodeSet {
	return &MergedNodeSet{Sets: make(map[common.Hash]*NodeSet)}
}

// NewWithNodeSet constructs a merged nodeset with the provided single set.
func NewWithNodeSet(set *NodeSet) *MergedNodeSet {
	merged := NewMergedNodeSet()
	merged.Merge(set)
	return merged
}

// Merge merges the provided dirty nodes of a trie into the set. The assumption
// is held that no duplicated set belonging to the same trie will be merged twice.
func (set *MergedNodeSet) Merge(other *NodeSet) error {
	subset, present := set.Sets[other.Owner]
	if present {
		return subset.Merge(other.Owner, other.Nodes)
	}
	set.Sets[other.Owner] = other
	return nil
}

// Flatten returns a two-dimensional map for internal nodes.
func (set *MergedNodeSet) Flatten() map[common.Hash]map[string]*Node {
	nodes := make(map[common.Hash]map[string]*Node, len(set.Sets))
	for owner, set := range set.Sets {
		nodes[owner] = set.Nodes
	}
	return nodes
}<|MERGE_RESOLUTION|>--- conflicted
+++ resolved
@@ -153,8 +153,6 @@
 	return set.updates, set.deletes
 }
 
-<<<<<<< HEAD
-=======
 // HashSet returns a set of trie nodes keyed by node hash.
 func (set *NodeSet) HashSet() map[common.Hash][]byte {
 	ret := make(map[common.Hash][]byte, len(set.Nodes))
@@ -164,7 +162,6 @@
 	return ret
 }
 
->>>>>>> eb00f169
 // Summary returns a string-representation of the NodeSet.
 func (set *NodeSet) Summary() string {
 	var out = new(strings.Builder)
