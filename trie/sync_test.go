// Copyright 2015 The go-ethereum Authors
// This file is part of the go-ethereum library.
//
// The go-ethereum library is free software: you can redistribute it and/or modify
// it under the terms of the GNU Lesser General Public License as published by
// the Free Software Foundation, either version 3 of the License, or
// (at your option) any later version.
//
// The go-ethereum library is distributed in the hope that it will be useful,
// but WITHOUT ANY WARRANTY; without even the implied warranty of
// MERCHANTABILITY or FITNESS FOR A PARTICULAR PURPOSE. See the
// GNU Lesser General Public License for more details.
//
// You should have received a copy of the GNU Lesser General Public License
// along with the go-ethereum library. If not, see <http://www.gnu.org/licenses/>.

package trie

import (
	"bytes"
	"fmt"
	"maps"
	"math/rand"
	"testing"

	"github.com/ethereum/go-ethereum/common"
	"github.com/ethereum/go-ethereum/core/rawdb"
	"github.com/ethereum/go-ethereum/core/types"
	"github.com/ethereum/go-ethereum/crypto"
	"github.com/ethereum/go-ethereum/ethdb"
	"github.com/ethereum/go-ethereum/ethdb/memorydb"
	"github.com/ethereum/go-ethereum/trie/trienode"
)

// makeTestTrie create a sample test trie to test node-wise reconstruction.
func makeTestTrie(scheme string) (ethdb.Database, *testDb, *StateTrie, map[string][]byte) {
	// Create an empty trie
	db := rawdb.NewMemoryDatabase()
	triedb := newTestDatabase(db, scheme)
	trie, _ := NewStateTrie(TrieID(types.EmptyRootHash), triedb)

	// Fill it with some arbitrary data
	content := make(map[string][]byte)
	for i := byte(0); i < 255; i++ {
		// Map the same data under multiple keys
		key, val := common.LeftPadBytes([]byte{1, i}, 32), []byte{i}
		content[string(key)] = val
		trie.MustUpdate(key, val)

		key, val = common.LeftPadBytes([]byte{2, i}, 32), []byte{i}
		content[string(key)] = val
		trie.MustUpdate(key, val)

		// Add some other data to inflate the trie
		for j := byte(3); j < 13; j++ {
			key, val = common.LeftPadBytes([]byte{j, i}, 32), []byte{j, i}
			content[string(key)] = val
			trie.MustUpdate(key, val)
		}
	}
<<<<<<< HEAD
	root, nodes, _ := trie.Commit(false)
=======
	root, nodes := trie.Commit(false)
>>>>>>> c350d3ac
	if err := triedb.Update(root, types.EmptyRootHash, trienode.NewWithNodeSet(nodes)); err != nil {
		panic(fmt.Errorf("failed to commit db %v", err))
	}
	if err := triedb.Commit(root); err != nil {
		panic(err)
	}
	// Re-create the trie based on the new state
	trie, _ = NewStateTrie(TrieID(root), triedb)
	return db, triedb, trie, content
}

// checkTrieContents cross references a reconstructed trie with an expected data
// content map.
func checkTrieContents(t *testing.T, db ethdb.Database, scheme string, root []byte, content map[string][]byte, rawTrie bool) {
	// Check root availability and trie contents
	ndb := newTestDatabase(db, scheme)
	if err := checkTrieConsistency(db, scheme, common.BytesToHash(root), rawTrie); err != nil {
		t.Fatalf("inconsistent trie at %x: %v", root, err)
	}
	type reader interface {
		MustGet(key []byte) []byte
	}
	var r reader
	if rawTrie {
		trie, err := New(TrieID(common.BytesToHash(root)), ndb)
		if err != nil {
			t.Fatalf("failed to create trie at %x: %v", root, err)
		}
		r = trie
	} else {
		trie, err := NewStateTrie(TrieID(common.BytesToHash(root)), ndb)
		if err != nil {
			t.Fatalf("failed to create trie at %x: %v", root, err)
		}
		r = trie
	}
	for key, val := range content {
		if have := r.MustGet([]byte(key)); !bytes.Equal(have, val) {
			t.Errorf("entry %x: content mismatch: have %x, want %x", key, have, val)
		}
	}
}

// checkTrieConsistency checks that all nodes in a trie are indeed present.
func checkTrieConsistency(db ethdb.Database, scheme string, root common.Hash, rawTrie bool) error {
	ndb := newTestDatabase(db, scheme)
	var it NodeIterator
	if rawTrie {
		trie, err := New(TrieID(root), ndb)
		if err != nil {
			return nil // Consider a non existent state consistent
		}
		it = trie.MustNodeIterator(nil)
	} else {
		trie, err := NewStateTrie(TrieID(root), ndb)
		if err != nil {
			return nil // Consider a non existent state consistent
		}
		it = trie.MustNodeIterator(nil)
	}
	for it.Next(true) {
	}
	return it.Error()
}

// trieElement represents the element in the state trie(bytecode or trie node).
type trieElement struct {
	path     string
	hash     common.Hash
	syncPath SyncPath
}

// Tests that an empty trie is not scheduled for syncing.
func TestEmptySync(t *testing.T) {
	dbA := newTestDatabase(rawdb.NewMemoryDatabase(), rawdb.HashScheme)
	dbB := newTestDatabase(rawdb.NewMemoryDatabase(), rawdb.HashScheme)
	dbC := newTestDatabase(rawdb.NewMemoryDatabase(), rawdb.PathScheme)
	dbD := newTestDatabase(rawdb.NewMemoryDatabase(), rawdb.PathScheme)

	emptyA := NewEmpty(dbA)
	emptyB, _ := New(TrieID(types.EmptyRootHash), dbB)
	emptyC := NewEmpty(dbC)
	emptyD, _ := New(TrieID(types.EmptyRootHash), dbD)

	for i, trie := range []*Trie{emptyA, emptyB, emptyC, emptyD} {
		sync := NewSync(trie.Hash(), memorydb.New(), nil, []*testDb{dbA, dbB, dbC, dbD}[i].Scheme())
		if paths, nodes, codes := sync.Missing(1); len(paths) != 0 || len(nodes) != 0 || len(codes) != 0 {
			t.Errorf("test %d: content requested for empty trie: %v, %v, %v", i, paths, nodes, codes)
		}
	}
}

// Tests that given a root hash, a trie can sync iteratively on a single thread,
// requesting retrieval tasks and returning all of them in one go.
func TestIterativeSync(t *testing.T) {
	testIterativeSync(t, 1, false, rawdb.HashScheme)
	testIterativeSync(t, 100, false, rawdb.HashScheme)
	testIterativeSync(t, 1, true, rawdb.HashScheme)
	testIterativeSync(t, 100, true, rawdb.HashScheme)
	testIterativeSync(t, 1, false, rawdb.PathScheme)
	testIterativeSync(t, 100, false, rawdb.PathScheme)
	testIterativeSync(t, 1, true, rawdb.PathScheme)
	testIterativeSync(t, 100, true, rawdb.PathScheme)
}

func testIterativeSync(t *testing.T, count int, bypath bool, scheme string) {
	// Create a random trie to copy
	_, srcDb, srcTrie, srcData := makeTestTrie(scheme)

	// Create a destination trie and sync with the scheduler
	diskdb := rawdb.NewMemoryDatabase()
	sched := NewSync(srcTrie.Hash(), diskdb, nil, srcDb.Scheme())

	// The code requests are ignored here since there is no code
	// at the testing trie.
	paths, nodes, _ := sched.Missing(count)
	var elements []trieElement
	for i := 0; i < len(paths); i++ {
		elements = append(elements, trieElement{
			path:     paths[i],
			hash:     nodes[i],
			syncPath: NewSyncPath([]byte(paths[i])),
		})
	}
	reader, err := srcDb.Reader(srcTrie.Hash())
	if err != nil {
		t.Fatalf("State is not available %x", srcTrie.Hash())
	}
	for len(elements) > 0 {
		results := make([]NodeSyncResult, len(elements))
		if !bypath {
			for i, element := range elements {
				owner, inner := ResolvePath([]byte(element.path))
				data, err := reader.Node(owner, inner, element.hash)
				if err != nil {
					t.Fatalf("failed to retrieve node data for hash %x: %v", element.hash, err)
				}
				results[i] = NodeSyncResult{element.path, data}
			}
		} else {
			for i, element := range elements {
				data, _, err := srcTrie.GetNode(element.syncPath[len(element.syncPath)-1])
				if err != nil {
					t.Fatalf("failed to retrieve node data for path %x: %v", element.path, err)
				}
				results[i] = NodeSyncResult{element.path, data}
			}
		}
		for _, result := range results {
			if err := sched.ProcessNode(result); err != nil {
				t.Fatalf("failed to process result %v", err)
			}
		}
		batch := diskdb.NewBatch()
		if err := sched.Commit(batch); err != nil {
			t.Fatalf("failed to commit data: %v", err)
		}
		batch.Write()

		paths, nodes, _ = sched.Missing(count)
		elements = elements[:0]
		for i := 0; i < len(paths); i++ {
			elements = append(elements, trieElement{
				path:     paths[i],
				hash:     nodes[i],
				syncPath: NewSyncPath([]byte(paths[i])),
			})
		}
	}
	// Cross check that the two tries are in sync
	checkTrieContents(t, diskdb, srcDb.Scheme(), srcTrie.Hash().Bytes(), srcData, false)
}

// Tests that the trie scheduler can correctly reconstruct the state even if only
// partial results are returned, and the others sent only later.
func TestIterativeDelayedSync(t *testing.T) {
	testIterativeDelayedSync(t, rawdb.HashScheme)
	testIterativeDelayedSync(t, rawdb.PathScheme)
}

func testIterativeDelayedSync(t *testing.T, scheme string) {
	// Create a random trie to copy
	_, srcDb, srcTrie, srcData := makeTestTrie(scheme)

	// Create a destination trie and sync with the scheduler
	diskdb := rawdb.NewMemoryDatabase()
	sched := NewSync(srcTrie.Hash(), diskdb, nil, srcDb.Scheme())

	// The code requests are ignored here since there is no code
	// at the testing trie.
	paths, nodes, _ := sched.Missing(10000)
	var elements []trieElement
	for i := 0; i < len(paths); i++ {
		elements = append(elements, trieElement{
			path:     paths[i],
			hash:     nodes[i],
			syncPath: NewSyncPath([]byte(paths[i])),
		})
	}
	reader, err := srcDb.Reader(srcTrie.Hash())
	if err != nil {
		t.Fatalf("State is not available %x", srcTrie.Hash())
	}
	for len(elements) > 0 {
		// Sync only half of the scheduled nodes
		results := make([]NodeSyncResult, len(elements)/2+1)
		for i, element := range elements[:len(results)] {
			owner, inner := ResolvePath([]byte(element.path))
			data, err := reader.Node(owner, inner, element.hash)
			if err != nil {
				t.Fatalf("failed to retrieve node data for %x: %v", element.hash, err)
			}
			results[i] = NodeSyncResult{element.path, data}
		}
		for _, result := range results {
			if err := sched.ProcessNode(result); err != nil {
				t.Fatalf("failed to process result %v", err)
			}
		}
		batch := diskdb.NewBatch()
		if err := sched.Commit(batch); err != nil {
			t.Fatalf("failed to commit data: %v", err)
		}
		batch.Write()

		paths, nodes, _ = sched.Missing(10000)
		elements = elements[len(results):]
		for i := 0; i < len(paths); i++ {
			elements = append(elements, trieElement{
				path:     paths[i],
				hash:     nodes[i],
				syncPath: NewSyncPath([]byte(paths[i])),
			})
		}
	}
	// Cross check that the two tries are in sync
	checkTrieContents(t, diskdb, srcDb.Scheme(), srcTrie.Hash().Bytes(), srcData, false)
}

// Tests that given a root hash, a trie can sync iteratively on a single thread,
// requesting retrieval tasks and returning all of them in one go, however in a
// random order.
func TestIterativeRandomSyncIndividual(t *testing.T) {
	testIterativeRandomSync(t, 1, rawdb.HashScheme)
	testIterativeRandomSync(t, 100, rawdb.HashScheme)
	testIterativeRandomSync(t, 1, rawdb.PathScheme)
	testIterativeRandomSync(t, 100, rawdb.PathScheme)
}

func testIterativeRandomSync(t *testing.T, count int, scheme string) {
	// Create a random trie to copy
	_, srcDb, srcTrie, srcData := makeTestTrie(scheme)

	// Create a destination trie and sync with the scheduler
	diskdb := rawdb.NewMemoryDatabase()
	sched := NewSync(srcTrie.Hash(), diskdb, nil, srcDb.Scheme())

	// The code requests are ignored here since there is no code
	// at the testing trie.
	paths, nodes, _ := sched.Missing(count)
	queue := make(map[string]trieElement)
	for i, path := range paths {
		queue[path] = trieElement{
			path:     paths[i],
			hash:     nodes[i],
			syncPath: NewSyncPath([]byte(paths[i])),
		}
	}
	reader, err := srcDb.Reader(srcTrie.Hash())
	if err != nil {
		t.Fatalf("State is not available %x", srcTrie.Hash())
	}
	for len(queue) > 0 {
		// Fetch all the queued nodes in a random order
		results := make([]NodeSyncResult, 0, len(queue))
		for path, element := range queue {
			owner, inner := ResolvePath([]byte(element.path))
			data, err := reader.Node(owner, inner, element.hash)
			if err != nil {
				t.Fatalf("failed to retrieve node data for %x: %v", element.hash, err)
			}
			results = append(results, NodeSyncResult{path, data})
		}
		// Feed the retrieved results back and queue new tasks
		for _, result := range results {
			if err := sched.ProcessNode(result); err != nil {
				t.Fatalf("failed to process result %v", err)
			}
		}
		batch := diskdb.NewBatch()
		if err := sched.Commit(batch); err != nil {
			t.Fatalf("failed to commit data: %v", err)
		}
		batch.Write()

		paths, nodes, _ = sched.Missing(count)
		queue = make(map[string]trieElement)
		for i, path := range paths {
			queue[path] = trieElement{
				path:     path,
				hash:     nodes[i],
				syncPath: NewSyncPath([]byte(path)),
			}
		}
	}
	// Cross check that the two tries are in sync
	checkTrieContents(t, diskdb, srcDb.Scheme(), srcTrie.Hash().Bytes(), srcData, false)
}

// Tests that the trie scheduler can correctly reconstruct the state even if only
// partial results are returned (Even those randomly), others sent only later.
func TestIterativeRandomDelayedSync(t *testing.T) {
	testIterativeRandomDelayedSync(t, rawdb.HashScheme)
	testIterativeRandomDelayedSync(t, rawdb.PathScheme)
}

func testIterativeRandomDelayedSync(t *testing.T, scheme string) {
	// Create a random trie to copy
	_, srcDb, srcTrie, srcData := makeTestTrie(scheme)

	// Create a destination trie and sync with the scheduler
	diskdb := rawdb.NewMemoryDatabase()
	sched := NewSync(srcTrie.Hash(), diskdb, nil, srcDb.Scheme())

	// The code requests are ignored here since there is no code
	// at the testing trie.
	paths, nodes, _ := sched.Missing(10000)
	queue := make(map[string]trieElement)
	for i, path := range paths {
		queue[path] = trieElement{
			path:     path,
			hash:     nodes[i],
			syncPath: NewSyncPath([]byte(path)),
		}
	}
	reader, err := srcDb.Reader(srcTrie.Hash())
	if err != nil {
		t.Fatalf("State is not available %x", srcTrie.Hash())
	}
	for len(queue) > 0 {
		// Sync only half of the scheduled nodes, even those in random order
		results := make([]NodeSyncResult, 0, len(queue)/2+1)
		for path, element := range queue {
			owner, inner := ResolvePath([]byte(element.path))
			data, err := reader.Node(owner, inner, element.hash)
			if err != nil {
				t.Fatalf("failed to retrieve node data for %x: %v", element.hash, err)
			}
			results = append(results, NodeSyncResult{path, data})

			if len(results) >= cap(results) {
				break
			}
		}
		// Feed the retrieved results back and queue new tasks
		for _, result := range results {
			if err := sched.ProcessNode(result); err != nil {
				t.Fatalf("failed to process result %v", err)
			}
		}
		batch := diskdb.NewBatch()
		if err := sched.Commit(batch); err != nil {
			t.Fatalf("failed to commit data: %v", err)
		}
		batch.Write()
		for _, result := range results {
			delete(queue, result.Path)
		}
		paths, nodes, _ = sched.Missing(10000)
		for i, path := range paths {
			queue[path] = trieElement{
				path:     path,
				hash:     nodes[i],
				syncPath: NewSyncPath([]byte(path)),
			}
		}
	}
	// Cross check that the two tries are in sync
	checkTrieContents(t, diskdb, srcDb.Scheme(), srcTrie.Hash().Bytes(), srcData, false)
}

// Tests that a trie sync will not request nodes multiple times, even if they
// have such references.
func TestDuplicateAvoidanceSync(t *testing.T) {
	testDuplicateAvoidanceSync(t, rawdb.HashScheme)
	testDuplicateAvoidanceSync(t, rawdb.PathScheme)
}

func testDuplicateAvoidanceSync(t *testing.T, scheme string) {
	// Create a random trie to copy
	_, srcDb, srcTrie, srcData := makeTestTrie(scheme)

	// Create a destination trie and sync with the scheduler
	diskdb := rawdb.NewMemoryDatabase()
	sched := NewSync(srcTrie.Hash(), diskdb, nil, srcDb.Scheme())

	// The code requests are ignored here since there is no code
	// at the testing trie.
	paths, nodes, _ := sched.Missing(0)
	var elements []trieElement
	for i := 0; i < len(paths); i++ {
		elements = append(elements, trieElement{
			path:     paths[i],
			hash:     nodes[i],
			syncPath: NewSyncPath([]byte(paths[i])),
		})
	}
	reader, err := srcDb.Reader(srcTrie.Hash())
	if err != nil {
		t.Fatalf("State is not available %x", srcTrie.Hash())
	}
	requested := make(map[common.Hash]struct{})
	for len(elements) > 0 {
		results := make([]NodeSyncResult, len(elements))
		for i, element := range elements {
			owner, inner := ResolvePath([]byte(element.path))
			data, err := reader.Node(owner, inner, element.hash)
			if err != nil {
				t.Fatalf("failed to retrieve node data for %x: %v", element.hash, err)
			}
			if _, ok := requested[element.hash]; ok {
				t.Errorf("hash %x already requested once", element.hash)
			}
			requested[element.hash] = struct{}{}

			results[i] = NodeSyncResult{element.path, data}
		}
		for _, result := range results {
			if err := sched.ProcessNode(result); err != nil {
				t.Fatalf("failed to process result %v", err)
			}
		}
		batch := diskdb.NewBatch()
		if err := sched.Commit(batch); err != nil {
			t.Fatalf("failed to commit data: %v", err)
		}
		batch.Write()

		paths, nodes, _ = sched.Missing(0)
		elements = elements[:0]
		for i := 0; i < len(paths); i++ {
			elements = append(elements, trieElement{
				path:     paths[i],
				hash:     nodes[i],
				syncPath: NewSyncPath([]byte(paths[i])),
			})
		}
	}
	// Cross check that the two tries are in sync
	checkTrieContents(t, diskdb, srcDb.Scheme(), srcTrie.Hash().Bytes(), srcData, false)
}

// Tests that at any point in time during a sync, only complete sub-tries are in
// the database.
func TestIncompleteSyncHash(t *testing.T) {
	testIncompleteSync(t, rawdb.HashScheme)
	testIncompleteSync(t, rawdb.PathScheme)
}

func testIncompleteSync(t *testing.T, scheme string) {
	// Create a random trie to copy
	_, srcDb, srcTrie, _ := makeTestTrie(scheme)

	// Create a destination trie and sync with the scheduler
	diskdb := rawdb.NewMemoryDatabase()
	sched := NewSync(srcTrie.Hash(), diskdb, nil, srcDb.Scheme())

	// The code requests are ignored here since there is no code
	// at the testing trie.
	var (
		addedKeys   []string
		addedHashes []common.Hash
		elements    []trieElement
		root        = srcTrie.Hash()
	)
	paths, nodes, _ := sched.Missing(1)
	for i := 0; i < len(paths); i++ {
		elements = append(elements, trieElement{
			path:     paths[i],
			hash:     nodes[i],
			syncPath: NewSyncPath([]byte(paths[i])),
		})
	}
	reader, err := srcDb.Reader(srcTrie.Hash())
	if err != nil {
		t.Fatalf("State is not available %x", srcTrie.Hash())
	}
	for len(elements) > 0 {
		// Fetch a batch of trie nodes
		results := make([]NodeSyncResult, len(elements))
		for i, element := range elements {
			owner, inner := ResolvePath([]byte(element.path))
			data, err := reader.Node(owner, inner, element.hash)
			if err != nil {
				t.Fatalf("failed to retrieve node data for %x: %v", element.hash, err)
			}
			results[i] = NodeSyncResult{element.path, data}
		}
		// Process each of the trie nodes
		for _, result := range results {
			if err := sched.ProcessNode(result); err != nil {
				t.Fatalf("failed to process result %v", err)
			}
		}
		batch := diskdb.NewBatch()
		if err := sched.Commit(batch); err != nil {
			t.Fatalf("failed to commit data: %v", err)
		}
		batch.Write()

		for _, result := range results {
			hash := crypto.Keccak256Hash(result.Data)
			if hash != root {
				addedKeys = append(addedKeys, result.Path)
				addedHashes = append(addedHashes, hash)
			}
		}
		// Fetch the next batch to retrieve
		paths, nodes, _ = sched.Missing(1)
		elements = elements[:0]
		for i := 0; i < len(paths); i++ {
			elements = append(elements, trieElement{
				path:     paths[i],
				hash:     nodes[i],
				syncPath: NewSyncPath([]byte(paths[i])),
			})
		}
	}
	// Sanity check that removing any node from the database is detected
	for i, path := range addedKeys {
		if rand.Int31n(100) > 5 {
			// Only check 5 percent of added keys as a sanity check
			continue
		}
		owner, inner := ResolvePath([]byte(path))
		nodeHash := addedHashes[i]
		value := rawdb.ReadTrieNode(diskdb, owner, inner, nodeHash, scheme)
		rawdb.DeleteTrieNode(diskdb, owner, inner, nodeHash, scheme)
		if err := checkTrieConsistency(diskdb, srcDb.Scheme(), root, false); err == nil {
			t.Fatalf("trie inconsistency not caught, missing: %x", path)
		}
		rawdb.WriteTrieNode(diskdb, owner, inner, nodeHash, value, scheme)
	}
}

// Tests that trie nodes get scheduled lexicographically when having the same
// depth.
func TestSyncOrdering(t *testing.T) {
	testSyncOrdering(t, rawdb.HashScheme)
	testSyncOrdering(t, rawdb.PathScheme)
}

func testSyncOrdering(t *testing.T, scheme string) {
	// Create a random trie to copy
	_, srcDb, srcTrie, srcData := makeTestTrie(scheme)

	// Create a destination trie and sync with the scheduler, tracking the requests
	diskdb := rawdb.NewMemoryDatabase()
	sched := NewSync(srcTrie.Hash(), diskdb, nil, srcDb.Scheme())

	// The code requests are ignored here since there is no code
	// at the testing trie.
	var (
		reqs     []SyncPath
		elements []trieElement
	)
	paths, nodes, _ := sched.Missing(1)
	for i := 0; i < len(paths); i++ {
		elements = append(elements, trieElement{
			path:     paths[i],
			hash:     nodes[i],
			syncPath: NewSyncPath([]byte(paths[i])),
		})
		reqs = append(reqs, NewSyncPath([]byte(paths[i])))
	}
	reader, err := srcDb.Reader(srcTrie.Hash())
	if err != nil {
		t.Fatalf("State is not available %x", srcTrie.Hash())
	}
	for len(elements) > 0 {
		results := make([]NodeSyncResult, len(elements))
		for i, element := range elements {
			owner, inner := ResolvePath([]byte(element.path))
			data, err := reader.Node(owner, inner, element.hash)
			if err != nil {
				t.Fatalf("failed to retrieve node data for %x: %v", element.hash, err)
			}
			results[i] = NodeSyncResult{element.path, data}
		}
		for _, result := range results {
			if err := sched.ProcessNode(result); err != nil {
				t.Fatalf("failed to process result %v", err)
			}
		}
		batch := diskdb.NewBatch()
		if err := sched.Commit(batch); err != nil {
			t.Fatalf("failed to commit data: %v", err)
		}
		batch.Write()

		paths, nodes, _ = sched.Missing(1)
		elements = elements[:0]
		for i := 0; i < len(paths); i++ {
			elements = append(elements, trieElement{
				path:     paths[i],
				hash:     nodes[i],
				syncPath: NewSyncPath([]byte(paths[i])),
			})
			reqs = append(reqs, NewSyncPath([]byte(paths[i])))
		}
	}
	// Cross check that the two tries are in sync
	checkTrieContents(t, diskdb, srcDb.Scheme(), srcTrie.Hash().Bytes(), srcData, false)

	// Check that the trie nodes have been requested path-ordered
	for i := 0; i < len(reqs)-1; i++ {
		if len(reqs[i]) > 1 || len(reqs[i+1]) > 1 {
			// In the case of the trie tests, there's no storage so the tuples
			// must always be single items. 2-tuples should be tested in state.
			t.Errorf("Invalid request tuples: len(%v) or len(%v) > 1", reqs[i], reqs[i+1])
		}
		if bytes.Compare(compactToHex(reqs[i][0]), compactToHex(reqs[i+1][0])) > 0 {
			t.Errorf("Invalid request order: %v before %v", compactToHex(reqs[i][0]), compactToHex(reqs[i+1][0]))
		}
	}
}
func syncWith(t *testing.T, root common.Hash, db ethdb.Database, srcDb *testDb) {
	syncWithHookWriter(t, root, db, srcDb, nil)
}

func syncWithHookWriter(t *testing.T, root common.Hash, db ethdb.Database, srcDb *testDb, hookWriter ethdb.KeyValueWriter) {
	// Create a destination trie and sync with the scheduler
	sched := NewSync(root, db, nil, srcDb.Scheme())

	// The code requests are ignored here since there is no code
	// at the testing trie.
	paths, nodes, _ := sched.Missing(0)
	var elements []trieElement
	for i := 0; i < len(paths); i++ {
		elements = append(elements, trieElement{
			path:     paths[i],
			hash:     nodes[i],
			syncPath: NewSyncPath([]byte(paths[i])),
		})
	}
	reader, err := srcDb.Reader(root)
	if err != nil {
		t.Fatalf("State is not available %x", root)
	}
	for len(elements) > 0 {
		results := make([]NodeSyncResult, len(elements))
		for i, element := range elements {
			owner, inner := ResolvePath([]byte(element.path))
			data, err := reader.Node(owner, inner, element.hash)
			if err != nil {
				t.Fatalf("failed to retrieve node data for hash %x: %v", element.hash, err)
			}
			results[i] = NodeSyncResult{element.path, data}
		}
		for index, result := range results {
			if err := sched.ProcessNode(result); err != nil {
				t.Fatalf("failed to process result[%d][%v] data %v %v", index, []byte(result.Path), result.Data, err)
			}
		}
		batch := db.NewBatch()
		if err := sched.Commit(batch); err != nil {
			t.Fatalf("failed to commit data: %v", err)
		}
		if hookWriter != nil {
			batch.Replay(hookWriter)
		} else {
			batch.Write()
		}
		paths, nodes, _ = sched.Missing(0)
		elements = elements[:0]
		for i := 0; i < len(paths); i++ {
			elements = append(elements, trieElement{
				path:     paths[i],
				hash:     nodes[i],
				syncPath: NewSyncPath([]byte(paths[i])),
			})
		}
	}
}

// Tests that the syncing target is keeping moving which may overwrite the stale
// states synced in the last cycle.
func TestSyncMovingTarget(t *testing.T) {
	testSyncMovingTarget(t, rawdb.HashScheme)
	testSyncMovingTarget(t, rawdb.PathScheme)
}

func testSyncMovingTarget(t *testing.T, scheme string) {
	// Create a random trie to copy
	_, srcDb, srcTrie, srcData := makeTestTrie(scheme)

	// Create a destination trie and sync with the scheduler
	diskdb := rawdb.NewMemoryDatabase()
	syncWith(t, srcTrie.Hash(), diskdb, srcDb)
	checkTrieContents(t, diskdb, srcDb.Scheme(), srcTrie.Hash().Bytes(), srcData, false)

	// Push more modifications into the src trie, to see if dest trie can still
	// sync with it(overwrite stale states)
	var (
		preRoot = srcTrie.Hash()
		diff    = make(map[string][]byte)
	)
	for i := byte(0); i < 10; i++ {
		key, val := randBytes(32), randBytes(32)
		srcTrie.MustUpdate(key, val)
		diff[string(key)] = val
	}
<<<<<<< HEAD
	root, nodes, _ := srcTrie.Commit(false)
=======
	root, nodes := srcTrie.Commit(false)
>>>>>>> c350d3ac
	if err := srcDb.Update(root, preRoot, trienode.NewWithNodeSet(nodes)); err != nil {
		panic(err)
	}
	if err := srcDb.Commit(root); err != nil {
		panic(err)
	}
	preRoot = root
	srcTrie, _ = NewStateTrie(TrieID(root), srcDb)

	syncWith(t, srcTrie.Hash(), diskdb, srcDb)
	checkTrieContents(t, diskdb, srcDb.Scheme(), srcTrie.Hash().Bytes(), diff, false)

	// Revert added modifications from the src trie, to see if dest trie can still
	// sync with it(overwrite reverted states)
	var reverted = make(map[string][]byte)
	for k := range diff {
		srcTrie.MustDelete([]byte(k))
		reverted[k] = nil
	}
	for k := range srcData {
		val := randBytes(32)
		srcTrie.MustUpdate([]byte(k), val)
		reverted[k] = val
	}
<<<<<<< HEAD
	root, nodes, _ = srcTrie.Commit(false)
=======
	root, nodes = srcTrie.Commit(false)
>>>>>>> c350d3ac
	if err := srcDb.Update(root, preRoot, trienode.NewWithNodeSet(nodes)); err != nil {
		panic(err)
	}
	if err := srcDb.Commit(root); err != nil {
		panic(err)
	}
	srcTrie, _ = NewStateTrie(TrieID(root), srcDb)

	syncWith(t, srcTrie.Hash(), diskdb, srcDb)
	checkTrieContents(t, diskdb, srcDb.Scheme(), srcTrie.Hash().Bytes(), reverted, false)
}

// Tests if state syncer can correctly catch up the pivot move.
func TestPivotMove(t *testing.T) {
	testPivotMove(t, rawdb.HashScheme, true)
	testPivotMove(t, rawdb.HashScheme, false)
	testPivotMove(t, rawdb.PathScheme, true)
	testPivotMove(t, rawdb.PathScheme, false)
}

func testPivotMove(t *testing.T, scheme string, tiny bool) {
	var (
		srcDisk    = rawdb.NewMemoryDatabase()
		srcTrieDB  = newTestDatabase(srcDisk, scheme)
		srcTrie, _ = New(TrieID(types.EmptyRootHash), srcTrieDB)

		deleteFn = func(key []byte, tr *Trie, states map[string][]byte) {
			tr.Delete(key)
			delete(states, string(key))
		}
		writeFn = func(key []byte, val []byte, tr *Trie, states map[string][]byte) {
			if val == nil {
				if tiny {
					val = randBytes(4)
				} else {
					val = randBytes(32)
				}
			}
			tr.Update(key, val)
			states[string(key)] = common.CopyBytes(val)
		}
	)
	stateA := make(map[string][]byte)
	writeFn([]byte{0x01, 0x23}, nil, srcTrie, stateA)
	writeFn([]byte{0x01, 0x24}, nil, srcTrie, stateA)
	writeFn([]byte{0x12, 0x33}, nil, srcTrie, stateA)
	writeFn([]byte{0x12, 0x34}, nil, srcTrie, stateA)
	writeFn([]byte{0x02, 0x34}, nil, srcTrie, stateA)
	writeFn([]byte{0x13, 0x44}, nil, srcTrie, stateA)

<<<<<<< HEAD
	rootA, nodesA, _ := srcTrie.Commit(false)
=======
	rootA, nodesA := srcTrie.Commit(false)
>>>>>>> c350d3ac
	if err := srcTrieDB.Update(rootA, types.EmptyRootHash, trienode.NewWithNodeSet(nodesA)); err != nil {
		panic(err)
	}
	if err := srcTrieDB.Commit(rootA); err != nil {
		panic(err)
	}
	// Create a destination trie and sync with the scheduler
	destDisk := rawdb.NewMemoryDatabase()
	syncWith(t, rootA, destDisk, srcTrieDB)
	checkTrieContents(t, destDisk, scheme, srcTrie.Hash().Bytes(), stateA, true)

	// Delete element to collapse trie
	stateB := maps.Clone(stateA)
	srcTrie, _ = New(TrieID(rootA), srcTrieDB)
	deleteFn([]byte{0x02, 0x34}, srcTrie, stateB)
	deleteFn([]byte{0x13, 0x44}, srcTrie, stateB)
	writeFn([]byte{0x01, 0x24}, nil, srcTrie, stateB)

<<<<<<< HEAD
	rootB, nodesB, _ := srcTrie.Commit(false)
=======
	rootB, nodesB := srcTrie.Commit(false)
>>>>>>> c350d3ac
	if err := srcTrieDB.Update(rootB, rootA, trienode.NewWithNodeSet(nodesB)); err != nil {
		panic(err)
	}
	if err := srcTrieDB.Commit(rootB); err != nil {
		panic(err)
	}
	syncWith(t, rootB, destDisk, srcTrieDB)
	checkTrieContents(t, destDisk, scheme, srcTrie.Hash().Bytes(), stateB, true)

	// Add elements to expand trie
	stateC := maps.Clone(stateB)
	srcTrie, _ = New(TrieID(rootB), srcTrieDB)

	writeFn([]byte{0x01, 0x24}, stateA[string([]byte{0x01, 0x24})], srcTrie, stateC)
	writeFn([]byte{0x02, 0x34}, nil, srcTrie, stateC)
	writeFn([]byte{0x13, 0x44}, nil, srcTrie, stateC)

<<<<<<< HEAD
	rootC, nodesC, _ := srcTrie.Commit(false)
=======
	rootC, nodesC := srcTrie.Commit(false)
>>>>>>> c350d3ac
	if err := srcTrieDB.Update(rootC, rootB, trienode.NewWithNodeSet(nodesC)); err != nil {
		panic(err)
	}
	if err := srcTrieDB.Commit(rootC); err != nil {
		panic(err)
	}
	syncWith(t, rootC, destDisk, srcTrieDB)
	checkTrieContents(t, destDisk, scheme, srcTrie.Hash().Bytes(), stateC, true)
}

func TestSyncAbort(t *testing.T) {
	testSyncAbort(t, rawdb.PathScheme)
	testSyncAbort(t, rawdb.HashScheme)
}

type hookWriter struct {
	db     ethdb.KeyValueStore
	filter func(key []byte, value []byte) bool
}

// Put inserts the given value into the key-value data store.
func (w *hookWriter) Put(key []byte, value []byte) error {
	if w.filter != nil && w.filter(key, value) {
		return nil
	}
	return w.db.Put(key, value)
}

// Delete removes the key from the key-value data store.
func (w *hookWriter) Delete(key []byte) error {
	return w.db.Delete(key)
}

func testSyncAbort(t *testing.T, scheme string) {
	var (
		srcDisk    = rawdb.NewMemoryDatabase()
		srcTrieDB  = newTestDatabase(srcDisk, scheme)
		srcTrie, _ = New(TrieID(types.EmptyRootHash), srcTrieDB)

		deleteFn = func(key []byte, tr *Trie, states map[string][]byte) {
			tr.Delete(key)
			delete(states, string(key))
		}
		writeFn = func(key []byte, val []byte, tr *Trie, states map[string][]byte) {
			if val == nil {
				val = randBytes(32)
			}
			tr.Update(key, val)
			states[string(key)] = common.CopyBytes(val)
		}
	)
	var (
		stateA = make(map[string][]byte)
		key    = randBytes(32)
		val    = randBytes(32)
	)
	for i := 0; i < 256; i++ {
		writeFn(randBytes(32), nil, srcTrie, stateA)
	}
	writeFn(key, val, srcTrie, stateA)

<<<<<<< HEAD
	rootA, nodesA, _ := srcTrie.Commit(false)
=======
	rootA, nodesA := srcTrie.Commit(false)
>>>>>>> c350d3ac
	if err := srcTrieDB.Update(rootA, types.EmptyRootHash, trienode.NewWithNodeSet(nodesA)); err != nil {
		panic(err)
	}
	if err := srcTrieDB.Commit(rootA); err != nil {
		panic(err)
	}
	// Create a destination trie and sync with the scheduler
	destDisk := rawdb.NewMemoryDatabase()
	syncWith(t, rootA, destDisk, srcTrieDB)
	checkTrieContents(t, destDisk, scheme, srcTrie.Hash().Bytes(), stateA, true)

	// Delete the element from the trie
	stateB := maps.Clone(stateA)
	srcTrie, _ = New(TrieID(rootA), srcTrieDB)
	deleteFn(key, srcTrie, stateB)

<<<<<<< HEAD
	rootB, nodesB, _ := srcTrie.Commit(false)
=======
	rootB, nodesB := srcTrie.Commit(false)
>>>>>>> c350d3ac
	if err := srcTrieDB.Update(rootB, rootA, trienode.NewWithNodeSet(nodesB)); err != nil {
		panic(err)
	}
	if err := srcTrieDB.Commit(rootB); err != nil {
		panic(err)
	}

	// Sync the new state, but never persist the new root node. Before the
	// fix #28595, the original old root node will still be left in database
	// which breaks the next healing cycle.
	syncWithHookWriter(t, rootB, destDisk, srcTrieDB, &hookWriter{db: destDisk, filter: func(key []byte, value []byte) bool {
		if scheme == rawdb.HashScheme {
			return false
		}
		if len(value) == 0 {
			return false
		}
		ok, path := rawdb.ResolveAccountTrieNodeKey(key)
		return ok && len(path) == 0
	}})

	// Add elements to expand trie
	stateC := maps.Clone(stateB)
	srcTrie, _ = New(TrieID(rootB), srcTrieDB)

	writeFn(key, val, srcTrie, stateC)
<<<<<<< HEAD
	rootC, nodesC, _ := srcTrie.Commit(false)
=======
	rootC, nodesC := srcTrie.Commit(false)
>>>>>>> c350d3ac
	if err := srcTrieDB.Update(rootC, rootB, trienode.NewWithNodeSet(nodesC)); err != nil {
		panic(err)
	}
	if err := srcTrieDB.Commit(rootC); err != nil {
		panic(err)
	}
	syncWith(t, rootC, destDisk, srcTrieDB)
	checkTrieContents(t, destDisk, scheme, srcTrie.Hash().Bytes(), stateC, true)
}<|MERGE_RESOLUTION|>--- conflicted
+++ resolved
@@ -58,11 +58,7 @@
 			trie.MustUpdate(key, val)
 		}
 	}
-<<<<<<< HEAD
-	root, nodes, _ := trie.Commit(false)
-=======
 	root, nodes := trie.Commit(false)
->>>>>>> c350d3ac
 	if err := triedb.Update(root, types.EmptyRootHash, trienode.NewWithNodeSet(nodes)); err != nil {
 		panic(fmt.Errorf("failed to commit db %v", err))
 	}
@@ -775,11 +771,7 @@
 		srcTrie.MustUpdate(key, val)
 		diff[string(key)] = val
 	}
-<<<<<<< HEAD
-	root, nodes, _ := srcTrie.Commit(false)
-=======
 	root, nodes := srcTrie.Commit(false)
->>>>>>> c350d3ac
 	if err := srcDb.Update(root, preRoot, trienode.NewWithNodeSet(nodes)); err != nil {
 		panic(err)
 	}
@@ -804,11 +796,7 @@
 		srcTrie.MustUpdate([]byte(k), val)
 		reverted[k] = val
 	}
-<<<<<<< HEAD
-	root, nodes, _ = srcTrie.Commit(false)
-=======
 	root, nodes = srcTrie.Commit(false)
->>>>>>> c350d3ac
 	if err := srcDb.Update(root, preRoot, trienode.NewWithNodeSet(nodes)); err != nil {
 		panic(err)
 	}
@@ -859,11 +847,7 @@
 	writeFn([]byte{0x02, 0x34}, nil, srcTrie, stateA)
 	writeFn([]byte{0x13, 0x44}, nil, srcTrie, stateA)
 
-<<<<<<< HEAD
-	rootA, nodesA, _ := srcTrie.Commit(false)
-=======
 	rootA, nodesA := srcTrie.Commit(false)
->>>>>>> c350d3ac
 	if err := srcTrieDB.Update(rootA, types.EmptyRootHash, trienode.NewWithNodeSet(nodesA)); err != nil {
 		panic(err)
 	}
@@ -882,11 +866,7 @@
 	deleteFn([]byte{0x13, 0x44}, srcTrie, stateB)
 	writeFn([]byte{0x01, 0x24}, nil, srcTrie, stateB)
 
-<<<<<<< HEAD
-	rootB, nodesB, _ := srcTrie.Commit(false)
-=======
 	rootB, nodesB := srcTrie.Commit(false)
->>>>>>> c350d3ac
 	if err := srcTrieDB.Update(rootB, rootA, trienode.NewWithNodeSet(nodesB)); err != nil {
 		panic(err)
 	}
@@ -904,11 +884,7 @@
 	writeFn([]byte{0x02, 0x34}, nil, srcTrie, stateC)
 	writeFn([]byte{0x13, 0x44}, nil, srcTrie, stateC)
 
-<<<<<<< HEAD
-	rootC, nodesC, _ := srcTrie.Commit(false)
-=======
 	rootC, nodesC := srcTrie.Commit(false)
->>>>>>> c350d3ac
 	if err := srcTrieDB.Update(rootC, rootB, trienode.NewWithNodeSet(nodesC)); err != nil {
 		panic(err)
 	}
@@ -970,11 +946,7 @@
 	}
 	writeFn(key, val, srcTrie, stateA)
 
-<<<<<<< HEAD
-	rootA, nodesA, _ := srcTrie.Commit(false)
-=======
 	rootA, nodesA := srcTrie.Commit(false)
->>>>>>> c350d3ac
 	if err := srcTrieDB.Update(rootA, types.EmptyRootHash, trienode.NewWithNodeSet(nodesA)); err != nil {
 		panic(err)
 	}
@@ -991,11 +963,7 @@
 	srcTrie, _ = New(TrieID(rootA), srcTrieDB)
 	deleteFn(key, srcTrie, stateB)
 
-<<<<<<< HEAD
-	rootB, nodesB, _ := srcTrie.Commit(false)
-=======
 	rootB, nodesB := srcTrie.Commit(false)
->>>>>>> c350d3ac
 	if err := srcTrieDB.Update(rootB, rootA, trienode.NewWithNodeSet(nodesB)); err != nil {
 		panic(err)
 	}
@@ -1022,11 +990,7 @@
 	srcTrie, _ = New(TrieID(rootB), srcTrieDB)
 
 	writeFn(key, val, srcTrie, stateC)
-<<<<<<< HEAD
-	rootC, nodesC, _ := srcTrie.Commit(false)
-=======
 	rootC, nodesC := srcTrie.Commit(false)
->>>>>>> c350d3ac
 	if err := srcTrieDB.Update(rootC, rootB, trienode.NewWithNodeSet(nodesC)); err != nil {
 		panic(err)
 	}
