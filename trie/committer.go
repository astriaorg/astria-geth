--- conflicted
+++ resolved
@@ -154,17 +154,8 @@
 	return hash
 }
 
-<<<<<<< HEAD
-// MerkleResolver the children resolver in merkle-patricia-tree.
-type MerkleResolver struct{}
-
-// ForEach implements childResolver, decodes the provided node and
-// traverses the children inside.
-func (resolver MerkleResolver) ForEach(node []byte, onChild func(common.Hash)) {
-=======
 // ForGatherChildren decodes the provided node and traverses the children inside.
 func ForGatherChildren(node []byte, onChild func(common.Hash)) {
->>>>>>> c350d3ac
 	forGatherChildren(mustDecodeNodeUnsafe(nil, node), onChild)
 }
 
