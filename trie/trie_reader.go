--- conflicted
+++ resolved
@@ -20,10 +20,6 @@
 	"github.com/ethereum/go-ethereum/common"
 	"github.com/ethereum/go-ethereum/core/types"
 	"github.com/ethereum/go-ethereum/log"
-<<<<<<< HEAD
-	"github.com/ethereum/go-ethereum/trie/triestate"
-=======
->>>>>>> c350d3ac
 	"github.com/ethereum/go-ethereum/triedb/database"
 )
 
@@ -74,27 +70,4 @@
 		return nil, &MissingNodeError{Owner: r.owner, NodeHash: hash, Path: path, err: err}
 	}
 	return blob, nil
-<<<<<<< HEAD
-}
-
-// MerkleLoader implements triestate.TrieLoader for constructing tries.
-type MerkleLoader struct {
-	db database.Database
-}
-
-// NewMerkleLoader creates the merkle trie loader.
-func NewMerkleLoader(db database.Database) *MerkleLoader {
-	return &MerkleLoader{db: db}
-}
-
-// OpenTrie opens the main account trie.
-func (l *MerkleLoader) OpenTrie(root common.Hash) (triestate.Trie, error) {
-	return New(TrieID(root), l.db)
-}
-
-// OpenStorageTrie opens the storage trie of an account.
-func (l *MerkleLoader) OpenStorageTrie(stateRoot common.Hash, addrHash, root common.Hash) (triestate.Trie, error) {
-	return New(StorageTrieID(stateRoot, addrHash, root), l.db)
-=======
->>>>>>> c350d3ac
 }