--- conflicted
+++ resolved
@@ -60,11 +60,7 @@
 			trie.MustUpdate(key, val)
 		}
 	}
-<<<<<<< HEAD
-	root, nodes, _ := trie.Commit(false)
-=======
 	root, nodes := trie.Commit(false)
->>>>>>> c350d3ac
 	if err := triedb.Update(root, types.EmptyRootHash, trienode.NewWithNodeSet(nodes)); err != nil {
 		panic(fmt.Errorf("failed to commit db %v", err))
 	}
