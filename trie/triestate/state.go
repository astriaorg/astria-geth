// Copyright 2023 The go-ethereum Authors
// This file is part of the go-ethereum library.
//
// The go-ethereum library is free software: you can redistribute it and/or modify
// it under the terms of the GNU Lesser General Public License as published by
// the Free Software Foundation, either version 3 of the License, or
// (at your option) any later version.
//
// The go-ethereum library is distributed in the hope that it will be useful,
// but WITHOUT ANY WARRANTY; without even the implied warranty of
// MERCHANTABILITY or FITNESS FOR A PARTICULAR PURPOSE. See the
// GNU Lesser General Public License for more details.
//
// You should have received a copy of the GNU Lesser General Public License
// along with the go-ethereum library. If not, see <http://www.gnu.org/licenses/>

package triestate

<<<<<<< HEAD
import (
	"errors"
	"fmt"
	"sync"

	"github.com/ethereum/go-ethereum/common"
	"github.com/ethereum/go-ethereum/core/types"
	"github.com/ethereum/go-ethereum/crypto"
	"github.com/ethereum/go-ethereum/rlp"
	"github.com/ethereum/go-ethereum/trie/trienode"
)

// Trie is an Ethereum state trie, can be implemented by Ethereum Merkle Patricia
// tree or Verkle tree.
type Trie interface {
	// Get returns the value for key stored in the trie.
	Get(key []byte) ([]byte, error)

	// Update associates key with value in the trie.
	Update(key, value []byte) error

	// Delete removes any existing value for key from the trie.
	Delete(key []byte) error

	// Commit the trie and returns a set of dirty nodes generated along with
	// the new root hash.
	Commit(collectLeaf bool) (common.Hash, *trienode.NodeSet, error)
}

// TrieLoader wraps functions to load tries.
type TrieLoader interface {
	// OpenTrie opens the main account trie.
	OpenTrie(root common.Hash) (Trie, error)

	// OpenStorageTrie opens the storage trie of an account.
	OpenStorageTrie(stateRoot common.Hash, addrHash, root common.Hash) (Trie, error)
}
=======
import "github.com/ethereum/go-ethereum/common"
>>>>>>> c350d3ac

// Set represents a collection of mutated states during a state transition.
// The value refers to the original content of state before the transition
// is made. Nil means that the state was not present previously.
type Set struct {
	Accounts map[common.Address][]byte                 // Mutated account set, nil means the account was not present
	Storages map[common.Address]map[common.Hash][]byte // Mutated storage set, nil means the slot was not present
	size     common.StorageSize                        // Approximate size of set
}

// New constructs the state set with provided data.
func New(accounts map[common.Address][]byte, storages map[common.Address]map[common.Hash][]byte) *Set {
	return &Set{
		Accounts: accounts,
		Storages: storages,
	}
}

// Size returns the approximate memory size occupied by the set.
func (s *Set) Size() common.StorageSize {
	if s.size != 0 {
		return s.size
	}
	for _, account := range s.Accounts {
		s.size += common.StorageSize(common.AddressLength + len(account))
	}
	for _, slots := range s.Storages {
		for _, val := range slots {
			s.size += common.StorageSize(common.HashLength + len(val))
		}
		s.size += common.StorageSize(common.AddressLength)
	}
	return s.size
<<<<<<< HEAD
}

// context wraps all fields for executing state diffs.
type context struct {
	prevRoot    common.Hash
	postRoot    common.Hash
	accounts    map[common.Address][]byte
	storages    map[common.Address]map[common.Hash][]byte
	accountTrie Trie
	nodes       *trienode.MergedNodeSet
}

// Apply traverses the provided state diffs, apply them in the associated
// post-state and return the generated dirty trie nodes. The state can be
// loaded via the provided trie loader.
func Apply(prevRoot common.Hash, postRoot common.Hash, accounts map[common.Address][]byte, storages map[common.Address]map[common.Hash][]byte, loader TrieLoader) (map[common.Hash]map[string]*trienode.Node, error) {
	tr, err := loader.OpenTrie(postRoot)
	if err != nil {
		return nil, err
	}
	ctx := &context{
		prevRoot:    prevRoot,
		postRoot:    postRoot,
		accounts:    accounts,
		storages:    storages,
		accountTrie: tr,
		nodes:       trienode.NewMergedNodeSet(),
	}
	for addr, account := range accounts {
		var err error
		if len(account) == 0 {
			err = deleteAccount(ctx, loader, addr)
		} else {
			err = updateAccount(ctx, loader, addr)
		}
		if err != nil {
			return nil, fmt.Errorf("failed to revert state, err: %w", err)
		}
	}
	root, result, err := tr.Commit(false)
	if err != nil {
		return nil, err
	}
	if root != prevRoot {
		return nil, fmt.Errorf("failed to revert state, want %#x, got %#x", prevRoot, root)
	}
	if err := ctx.nodes.Merge(result); err != nil {
		return nil, err
	}
	return ctx.nodes.Flatten(), nil
}

// updateAccount the account was present in prev-state, and may or may not
// existent in post-state. Apply the reverse diff and verify if the storage
// root matches the one in prev-state account.
func updateAccount(ctx *context, loader TrieLoader, addr common.Address) error {
	// The account was present in prev-state, decode it from the
	// 'slim-rlp' format bytes.
	h := newHasher()
	defer h.release()

	addrHash := h.hash(addr.Bytes())
	prev, err := types.FullAccount(ctx.accounts[addr])
	if err != nil {
		return err
	}
	// The account may or may not existent in post-state, try to
	// load it and decode if it's found.
	blob, err := ctx.accountTrie.Get(addrHash.Bytes())
	if err != nil {
		return err
	}
	post := types.NewEmptyStateAccount()
	if len(blob) != 0 {
		if err := rlp.DecodeBytes(blob, &post); err != nil {
			return err
		}
	}
	// Apply all storage changes into the post-state storage trie.
	st, err := loader.OpenStorageTrie(ctx.postRoot, addrHash, post.Root)
	if err != nil {
		return err
	}
	for key, val := range ctx.storages[addr] {
		var err error
		if len(val) == 0 {
			err = st.Delete(key.Bytes())
		} else {
			err = st.Update(key.Bytes(), val)
		}
		if err != nil {
			return err
		}
	}
	root, result, err := st.Commit(false)
	if err != nil {
		return err
	}
	if root != prev.Root {
		return errors.New("failed to reset storage trie")
	}
	// The returned set can be nil if storage trie is not changed
	// at all.
	if result != nil {
		if err := ctx.nodes.Merge(result); err != nil {
			return err
		}
	}
	// Write the prev-state account into the main trie
	full, err := rlp.EncodeToBytes(prev)
	if err != nil {
		return err
	}
	return ctx.accountTrie.Update(addrHash.Bytes(), full)
}

// deleteAccount the account was not present in prev-state, and is expected
// to be existent in post-state. Apply the reverse diff and verify if the
// account and storage is wiped out correctly.
func deleteAccount(ctx *context, loader TrieLoader, addr common.Address) error {
	// The account must be existent in post-state, load the account.
	h := newHasher()
	defer h.release()

	addrHash := h.hash(addr.Bytes())
	blob, err := ctx.accountTrie.Get(addrHash.Bytes())
	if err != nil {
		return err
	}
	if len(blob) == 0 {
		return fmt.Errorf("account is non-existent %#x", addrHash)
	}
	var post types.StateAccount
	if err := rlp.DecodeBytes(blob, &post); err != nil {
		return err
	}
	st, err := loader.OpenStorageTrie(ctx.postRoot, addrHash, post.Root)
	if err != nil {
		return err
	}
	for key, val := range ctx.storages[addr] {
		if len(val) != 0 {
			return errors.New("expect storage deletion")
		}
		if err := st.Delete(key.Bytes()); err != nil {
			return err
		}
	}
	root, result, err := st.Commit(false)
	if err != nil {
		return err
	}
	if root != types.EmptyRootHash {
		return errors.New("failed to clear storage trie")
	}
	// The returned set can be nil if storage trie is not changed
	// at all.
	if result != nil {
		if err := ctx.nodes.Merge(result); err != nil {
			return err
		}
	}
	// Delete the post-state account from the main trie.
	return ctx.accountTrie.Delete(addrHash.Bytes())
}

// hasher is used to compute the sha256 hash of the provided data.
type hasher struct{ sha crypto.KeccakState }

var hasherPool = sync.Pool{
	New: func() interface{} { return &hasher{sha: crypto.NewKeccakState()} },
}

func newHasher() *hasher {
	return hasherPool.Get().(*hasher)
}

func (h *hasher) hash(data []byte) common.Hash {
	return crypto.HashData(h.sha, data)
}

func (h *hasher) release() {
	hasherPool.Put(h)
=======
>>>>>>> c350d3ac
}<|MERGE_RESOLUTION|>--- conflicted
+++ resolved
@@ -16,47 +16,7 @@
 
 package triestate
 
-<<<<<<< HEAD
-import (
-	"errors"
-	"fmt"
-	"sync"
-
-	"github.com/ethereum/go-ethereum/common"
-	"github.com/ethereum/go-ethereum/core/types"
-	"github.com/ethereum/go-ethereum/crypto"
-	"github.com/ethereum/go-ethereum/rlp"
-	"github.com/ethereum/go-ethereum/trie/trienode"
-)
-
-// Trie is an Ethereum state trie, can be implemented by Ethereum Merkle Patricia
-// tree or Verkle tree.
-type Trie interface {
-	// Get returns the value for key stored in the trie.
-	Get(key []byte) ([]byte, error)
-
-	// Update associates key with value in the trie.
-	Update(key, value []byte) error
-
-	// Delete removes any existing value for key from the trie.
-	Delete(key []byte) error
-
-	// Commit the trie and returns a set of dirty nodes generated along with
-	// the new root hash.
-	Commit(collectLeaf bool) (common.Hash, *trienode.NodeSet, error)
-}
-
-// TrieLoader wraps functions to load tries.
-type TrieLoader interface {
-	// OpenTrie opens the main account trie.
-	OpenTrie(root common.Hash) (Trie, error)
-
-	// OpenStorageTrie opens the storage trie of an account.
-	OpenStorageTrie(stateRoot common.Hash, addrHash, root common.Hash) (Trie, error)
-}
-=======
 import "github.com/ethereum/go-ethereum/common"
->>>>>>> c350d3ac
 
 // Set represents a collection of mutated states during a state transition.
 // The value refers to the original content of state before the transition
@@ -90,190 +50,4 @@
 		s.size += common.StorageSize(common.AddressLength)
 	}
 	return s.size
-<<<<<<< HEAD
-}
-
-// context wraps all fields for executing state diffs.
-type context struct {
-	prevRoot    common.Hash
-	postRoot    common.Hash
-	accounts    map[common.Address][]byte
-	storages    map[common.Address]map[common.Hash][]byte
-	accountTrie Trie
-	nodes       *trienode.MergedNodeSet
-}
-
-// Apply traverses the provided state diffs, apply them in the associated
-// post-state and return the generated dirty trie nodes. The state can be
-// loaded via the provided trie loader.
-func Apply(prevRoot common.Hash, postRoot common.Hash, accounts map[common.Address][]byte, storages map[common.Address]map[common.Hash][]byte, loader TrieLoader) (map[common.Hash]map[string]*trienode.Node, error) {
-	tr, err := loader.OpenTrie(postRoot)
-	if err != nil {
-		return nil, err
-	}
-	ctx := &context{
-		prevRoot:    prevRoot,
-		postRoot:    postRoot,
-		accounts:    accounts,
-		storages:    storages,
-		accountTrie: tr,
-		nodes:       trienode.NewMergedNodeSet(),
-	}
-	for addr, account := range accounts {
-		var err error
-		if len(account) == 0 {
-			err = deleteAccount(ctx, loader, addr)
-		} else {
-			err = updateAccount(ctx, loader, addr)
-		}
-		if err != nil {
-			return nil, fmt.Errorf("failed to revert state, err: %w", err)
-		}
-	}
-	root, result, err := tr.Commit(false)
-	if err != nil {
-		return nil, err
-	}
-	if root != prevRoot {
-		return nil, fmt.Errorf("failed to revert state, want %#x, got %#x", prevRoot, root)
-	}
-	if err := ctx.nodes.Merge(result); err != nil {
-		return nil, err
-	}
-	return ctx.nodes.Flatten(), nil
-}
-
-// updateAccount the account was present in prev-state, and may or may not
-// existent in post-state. Apply the reverse diff and verify if the storage
-// root matches the one in prev-state account.
-func updateAccount(ctx *context, loader TrieLoader, addr common.Address) error {
-	// The account was present in prev-state, decode it from the
-	// 'slim-rlp' format bytes.
-	h := newHasher()
-	defer h.release()
-
-	addrHash := h.hash(addr.Bytes())
-	prev, err := types.FullAccount(ctx.accounts[addr])
-	if err != nil {
-		return err
-	}
-	// The account may or may not existent in post-state, try to
-	// load it and decode if it's found.
-	blob, err := ctx.accountTrie.Get(addrHash.Bytes())
-	if err != nil {
-		return err
-	}
-	post := types.NewEmptyStateAccount()
-	if len(blob) != 0 {
-		if err := rlp.DecodeBytes(blob, &post); err != nil {
-			return err
-		}
-	}
-	// Apply all storage changes into the post-state storage trie.
-	st, err := loader.OpenStorageTrie(ctx.postRoot, addrHash, post.Root)
-	if err != nil {
-		return err
-	}
-	for key, val := range ctx.storages[addr] {
-		var err error
-		if len(val) == 0 {
-			err = st.Delete(key.Bytes())
-		} else {
-			err = st.Update(key.Bytes(), val)
-		}
-		if err != nil {
-			return err
-		}
-	}
-	root, result, err := st.Commit(false)
-	if err != nil {
-		return err
-	}
-	if root != prev.Root {
-		return errors.New("failed to reset storage trie")
-	}
-	// The returned set can be nil if storage trie is not changed
-	// at all.
-	if result != nil {
-		if err := ctx.nodes.Merge(result); err != nil {
-			return err
-		}
-	}
-	// Write the prev-state account into the main trie
-	full, err := rlp.EncodeToBytes(prev)
-	if err != nil {
-		return err
-	}
-	return ctx.accountTrie.Update(addrHash.Bytes(), full)
-}
-
-// deleteAccount the account was not present in prev-state, and is expected
-// to be existent in post-state. Apply the reverse diff and verify if the
-// account and storage is wiped out correctly.
-func deleteAccount(ctx *context, loader TrieLoader, addr common.Address) error {
-	// The account must be existent in post-state, load the account.
-	h := newHasher()
-	defer h.release()
-
-	addrHash := h.hash(addr.Bytes())
-	blob, err := ctx.accountTrie.Get(addrHash.Bytes())
-	if err != nil {
-		return err
-	}
-	if len(blob) == 0 {
-		return fmt.Errorf("account is non-existent %#x", addrHash)
-	}
-	var post types.StateAccount
-	if err := rlp.DecodeBytes(blob, &post); err != nil {
-		return err
-	}
-	st, err := loader.OpenStorageTrie(ctx.postRoot, addrHash, post.Root)
-	if err != nil {
-		return err
-	}
-	for key, val := range ctx.storages[addr] {
-		if len(val) != 0 {
-			return errors.New("expect storage deletion")
-		}
-		if err := st.Delete(key.Bytes()); err != nil {
-			return err
-		}
-	}
-	root, result, err := st.Commit(false)
-	if err != nil {
-		return err
-	}
-	if root != types.EmptyRootHash {
-		return errors.New("failed to clear storage trie")
-	}
-	// The returned set can be nil if storage trie is not changed
-	// at all.
-	if result != nil {
-		if err := ctx.nodes.Merge(result); err != nil {
-			return err
-		}
-	}
-	// Delete the post-state account from the main trie.
-	return ctx.accountTrie.Delete(addrHash.Bytes())
-}
-
-// hasher is used to compute the sha256 hash of the provided data.
-type hasher struct{ sha crypto.KeccakState }
-
-var hasherPool = sync.Pool{
-	New: func() interface{} { return &hasher{sha: crypto.NewKeccakState()} },
-}
-
-func newHasher() *hasher {
-	return hasherPool.Get().(*hasher)
-}
-
-func (h *hasher) hash(data []byte) common.Hash {
-	return crypto.HashData(h.sha, data)
-}
-
-func (h *hasher) release() {
-	hasherPool.Put(h)
-=======
->>>>>>> c350d3ac
 }